// SPDX-License-Identifier: GPL-2.0
/*
 * Copyright (C) 1991, 1992 Linus Torvalds
 * Copyright (C) 1994,      Karl Keyte: Added support for disk statistics
 * Elevator latency, (C) 2000  Andrea Arcangeli <andrea@suse.de> SuSE
 * Queue request tables / lock, selectable elevator, Jens Axboe <axboe@suse.de>
 * kernel-doc documentation started by NeilBrown <neilb@cse.unsw.edu.au>
 *	-  July2000
 * bio rewrite, highmem i/o, etc, Jens Axboe <axboe@suse.de> - may 2001
 */

/*
 * This handles all read/write requests to block devices
 */
#include <linux/kernel.h>
#include <linux/module.h>
#include <linux/bio.h>
#include <linux/blkdev.h>
#include <linux/blk-pm.h>
#include <linux/blk-integrity.h>
#include <linux/highmem.h>
#include <linux/mm.h>
#include <linux/pagemap.h>
#include <linux/kernel_stat.h>
#include <linux/string.h>
#include <linux/init.h>
#include <linux/completion.h>
#include <linux/slab.h>
#include <linux/swap.h>
#include <linux/writeback.h>
#include <linux/task_io_accounting_ops.h>
#include <linux/fault-inject.h>
#include <linux/list_sort.h>
#include <linux/delay.h>
#include <linux/ratelimit.h>
#include <linux/pm_runtime.h>
#include <linux/t10-pi.h>
#include <linux/debugfs.h>
#include <linux/bpf.h>
#include <linux/part_stat.h>
#include <linux/sched/sysctl.h>
#include <linux/blk-crypto.h>

#define CREATE_TRACE_POINTS
#include <trace/events/block.h>

#include "blk.h"
#include "blk-mq-sched.h"
#include "blk-pm.h"
#include "blk-cgroup.h"
#include "blk-throttle.h"
#include "blk-ioprio.h"

struct dentry *blk_debugfs_root;

EXPORT_TRACEPOINT_SYMBOL_GPL(block_bio_remap);
EXPORT_TRACEPOINT_SYMBOL_GPL(block_rq_remap);
EXPORT_TRACEPOINT_SYMBOL_GPL(block_bio_complete);
EXPORT_TRACEPOINT_SYMBOL_GPL(block_split);
EXPORT_TRACEPOINT_SYMBOL_GPL(block_unplug);
EXPORT_TRACEPOINT_SYMBOL_GPL(block_rq_insert);

static DEFINE_IDA(blk_queue_ida);

/*
 * For queue allocation
 */
static struct kmem_cache *blk_requestq_cachep;

/*
 * Controlling structure to kblockd
 */
static struct workqueue_struct *kblockd_workqueue;

/**
 * blk_queue_flag_set - atomically set a queue flag
 * @flag: flag to be set
 * @q: request queue
 */
void blk_queue_flag_set(unsigned int flag, struct request_queue *q)
{
	set_bit(flag, &q->queue_flags);
}
EXPORT_SYMBOL(blk_queue_flag_set);

/**
 * blk_queue_flag_clear - atomically clear a queue flag
 * @flag: flag to be cleared
 * @q: request queue
 */
void blk_queue_flag_clear(unsigned int flag, struct request_queue *q)
{
	clear_bit(flag, &q->queue_flags);
}
EXPORT_SYMBOL(blk_queue_flag_clear);

/**
 * blk_queue_flag_test_and_set - atomically test and set a queue flag
 * @flag: flag to be set
 * @q: request queue
 *
 * Returns the previous value of @flag - 0 if the flag was not set and 1 if
 * the flag was already set.
 */
bool blk_queue_flag_test_and_set(unsigned int flag, struct request_queue *q)
{
	return test_and_set_bit(flag, &q->queue_flags);
}
EXPORT_SYMBOL_GPL(blk_queue_flag_test_and_set);

#define REQ_OP_NAME(name) [REQ_OP_##name] = #name
static const char *const blk_op_name[] = {
	REQ_OP_NAME(READ),
	REQ_OP_NAME(WRITE),
	REQ_OP_NAME(FLUSH),
	REQ_OP_NAME(DISCARD),
	REQ_OP_NAME(SECURE_ERASE),
	REQ_OP_NAME(ZONE_RESET),
	REQ_OP_NAME(ZONE_RESET_ALL),
	REQ_OP_NAME(ZONE_OPEN),
	REQ_OP_NAME(ZONE_CLOSE),
	REQ_OP_NAME(ZONE_FINISH),
	REQ_OP_NAME(ZONE_APPEND),
	REQ_OP_NAME(WRITE_ZEROES),
	REQ_OP_NAME(DRV_IN),
	REQ_OP_NAME(DRV_OUT),
};
#undef REQ_OP_NAME

/**
 * blk_op_str - Return string XXX in the REQ_OP_XXX.
 * @op: REQ_OP_XXX.
 *
 * Description: Centralize block layer function to convert REQ_OP_XXX into
 * string format. Useful in the debugging and tracing bio or request. For
 * invalid REQ_OP_XXX it returns string "UNKNOWN".
 */
inline const char *blk_op_str(enum req_op op)
{
	const char *op_str = "UNKNOWN";

	if (op < ARRAY_SIZE(blk_op_name) && blk_op_name[op])
		op_str = blk_op_name[op];

	return op_str;
}
EXPORT_SYMBOL_GPL(blk_op_str);

static const struct {
	int		errno;
	const char	*name;
} blk_errors[] = {
	[BLK_STS_OK]		= { 0,		"" },
	[BLK_STS_NOTSUPP]	= { -EOPNOTSUPP, "operation not supported" },
	[BLK_STS_TIMEOUT]	= { -ETIMEDOUT,	"timeout" },
	[BLK_STS_NOSPC]		= { -ENOSPC,	"critical space allocation" },
	[BLK_STS_TRANSPORT]	= { -ENOLINK,	"recoverable transport" },
	[BLK_STS_TARGET]	= { -EREMOTEIO,	"critical target" },
	[BLK_STS_RESV_CONFLICT]	= { -EBADE,	"reservation conflict" },
	[BLK_STS_MEDIUM]	= { -ENODATA,	"critical medium" },
	[BLK_STS_PROTECTION]	= { -EILSEQ,	"protection" },
	[BLK_STS_RESOURCE]	= { -ENOMEM,	"kernel resource" },
	[BLK_STS_DEV_RESOURCE]	= { -EBUSY,	"device resource" },
	[BLK_STS_AGAIN]		= { -EAGAIN,	"nonblocking retry" },
	[BLK_STS_OFFLINE]	= { -ENODEV,	"device offline" },

	/* device mapper special case, should not leak out: */
	[BLK_STS_DM_REQUEUE]	= { -EREMCHG, "dm internal retry" },

	/* zone device specific errors */
	[BLK_STS_ZONE_OPEN_RESOURCE]	= { -ETOOMANYREFS, "open zones exceeded" },
	[BLK_STS_ZONE_ACTIVE_RESOURCE]	= { -EOVERFLOW, "active zones exceeded" },

	/* Command duration limit device-side timeout */
	[BLK_STS_DURATION_LIMIT]	= { -ETIME, "duration limit exceeded" },

	/* everything else not covered above: */
	[BLK_STS_IOERR]		= { -EIO,	"I/O" },
};

blk_status_t errno_to_blk_status(int errno)
{
	int i;

	for (i = 0; i < ARRAY_SIZE(blk_errors); i++) {
		if (blk_errors[i].errno == errno)
			return (__force blk_status_t)i;
	}

	return BLK_STS_IOERR;
}
EXPORT_SYMBOL_GPL(errno_to_blk_status);

int blk_status_to_errno(blk_status_t status)
{
	int idx = (__force int)status;

	if (WARN_ON_ONCE(idx >= ARRAY_SIZE(blk_errors)))
		return -EIO;
	return blk_errors[idx].errno;
}
EXPORT_SYMBOL_GPL(blk_status_to_errno);

const char *blk_status_to_str(blk_status_t status)
{
	int idx = (__force int)status;

	if (WARN_ON_ONCE(idx >= ARRAY_SIZE(blk_errors)))
		return "<null>";
	return blk_errors[idx].name;
}
EXPORT_SYMBOL_GPL(blk_status_to_str);

/**
 * blk_sync_queue - cancel any pending callbacks on a queue
 * @q: the queue
 *
 * Description:
 *     The block layer may perform asynchronous callback activity
 *     on a queue, such as calling the unplug function after a timeout.
 *     A block device may call blk_sync_queue to ensure that any
 *     such activity is cancelled, thus allowing it to release resources
 *     that the callbacks might use. The caller must already have made sure
 *     that its ->submit_bio will not re-add plugging prior to calling
 *     this function.
 *
 *     This function does not cancel any asynchronous activity arising
 *     out of elevator or throttling code. That would require elevator_exit()
 *     and blkcg_exit_queue() to be called with queue lock initialized.
 *
 */
void blk_sync_queue(struct request_queue *q)
{
	del_timer_sync(&q->timeout);
	cancel_work_sync(&q->timeout_work);
}
EXPORT_SYMBOL(blk_sync_queue);

/**
 * blk_set_pm_only - increment pm_only counter
 * @q: request queue pointer
 */
void blk_set_pm_only(struct request_queue *q)
{
	atomic_inc(&q->pm_only);
}
EXPORT_SYMBOL_GPL(blk_set_pm_only);

void blk_clear_pm_only(struct request_queue *q)
{
	int pm_only;

	pm_only = atomic_dec_return(&q->pm_only);
	WARN_ON_ONCE(pm_only < 0);
	if (pm_only == 0)
		wake_up_all(&q->mq_freeze_wq);
}
EXPORT_SYMBOL_GPL(blk_clear_pm_only);

static void blk_free_queue_rcu(struct rcu_head *rcu_head)
{
	struct request_queue *q = container_of(rcu_head,
			struct request_queue, rcu_head);

	percpu_ref_exit(&q->q_usage_counter);
	kmem_cache_free(blk_requestq_cachep, q);
}

static void blk_free_queue(struct request_queue *q)
{
	blk_free_queue_stats(q->stats);
	if (queue_is_mq(q))
		blk_mq_release(q);

	ida_free(&blk_queue_ida, q->id);
	call_rcu(&q->rcu_head, blk_free_queue_rcu);
}

/**
 * blk_put_queue - decrement the request_queue refcount
 * @q: the request_queue structure to decrement the refcount for
 *
 * Decrements the refcount of the request_queue and free it when the refcount
 * reaches 0.
 */
void blk_put_queue(struct request_queue *q)
{
	if (refcount_dec_and_test(&q->refs))
		blk_free_queue(q);
}
EXPORT_SYMBOL(blk_put_queue);

void blk_queue_start_drain(struct request_queue *q)
{
	/*
	 * When queue DYING flag is set, we need to block new req
	 * entering queue, so we call blk_freeze_queue_start() to
	 * prevent I/O from crossing blk_queue_enter().
	 */
	blk_freeze_queue_start(q);
	if (queue_is_mq(q))
		blk_mq_wake_waiters(q);
	/* Make blk_queue_enter() reexamine the DYING flag. */
	wake_up_all(&q->mq_freeze_wq);
}

/**
 * blk_queue_enter() - try to increase q->q_usage_counter
 * @q: request queue pointer
 * @flags: BLK_MQ_REQ_NOWAIT and/or BLK_MQ_REQ_PM
 */
int blk_queue_enter(struct request_queue *q, blk_mq_req_flags_t flags)
{
	const bool pm = flags & BLK_MQ_REQ_PM;

	while (!blk_try_enter_queue(q, pm)) {
		if (flags & BLK_MQ_REQ_NOWAIT)
			return -EAGAIN;

		/*
		 * read pair of barrier in blk_freeze_queue_start(), we need to
		 * order reading __PERCPU_REF_DEAD flag of .q_usage_counter and
		 * reading .mq_freeze_depth or queue dying flag, otherwise the
		 * following wait may never return if the two reads are
		 * reordered.
		 */
		smp_rmb();
		wait_event(q->mq_freeze_wq,
			   (!q->mq_freeze_depth &&
			    blk_pm_resume_queue(pm, q)) ||
			   blk_queue_dying(q));
		if (blk_queue_dying(q))
			return -ENODEV;
	}

	return 0;
}

int __bio_queue_enter(struct request_queue *q, struct bio *bio)
{
	while (!blk_try_enter_queue(q, false)) {
		struct gendisk *disk = bio->bi_bdev->bd_disk;

		if (bio->bi_opf & REQ_NOWAIT) {
			if (test_bit(GD_DEAD, &disk->state))
				goto dead;
			bio_wouldblock_error(bio);
			return -EAGAIN;
		}

		/*
		 * read pair of barrier in blk_freeze_queue_start(), we need to
		 * order reading __PERCPU_REF_DEAD flag of .q_usage_counter and
		 * reading .mq_freeze_depth or queue dying flag, otherwise the
		 * following wait may never return if the two reads are
		 * reordered.
		 */
		smp_rmb();
		wait_event(q->mq_freeze_wq,
			   (!q->mq_freeze_depth &&
			    blk_pm_resume_queue(false, q)) ||
			   test_bit(GD_DEAD, &disk->state));
		if (test_bit(GD_DEAD, &disk->state))
			goto dead;
	}

	return 0;
dead:
	bio_io_error(bio);
	return -ENODEV;
}

void blk_queue_exit(struct request_queue *q)
{
	percpu_ref_put(&q->q_usage_counter);
}

static void blk_queue_usage_counter_release(struct percpu_ref *ref)
{
	struct request_queue *q =
		container_of(ref, struct request_queue, q_usage_counter);

	wake_up_all(&q->mq_freeze_wq);
}

static void blk_rq_timed_out_timer(struct timer_list *t)
{
	struct request_queue *q = from_timer(q, t, timeout);

	kblockd_schedule_work(&q->timeout_work);
}

static void blk_timeout_work(struct work_struct *work)
{
}

struct request_queue *blk_alloc_queue(struct queue_limits *lim, int node_id)
{
	struct request_queue *q;
	int error;

	q = kmem_cache_alloc_node(blk_requestq_cachep, GFP_KERNEL | __GFP_ZERO,
				  node_id);
	if (!q)
		return ERR_PTR(-ENOMEM);

	q->last_merge = NULL;

	q->id = ida_alloc(&blk_queue_ida, GFP_KERNEL);
	if (q->id < 0) {
		error = q->id;
		goto fail_q;
	}

	q->stats = blk_alloc_queue_stats();
	if (!q->stats) {
		error = -ENOMEM;
		goto fail_id;
	}

	error = blk_set_default_limits(lim);
	if (error)
		goto fail_stats;
	q->limits = *lim;

	q->node = node_id;

	atomic_set(&q->nr_active_requests_shared_tags, 0);

	timer_setup(&q->timeout, blk_rq_timed_out_timer, 0);
	INIT_WORK(&q->timeout_work, blk_timeout_work);
	INIT_LIST_HEAD(&q->icq_list);

	refcount_set(&q->refs, 1);
	mutex_init(&q->debugfs_mutex);
	mutex_init(&q->sysfs_lock);
	mutex_init(&q->sysfs_dir_lock);
	mutex_init(&q->limits_lock);
	mutex_init(&q->rq_qos_mutex);
	spin_lock_init(&q->queue_lock);

	init_waitqueue_head(&q->mq_freeze_wq);
	mutex_init(&q->mq_freeze_lock);

	blkg_init_queue(q);

	/*
	 * Init percpu_ref in atomic mode so that it's faster to shutdown.
	 * See blk_register_queue() for details.
	 */
	error = percpu_ref_init(&q->q_usage_counter,
				blk_queue_usage_counter_release,
				PERCPU_REF_INIT_ATOMIC, GFP_KERNEL);
	if (error)
		goto fail_stats;

	q->nr_requests = BLKDEV_DEFAULT_RQ;

	return q;

fail_stats:
	blk_free_queue_stats(q->stats);
fail_id:
	ida_free(&blk_queue_ida, q->id);
fail_q:
	kmem_cache_free(blk_requestq_cachep, q);
	return ERR_PTR(error);
}

/**
 * blk_get_queue - increment the request_queue refcount
 * @q: the request_queue structure to increment the refcount for
 *
 * Increment the refcount of the request_queue kobject.
 *
 * Context: Any context.
 */
bool blk_get_queue(struct request_queue *q)
{
	if (unlikely(blk_queue_dying(q)))
		return false;
	refcount_inc(&q->refs);
	return true;
}
EXPORT_SYMBOL(blk_get_queue);

#ifdef CONFIG_FAIL_MAKE_REQUEST

static DECLARE_FAULT_ATTR(fail_make_request);

static int __init setup_fail_make_request(char *str)
{
	return setup_fault_attr(&fail_make_request, str);
}
__setup("fail_make_request=", setup_fail_make_request);

bool should_fail_request(struct block_device *part, unsigned int bytes)
{
	return bdev_test_flag(part, BD_MAKE_IT_FAIL) &&
	       should_fail(&fail_make_request, bytes);
}

static int __init fail_make_request_debugfs(void)
{
	struct dentry *dir = fault_create_debugfs_attr("fail_make_request",
						NULL, &fail_make_request);

	return PTR_ERR_OR_ZERO(dir);
}

late_initcall(fail_make_request_debugfs);
#endif /* CONFIG_FAIL_MAKE_REQUEST */

static inline void bio_check_ro(struct bio *bio)
{
	if (op_is_write(bio_op(bio)) && bdev_read_only(bio->bi_bdev)) {
		if (op_is_flush(bio->bi_opf) && !bio_sectors(bio))
			return;

		if (bdev_test_flag(bio->bi_bdev, BD_RO_WARNED))
			return;

		bdev_set_flag(bio->bi_bdev, BD_RO_WARNED);

		/*
		 * Use ioctl to set underlying disk of raid/dm to read-only
		 * will trigger this.
		 */
		pr_warn("Trying to write to read-only block-device %pg\n",
			bio->bi_bdev);
	}
}

static noinline int should_fail_bio(struct bio *bio)
{
	if (should_fail_request(bdev_whole(bio->bi_bdev), bio->bi_iter.bi_size))
		return -EIO;
	return 0;
}
ALLOW_ERROR_INJECTION(should_fail_bio, ERRNO);

/*
 * Check whether this bio extends beyond the end of the device or partition.
 * This may well happen - the kernel calls bread() without checking the size of
 * the device, e.g., when mounting a file system.
 */
static inline int bio_check_eod(struct bio *bio)
{
	sector_t maxsector = bdev_nr_sectors(bio->bi_bdev);
	unsigned int nr_sectors = bio_sectors(bio);

	if (nr_sectors &&
	    (nr_sectors > maxsector ||
	     bio->bi_iter.bi_sector > maxsector - nr_sectors)) {
		pr_info_ratelimited("%s: attempt to access beyond end of device\n"
				    "%pg: rw=%d, sector=%llu, nr_sectors = %u limit=%llu\n",
				    current->comm, bio->bi_bdev, bio->bi_opf,
				    bio->bi_iter.bi_sector, nr_sectors, maxsector);
		return -EIO;
	}
	return 0;
}

/*
 * Remap block n of partition p to block n+start(p) of the disk.
 */
static int blk_partition_remap(struct bio *bio)
{
	struct block_device *p = bio->bi_bdev;

	if (unlikely(should_fail_request(p, bio->bi_iter.bi_size)))
		return -EIO;
	if (bio_sectors(bio)) {
		bio->bi_iter.bi_sector += p->bd_start_sect;
		trace_block_bio_remap(bio, p->bd_dev,
				      bio->bi_iter.bi_sector -
				      p->bd_start_sect);
	}
	bio_set_flag(bio, BIO_REMAPPED);
	return 0;
}

/*
 * Check write append to a zoned block device.
 */
static inline blk_status_t blk_check_zone_append(struct request_queue *q,
						 struct bio *bio)
{
	int nr_sectors = bio_sectors(bio);

	/* Only applicable to zoned block devices */
	if (!bdev_is_zoned(bio->bi_bdev))
		return BLK_STS_NOTSUPP;

	/* The bio sector must point to the start of a sequential zone */
	if (!bdev_is_zone_start(bio->bi_bdev, bio->bi_iter.bi_sector))
		return BLK_STS_IOERR;

	/*
	 * Not allowed to cross zone boundaries. Otherwise, the BIO will be
	 * split and could result in non-contiguous sectors being written in
	 * different zones.
	 */
	if (nr_sectors > q->limits.chunk_sectors)
		return BLK_STS_IOERR;

	/* Make sure the BIO is small enough and will not get split */
	if (nr_sectors > queue_max_zone_append_sectors(q))
		return BLK_STS_IOERR;

	bio->bi_opf |= REQ_NOMERGE;

	return BLK_STS_OK;
}

static void __submit_bio(struct bio *bio)
{
	/* If plug is not used, add new plug here to cache nsecs time. */
	struct blk_plug plug;

	if (unlikely(!blk_crypto_bio_prep(&bio)))
		return;

<<<<<<< HEAD
	if (!bdev_test_flag(bio->bi_bdev, BD_HAS_SUBMIT_BIO)) {
=======
	blk_start_plug(&plug);

	if (!bio->bi_bdev->bd_has_submit_bio) {
>>>>>>> a2db328b
		blk_mq_submit_bio(bio);
	} else if (likely(bio_queue_enter(bio) == 0)) {
		struct gendisk *disk = bio->bi_bdev->bd_disk;

		disk->fops->submit_bio(bio);
		blk_queue_exit(disk->queue);
	}

	blk_finish_plug(&plug);
}

/*
 * The loop in this function may be a bit non-obvious, and so deserves some
 * explanation:
 *
 *  - Before entering the loop, bio->bi_next is NULL (as all callers ensure
 *    that), so we have a list with a single bio.
 *  - We pretend that we have just taken it off a longer list, so we assign
 *    bio_list to a pointer to the bio_list_on_stack, thus initialising the
 *    bio_list of new bios to be added.  ->submit_bio() may indeed add some more
 *    bios through a recursive call to submit_bio_noacct.  If it did, we find a
 *    non-NULL value in bio_list and re-enter the loop from the top.
 *  - In this case we really did just take the bio of the top of the list (no
 *    pretending) and so remove it from bio_list, and call into ->submit_bio()
 *    again.
 *
 * bio_list_on_stack[0] contains bios submitted by the current ->submit_bio.
 * bio_list_on_stack[1] contains bios that were submitted before the current
 *	->submit_bio, but that haven't been processed yet.
 */
static void __submit_bio_noacct(struct bio *bio)
{
	struct bio_list bio_list_on_stack[2];

	BUG_ON(bio->bi_next);

	bio_list_init(&bio_list_on_stack[0]);
	current->bio_list = bio_list_on_stack;

	do {
		struct request_queue *q = bdev_get_queue(bio->bi_bdev);
		struct bio_list lower, same;

		/*
		 * Create a fresh bio_list for all subordinate requests.
		 */
		bio_list_on_stack[1] = bio_list_on_stack[0];
		bio_list_init(&bio_list_on_stack[0]);

		__submit_bio(bio);

		/*
		 * Sort new bios into those for a lower level and those for the
		 * same level.
		 */
		bio_list_init(&lower);
		bio_list_init(&same);
		while ((bio = bio_list_pop(&bio_list_on_stack[0])) != NULL)
			if (q == bdev_get_queue(bio->bi_bdev))
				bio_list_add(&same, bio);
			else
				bio_list_add(&lower, bio);

		/*
		 * Now assemble so we handle the lowest level first.
		 */
		bio_list_merge(&bio_list_on_stack[0], &lower);
		bio_list_merge(&bio_list_on_stack[0], &same);
		bio_list_merge(&bio_list_on_stack[0], &bio_list_on_stack[1]);
	} while ((bio = bio_list_pop(&bio_list_on_stack[0])));

	current->bio_list = NULL;
}

static void __submit_bio_noacct_mq(struct bio *bio)
{
	struct bio_list bio_list[2] = { };

	current->bio_list = bio_list;

	do {
		__submit_bio(bio);
	} while ((bio = bio_list_pop(&bio_list[0])));

	current->bio_list = NULL;
}

void submit_bio_noacct_nocheck(struct bio *bio)
{
	blk_cgroup_bio_start(bio);
	blkcg_bio_issue_init(bio);

	if (!bio_flagged(bio, BIO_TRACE_COMPLETION)) {
		trace_block_bio_queue(bio);
		/*
		 * Now that enqueuing has been traced, we need to trace
		 * completion as well.
		 */
		bio_set_flag(bio, BIO_TRACE_COMPLETION);
	}

	/*
	 * We only want one ->submit_bio to be active at a time, else stack
	 * usage with stacked devices could be a problem.  Use current->bio_list
	 * to collect a list of requests submited by a ->submit_bio method while
	 * it is active, and then process them after it returned.
	 */
	if (current->bio_list)
		bio_list_add(&current->bio_list[0], bio);
	else if (!bdev_test_flag(bio->bi_bdev, BD_HAS_SUBMIT_BIO))
		__submit_bio_noacct_mq(bio);
	else
		__submit_bio_noacct(bio);
}

/**
 * submit_bio_noacct - re-submit a bio to the block device layer for I/O
 * @bio:  The bio describing the location in memory and on the device.
 *
 * This is a version of submit_bio() that shall only be used for I/O that is
 * resubmitted to lower level drivers by stacking block drivers.  All file
 * systems and other upper level users of the block layer should use
 * submit_bio() instead.
 */
void submit_bio_noacct(struct bio *bio)
{
	struct block_device *bdev = bio->bi_bdev;
	struct request_queue *q = bdev_get_queue(bdev);
	blk_status_t status = BLK_STS_IOERR;

	might_sleep();

	/*
	 * For a REQ_NOWAIT based request, return -EOPNOTSUPP
	 * if queue does not support NOWAIT.
	 */
	if ((bio->bi_opf & REQ_NOWAIT) && !bdev_nowait(bdev))
		goto not_supported;

	if (should_fail_bio(bio))
		goto end_io;
	bio_check_ro(bio);
	if (!bio_flagged(bio, BIO_REMAPPED)) {
		if (unlikely(bio_check_eod(bio)))
			goto end_io;
		if (bdev_is_partition(bdev) &&
		    unlikely(blk_partition_remap(bio)))
			goto end_io;
	}

	/*
	 * Filter flush bio's early so that bio based drivers without flush
	 * support don't have to worry about them.
	 */
	if (op_is_flush(bio->bi_opf)) {
		if (WARN_ON_ONCE(bio_op(bio) != REQ_OP_WRITE &&
				 bio_op(bio) != REQ_OP_ZONE_APPEND))
			goto end_io;
		if (!test_bit(QUEUE_FLAG_WC, &q->queue_flags)) {
			bio->bi_opf &= ~(REQ_PREFLUSH | REQ_FUA);
			if (!bio_sectors(bio)) {
				status = BLK_STS_OK;
				goto end_io;
			}
		}
	}

	if (!test_bit(QUEUE_FLAG_POLL, &q->queue_flags))
		bio_clear_polled(bio);

	switch (bio_op(bio)) {
	case REQ_OP_READ:
	case REQ_OP_WRITE:
		break;
	case REQ_OP_FLUSH:
		/*
		 * REQ_OP_FLUSH can't be submitted through bios, it is only
		 * synthetized in struct request by the flush state machine.
		 */
		goto not_supported;
	case REQ_OP_DISCARD:
		if (!bdev_max_discard_sectors(bdev))
			goto not_supported;
		break;
	case REQ_OP_SECURE_ERASE:
		if (!bdev_max_secure_erase_sectors(bdev))
			goto not_supported;
		break;
	case REQ_OP_ZONE_APPEND:
		status = blk_check_zone_append(q, bio);
		if (status != BLK_STS_OK)
			goto end_io;
		break;
	case REQ_OP_WRITE_ZEROES:
		if (!q->limits.max_write_zeroes_sectors)
			goto not_supported;
		break;
	case REQ_OP_ZONE_RESET:
	case REQ_OP_ZONE_OPEN:
	case REQ_OP_ZONE_CLOSE:
	case REQ_OP_ZONE_FINISH:
		if (!bdev_is_zoned(bio->bi_bdev))
			goto not_supported;
		break;
	case REQ_OP_ZONE_RESET_ALL:
		if (!bdev_is_zoned(bio->bi_bdev) || !blk_queue_zone_resetall(q))
			goto not_supported;
		break;
	case REQ_OP_DRV_IN:
	case REQ_OP_DRV_OUT:
		/*
		 * Driver private operations are only used with passthrough
		 * requests.
		 */
		fallthrough;
	default:
		goto not_supported;
	}

	if (blk_throtl_bio(bio))
		return;
	submit_bio_noacct_nocheck(bio);
	return;

not_supported:
	status = BLK_STS_NOTSUPP;
end_io:
	bio->bi_status = status;
	bio_endio(bio);
}
EXPORT_SYMBOL(submit_bio_noacct);

static void bio_set_ioprio(struct bio *bio)
{
	/* Nobody set ioprio so far? Initialize it based on task's nice value */
	if (IOPRIO_PRIO_CLASS(bio->bi_ioprio) == IOPRIO_CLASS_NONE)
		bio->bi_ioprio = get_current_ioprio();
	blkcg_set_ioprio(bio);
}

/**
 * submit_bio - submit a bio to the block device layer for I/O
 * @bio: The &struct bio which describes the I/O
 *
 * submit_bio() is used to submit I/O requests to block devices.  It is passed a
 * fully set up &struct bio that describes the I/O that needs to be done.  The
 * bio will be send to the device described by the bi_bdev field.
 *
 * The success/failure status of the request, along with notification of
 * completion, is delivered asynchronously through the ->bi_end_io() callback
 * in @bio.  The bio must NOT be touched by the caller until ->bi_end_io() has
 * been called.
 */
void submit_bio(struct bio *bio)
{
	if (bio_op(bio) == REQ_OP_READ) {
		task_io_account_read(bio->bi_iter.bi_size);
		count_vm_events(PGPGIN, bio_sectors(bio));
	} else if (bio_op(bio) == REQ_OP_WRITE) {
		count_vm_events(PGPGOUT, bio_sectors(bio));
	}

	bio_set_ioprio(bio);
	submit_bio_noacct(bio);
}
EXPORT_SYMBOL(submit_bio);

/**
 * bio_poll - poll for BIO completions
 * @bio: bio to poll for
 * @iob: batches of IO
 * @flags: BLK_POLL_* flags that control the behavior
 *
 * Poll for completions on queue associated with the bio. Returns number of
 * completed entries found.
 *
 * Note: the caller must either be the context that submitted @bio, or
 * be in a RCU critical section to prevent freeing of @bio.
 */
int bio_poll(struct bio *bio, struct io_comp_batch *iob, unsigned int flags)
{
	blk_qc_t cookie = READ_ONCE(bio->bi_cookie);
	struct block_device *bdev;
	struct request_queue *q;
	int ret = 0;

	bdev = READ_ONCE(bio->bi_bdev);
	if (!bdev)
		return 0;

	q = bdev_get_queue(bdev);
	if (cookie == BLK_QC_T_NONE ||
	    !test_bit(QUEUE_FLAG_POLL, &q->queue_flags))
		return 0;

	blk_flush_plug(current->plug, false);

	/*
	 * We need to be able to enter a frozen queue, similar to how
	 * timeouts also need to do that. If that is blocked, then we can
	 * have pending IO when a queue freeze is started, and then the
	 * wait for the freeze to finish will wait for polled requests to
	 * timeout as the poller is preventer from entering the queue and
	 * completing them. As long as we prevent new IO from being queued,
	 * that should be all that matters.
	 */
	if (!percpu_ref_tryget(&q->q_usage_counter))
		return 0;
	if (queue_is_mq(q)) {
		ret = blk_mq_poll(q, cookie, iob, flags);
	} else {
		struct gendisk *disk = q->disk;

		if (disk && disk->fops->poll_bio)
			ret = disk->fops->poll_bio(bio, iob, flags);
	}
	blk_queue_exit(q);
	return ret;
}
EXPORT_SYMBOL_GPL(bio_poll);

/*
 * Helper to implement file_operations.iopoll.  Requires the bio to be stored
 * in iocb->private, and cleared before freeing the bio.
 */
int iocb_bio_iopoll(struct kiocb *kiocb, struct io_comp_batch *iob,
		    unsigned int flags)
{
	struct bio *bio;
	int ret = 0;

	/*
	 * Note: the bio cache only uses SLAB_TYPESAFE_BY_RCU, so bio can
	 * point to a freshly allocated bio at this point.  If that happens
	 * we have a few cases to consider:
	 *
	 *  1) the bio is beeing initialized and bi_bdev is NULL.  We can just
	 *     simply nothing in this case
	 *  2) the bio points to a not poll enabled device.  bio_poll will catch
	 *     this and return 0
	 *  3) the bio points to a poll capable device, including but not
	 *     limited to the one that the original bio pointed to.  In this
	 *     case we will call into the actual poll method and poll for I/O,
	 *     even if we don't need to, but it won't cause harm either.
	 *
	 * For cases 2) and 3) above the RCU grace period ensures that bi_bdev
	 * is still allocated. Because partitions hold a reference to the whole
	 * device bdev and thus disk, the disk is also still valid.  Grabbing
	 * a reference to the queue in bio_poll() ensures the hctxs and requests
	 * are still valid as well.
	 */
	rcu_read_lock();
	bio = READ_ONCE(kiocb->private);
	if (bio)
		ret = bio_poll(bio, iob, flags);
	rcu_read_unlock();

	return ret;
}
EXPORT_SYMBOL_GPL(iocb_bio_iopoll);

void update_io_ticks(struct block_device *part, unsigned long now, bool end)
{
	unsigned long stamp;
again:
	stamp = READ_ONCE(part->bd_stamp);
	if (unlikely(time_after(now, stamp)) &&
	    likely(try_cmpxchg(&part->bd_stamp, &stamp, now)) &&
	    (end || part_in_flight(part)))
		__part_stat_add(part, io_ticks, now - stamp);

	if (bdev_is_partition(part)) {
		part = bdev_whole(part);
		goto again;
	}
}

unsigned long bdev_start_io_acct(struct block_device *bdev, enum req_op op,
				 unsigned long start_time)
{
	part_stat_lock();
	update_io_ticks(bdev, start_time, false);
	part_stat_local_inc(bdev, in_flight[op_is_write(op)]);
	part_stat_unlock();

	return start_time;
}
EXPORT_SYMBOL(bdev_start_io_acct);

/**
 * bio_start_io_acct - start I/O accounting for bio based drivers
 * @bio:	bio to start account for
 *
 * Returns the start time that should be passed back to bio_end_io_acct().
 */
unsigned long bio_start_io_acct(struct bio *bio)
{
	return bdev_start_io_acct(bio->bi_bdev, bio_op(bio), jiffies);
}
EXPORT_SYMBOL_GPL(bio_start_io_acct);

void bdev_end_io_acct(struct block_device *bdev, enum req_op op,
		      unsigned int sectors, unsigned long start_time)
{
	const int sgrp = op_stat_group(op);
	unsigned long now = READ_ONCE(jiffies);
	unsigned long duration = now - start_time;

	part_stat_lock();
	update_io_ticks(bdev, now, true);
	part_stat_inc(bdev, ios[sgrp]);
	part_stat_add(bdev, sectors[sgrp], sectors);
	part_stat_add(bdev, nsecs[sgrp], jiffies_to_nsecs(duration));
	part_stat_local_dec(bdev, in_flight[op_is_write(op)]);
	part_stat_unlock();
}
EXPORT_SYMBOL(bdev_end_io_acct);

void bio_end_io_acct_remapped(struct bio *bio, unsigned long start_time,
			      struct block_device *orig_bdev)
{
	bdev_end_io_acct(orig_bdev, bio_op(bio), bio_sectors(bio), start_time);
}
EXPORT_SYMBOL_GPL(bio_end_io_acct_remapped);

/**
 * blk_lld_busy - Check if underlying low-level drivers of a device are busy
 * @q : the queue of the device being checked
 *
 * Description:
 *    Check if underlying low-level drivers of a device are busy.
 *    If the drivers want to export their busy state, they must set own
 *    exporting function using blk_queue_lld_busy() first.
 *
 *    Basically, this function is used only by request stacking drivers
 *    to stop dispatching requests to underlying devices when underlying
 *    devices are busy.  This behavior helps more I/O merging on the queue
 *    of the request stacking driver and prevents I/O throughput regression
 *    on burst I/O load.
 *
 * Return:
 *    0 - Not busy (The request stacking driver should dispatch request)
 *    1 - Busy (The request stacking driver should stop dispatching request)
 */
int blk_lld_busy(struct request_queue *q)
{
	if (queue_is_mq(q) && q->mq_ops->busy)
		return q->mq_ops->busy(q);

	return 0;
}
EXPORT_SYMBOL_GPL(blk_lld_busy);

int kblockd_schedule_work(struct work_struct *work)
{
	return queue_work(kblockd_workqueue, work);
}
EXPORT_SYMBOL(kblockd_schedule_work);

int kblockd_mod_delayed_work_on(int cpu, struct delayed_work *dwork,
				unsigned long delay)
{
	return mod_delayed_work_on(cpu, kblockd_workqueue, dwork, delay);
}
EXPORT_SYMBOL(kblockd_mod_delayed_work_on);

void blk_start_plug_nr_ios(struct blk_plug *plug, unsigned short nr_ios)
{
	struct task_struct *tsk = current;

	/*
	 * If this is a nested plug, don't actually assign it.
	 */
	if (tsk->plug)
		return;

	plug->cur_ktime = 0;
	plug->mq_list = NULL;
	plug->cached_rq = NULL;
	plug->nr_ios = min_t(unsigned short, nr_ios, BLK_MAX_REQUEST_COUNT);
	plug->rq_count = 0;
	plug->multiple_queues = false;
	plug->has_elevator = false;
	INIT_LIST_HEAD(&plug->cb_list);

	/*
	 * Store ordering should not be needed here, since a potential
	 * preempt will imply a full memory barrier
	 */
	tsk->plug = plug;
}

/**
 * blk_start_plug - initialize blk_plug and track it inside the task_struct
 * @plug:	The &struct blk_plug that needs to be initialized
 *
 * Description:
 *   blk_start_plug() indicates to the block layer an intent by the caller
 *   to submit multiple I/O requests in a batch.  The block layer may use
 *   this hint to defer submitting I/Os from the caller until blk_finish_plug()
 *   is called.  However, the block layer may choose to submit requests
 *   before a call to blk_finish_plug() if the number of queued I/Os
 *   exceeds %BLK_MAX_REQUEST_COUNT, or if the size of the I/O is larger than
 *   %BLK_PLUG_FLUSH_SIZE.  The queued I/Os may also be submitted early if
 *   the task schedules (see below).
 *
 *   Tracking blk_plug inside the task_struct will help with auto-flushing the
 *   pending I/O should the task end up blocking between blk_start_plug() and
 *   blk_finish_plug(). This is important from a performance perspective, but
 *   also ensures that we don't deadlock. For instance, if the task is blocking
 *   for a memory allocation, memory reclaim could end up wanting to free a
 *   page belonging to that request that is currently residing in our private
 *   plug. By flushing the pending I/O when the process goes to sleep, we avoid
 *   this kind of deadlock.
 */
void blk_start_plug(struct blk_plug *plug)
{
	blk_start_plug_nr_ios(plug, 1);
}
EXPORT_SYMBOL(blk_start_plug);

static void flush_plug_callbacks(struct blk_plug *plug, bool from_schedule)
{
	LIST_HEAD(callbacks);

	while (!list_empty(&plug->cb_list)) {
		list_splice_init(&plug->cb_list, &callbacks);

		while (!list_empty(&callbacks)) {
			struct blk_plug_cb *cb = list_first_entry(&callbacks,
							  struct blk_plug_cb,
							  list);
			list_del(&cb->list);
			cb->callback(cb, from_schedule);
		}
	}
}

struct blk_plug_cb *blk_check_plugged(blk_plug_cb_fn unplug, void *data,
				      int size)
{
	struct blk_plug *plug = current->plug;
	struct blk_plug_cb *cb;

	if (!plug)
		return NULL;

	list_for_each_entry(cb, &plug->cb_list, list)
		if (cb->callback == unplug && cb->data == data)
			return cb;

	/* Not currently on the callback list */
	BUG_ON(size < sizeof(*cb));
	cb = kzalloc(size, GFP_ATOMIC);
	if (cb) {
		cb->data = data;
		cb->callback = unplug;
		list_add(&cb->list, &plug->cb_list);
	}
	return cb;
}
EXPORT_SYMBOL(blk_check_plugged);

void __blk_flush_plug(struct blk_plug *plug, bool from_schedule)
{
	if (!list_empty(&plug->cb_list))
		flush_plug_callbacks(plug, from_schedule);
	blk_mq_flush_plug_list(plug, from_schedule);
	/*
	 * Unconditionally flush out cached requests, even if the unplug
	 * event came from schedule. Since we know hold references to the
	 * queue for cached requests, we don't want a blocked task holding
	 * up a queue freeze/quiesce event.
	 */
	if (unlikely(!rq_list_empty(plug->cached_rq)))
		blk_mq_free_plug_rqs(plug);

	plug->cur_ktime = 0;
	current->flags &= ~PF_BLOCK_TS;
}

/**
 * blk_finish_plug - mark the end of a batch of submitted I/O
 * @plug:	The &struct blk_plug passed to blk_start_plug()
 *
 * Description:
 * Indicate that a batch of I/O submissions is complete.  This function
 * must be paired with an initial call to blk_start_plug().  The intent
 * is to allow the block layer to optimize I/O submission.  See the
 * documentation for blk_start_plug() for more information.
 */
void blk_finish_plug(struct blk_plug *plug)
{
	if (plug == current->plug) {
		__blk_flush_plug(plug, false);
		current->plug = NULL;
	}
}
EXPORT_SYMBOL(blk_finish_plug);

void blk_io_schedule(void)
{
	/* Prevent hang_check timer from firing at us during very long I/O */
	unsigned long timeout = sysctl_hung_task_timeout_secs * HZ / 2;

	if (timeout)
		io_schedule_timeout(timeout);
	else
		io_schedule();
}
EXPORT_SYMBOL_GPL(blk_io_schedule);

int __init blk_dev_init(void)
{
	BUILD_BUG_ON((__force u32)REQ_OP_LAST >= (1 << REQ_OP_BITS));
	BUILD_BUG_ON(REQ_OP_BITS + REQ_FLAG_BITS > 8 *
			sizeof_field(struct request, cmd_flags));
	BUILD_BUG_ON(REQ_OP_BITS + REQ_FLAG_BITS > 8 *
			sizeof_field(struct bio, bi_opf));

	/* used for unplugging and affects IO latency/throughput - HIGHPRI */
	kblockd_workqueue = alloc_workqueue("kblockd",
					    WQ_MEM_RECLAIM | WQ_HIGHPRI, 0);
	if (!kblockd_workqueue)
		panic("Failed to create kblockd\n");

	blk_requestq_cachep = KMEM_CACHE(request_queue, SLAB_PANIC);

	blk_debugfs_root = debugfs_create_dir("block", NULL);

	return 0;
}<|MERGE_RESOLUTION|>--- conflicted
+++ resolved
@@ -621,13 +621,9 @@
 	if (unlikely(!blk_crypto_bio_prep(&bio)))
 		return;
 
-<<<<<<< HEAD
+	blk_start_plug(&plug);
+
 	if (!bdev_test_flag(bio->bi_bdev, BD_HAS_SUBMIT_BIO)) {
-=======
-	blk_start_plug(&plug);
-
-	if (!bio->bi_bdev->bd_has_submit_bio) {
->>>>>>> a2db328b
 		blk_mq_submit_bio(bio);
 	} else if (likely(bio_queue_enter(bio) == 0)) {
 		struct gendisk *disk = bio->bi_bdev->bd_disk;
