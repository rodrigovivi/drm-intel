Distributed Switch Architecture Device Tree Bindings
----------------------------------------------------

Switches are true Linux devices and can be probed by any means. Once
probed, they register to the DSA framework, passing a node
pointer. This node is expected to fulfil the following binding, and
may contain additional properties as required by the device it is
embedded within.

Required properties:

- ports		: A container for child nodes representing switch ports.

Optional properties:

- dsa,member	: A two element list indicates which DSA cluster, and position
		  within the cluster a switch takes. <0 0> is cluster 0,
		  switch 0. <0 1> is cluster 0, switch 1. <1 0> is cluster 1,
		  switch 0. A switch not part of any cluster (single device
		  hanging off a CPU port) must not specify this property

The ports container has the following properties

Required properties:

- #address-cells	: Must be 1
- #size-cells		: Must be 0

Each port children node must have the following mandatory properties:
- reg			: Describes the port address in the switch

An uplink/downlink port between switches in the cluster has the following
mandatory property:

- link			: Should be a list of phandles to other switch's DSA
			  port. This port is used as the outgoing port
			  towards the phandle ports. The full routing
			  information must be given, not just the one hop
			  routes to neighbouring switches.

A CPU port has the following mandatory property:

- ethernet		: Should be a phandle to a valid Ethernet device node.
                          This host device is what the switch port is
			  connected to.

A user port has the following optional property:

- label			: Describes the label associated with this port, which
                          will become the netdev name.

Port child nodes may also contain the following optional standardised
properties, described in binding documents:

- phy-handle		: Phandle to a PHY on an MDIO bus. See
			  Documentation/devicetree/bindings/net/ethernet.txt
			  for details.

- phy-mode		: See
			  Documentation/devicetree/bindings/net/ethernet.txt
			  for details.

- fixed-link		: Fixed-link subnode describing a link to a non-MDIO
			  managed entity. See
			  Documentation/devicetree/bindings/net/fixed-link.txt
			  for details.

<<<<<<< HEAD
- local-mac-address	: See
			  Documentation/devicetree/bindings/net/ethernet.txt
			  for details.
=======
The MAC address will be determined using the optional properties
defined in ethernet.txt.
>>>>>>> 0ecfebd2

Example

The following example shows three switches on three MDIO busses,
linked into one DSA cluster.

&mdio1 {
	#address-cells = <1>;
	#size-cells = <0>;

	switch0: switch0@0 {
		compatible = "marvell,mv88e6085";
		reg = <0>;

		dsa,member = <0 0>;

		ports {
			#address-cells = <1>;
			#size-cells = <0>;
			port@0 {
				reg = <0>;
				label = "lan0";
			};

			port@1 {
				reg = <1>;
				label = "lan1";
				local-mac-address = [00 00 00 00 00 00];
			};

			port@2 {
				reg = <2>;
				label = "lan2";
			};

			switch0port5: port@5 {
				reg = <5>;
				phy-mode = "rgmii-txid";
				link = <&switch1port6
					&switch2port9>;
				fixed-link {
					speed = <1000>;
					full-duplex;
				};
			};

			port@6 {
				reg = <6>;
				ethernet = <&fec1>;
				fixed-link {
					speed = <100>;
					full-duplex;
				};
			};
		};
	};
};

&mdio2 {
	#address-cells = <1>;
	#size-cells = <0>;

	switch1: switch1@0 {
		compatible = "marvell,mv88e6085";
		reg = <0>;

		dsa,member = <0 1>;

		ports {
			#address-cells = <1>;
			#size-cells = <0>;
			port@0 {
				reg = <0>;
				label = "lan3";
				phy-handle = <&switch1phy0>;
			};

			port@1 {
				reg = <1>;
				label = "lan4";
				phy-handle = <&switch1phy1>;
			};

			port@2 {
				reg = <2>;
				label = "lan5";
				phy-handle = <&switch1phy2>;
			};

			switch1port5: port@5 {
				reg = <5>;
				link = <&switch2port9>;
				phy-mode = "rgmii-txid";
				fixed-link {
					speed = <1000>;
					full-duplex;
				};
			};

			switch1port6: port@6 {
				reg = <6>;
				phy-mode = "rgmii-txid";
				link = <&switch0port5>;
				fixed-link {
					speed = <1000>;
					full-duplex;
				};
			};
		};
		mdio-bus {
			#address-cells = <1>;
			#size-cells = <0>;
			switch1phy0: switch1phy0@0 {
				reg = <0>;
			};
			switch1phy1: switch1phy0@1 {
				reg = <1>;
			};
			switch1phy2: switch1phy0@2 {
				reg = <2>;
			};
		};
	 };
};

&mdio4 {
	#address-cells = <1>;
	#size-cells = <0>;

	switch2: switch2@0 {
		compatible = "marvell,mv88e6085";
		reg = <0>;

		dsa,member = <0 2>;

		ports {
			#address-cells = <1>;
			#size-cells = <0>;
			port@0 {
				reg = <0>;
				label = "lan6";
			};

			port@1 {
				reg = <1>;
				label = "lan7";
			};

			port@2 {
				reg = <2>;
				label = "lan8";
			};

			port@3 {
				reg = <3>;
				label = "optical3";
				fixed-link {
					speed = <1000>;
					full-duplex;
					link-gpios = <&gpio6 2
					      GPIO_ACTIVE_HIGH>;
				};
			};

			port@4 {
				reg = <4>;
				label = "optical4";
				fixed-link {
					speed = <1000>;
					full-duplex;
					link-gpios = <&gpio6 3
					      GPIO_ACTIVE_HIGH>;
				};
			};

			switch2port9: port@9 {
				reg = <9>;
				phy-mode = "rgmii-txid";
				link = <&switch1port5
					&switch0port5>;
				fixed-link {
					speed = <1000>;
					full-duplex;
				};
			};
		};
	};
};<|MERGE_RESOLUTION|>--- conflicted
+++ resolved
@@ -65,14 +65,8 @@
 			  Documentation/devicetree/bindings/net/fixed-link.txt
 			  for details.
 
-<<<<<<< HEAD
-- local-mac-address	: See
-			  Documentation/devicetree/bindings/net/ethernet.txt
-			  for details.
-=======
 The MAC address will be determined using the optional properties
 defined in ethernet.txt.
->>>>>>> 0ecfebd2
 
 Example
 
