// SPDX-License-Identifier: GPL-2.0-only
/*
 * Copyright (C) Sistina Software, Inc.  1997-2003 All rights reserved.
 * Copyright (C) 2004-2011 Red Hat, Inc.  All rights reserved.
 */

#include <linux/slab.h>
#include <linux/spinlock.h>
#include <linux/completion.h>
#include <linux/buffer_head.h>
#include <linux/namei.h>
#include <linux/mm.h>
#include <linux/cred.h>
#include <linux/xattr.h>
#include <linux/posix_acl.h>
#include <linux/gfs2_ondisk.h>
#include <linux/crc32.h>
#include <linux/iomap.h>
#include <linux/security.h>
#include <linux/uaccess.h>

#include "gfs2.h"
#include "incore.h"
#include "acl.h"
#include "bmap.h"
#include "dir.h"
#include "xattr.h"
#include "glock.h"
#include "inode.h"
#include "meta_io.h"
#include "quota.h"
#include "rgrp.h"
#include "trans.h"
#include "util.h"
#include "super.h"
#include "glops.h"

static int iget_test(struct inode *inode, void *opaque)
{
	u64 no_addr = *(u64 *)opaque;

	return GFS2_I(inode)->i_no_addr == no_addr;
}

static int iget_set(struct inode *inode, void *opaque)
{
	u64 no_addr = *(u64 *)opaque;

	GFS2_I(inode)->i_no_addr = no_addr;
	inode->i_ino = no_addr;
	return 0;
}

static struct inode *gfs2_iget(struct super_block *sb, u64 no_addr)
{
	struct inode *inode;

repeat:
	inode = iget5_locked(sb, no_addr, iget_test, iget_set, &no_addr);
	if (!inode)
		return inode;
	if (is_bad_inode(inode)) {
		iput(inode);
		goto repeat;
	}
	return inode;
}

/**
 * gfs2_set_iop - Sets inode operations
 * @inode: The inode with correct i_mode filled in
 *
 * GFS2 lookup code fills in vfs inode contents based on info obtained
 * from directory entry inside gfs2_inode_lookup().
 */

static void gfs2_set_iop(struct inode *inode)
{
	struct gfs2_sbd *sdp = GFS2_SB(inode);
	umode_t mode = inode->i_mode;

	if (S_ISREG(mode)) {
		inode->i_op = &gfs2_file_iops;
		if (gfs2_localflocks(sdp))
			inode->i_fop = &gfs2_file_fops_nolock;
		else
			inode->i_fop = &gfs2_file_fops;
	} else if (S_ISDIR(mode)) {
		inode->i_op = &gfs2_dir_iops;
		if (gfs2_localflocks(sdp))
			inode->i_fop = &gfs2_dir_fops_nolock;
		else
			inode->i_fop = &gfs2_dir_fops;
	} else if (S_ISLNK(mode)) {
		inode->i_op = &gfs2_symlink_iops;
	} else {
		inode->i_op = &gfs2_file_iops;
		init_special_inode(inode, inode->i_mode, inode->i_rdev);
	}
}

/**
 * gfs2_inode_lookup - Lookup an inode
 * @sb: The super block
 * @type: The type of the inode
 * @no_addr: The inode number
 * @no_formal_ino: The inode generation number
 * @blktype: Requested block type (GFS2_BLKST_DINODE or GFS2_BLKST_UNLINKED;
 *           GFS2_BLKST_FREE to indicate not to verify)
 *
 * If @type is DT_UNKNOWN, the inode type is fetched from disk.
 *
 * If @blktype is anything other than GFS2_BLKST_FREE (which is used as a
 * placeholder because it doesn't otherwise make sense), the on-disk block type
 * is verified to be @blktype.
 *
 * Returns: A VFS inode, or an error
 */

struct inode *gfs2_inode_lookup(struct super_block *sb, unsigned int type,
				u64 no_addr, u64 no_formal_ino,
				unsigned int blktype)
{
	struct inode *inode;
	struct gfs2_inode *ip;
	struct gfs2_glock *io_gl = NULL;
	struct gfs2_holder i_gh;
	int error;

	gfs2_holder_mark_uninitialized(&i_gh);
	inode = gfs2_iget(sb, no_addr);
	if (!inode)
		return ERR_PTR(-ENOMEM);

	ip = GFS2_I(inode);

	if (inode->i_state & I_NEW) {
		struct gfs2_sbd *sdp = GFS2_SB(inode);

		error = gfs2_glock_get(sdp, no_addr, &gfs2_inode_glops, CREATE, &ip->i_gl);
		if (unlikely(error))
			goto fail;
		flush_delayed_work(&ip->i_gl->gl_work);

		error = gfs2_glock_get(sdp, no_addr, &gfs2_iopen_glops, CREATE, &io_gl);
		if (unlikely(error))
			goto fail;

		if (type == DT_UNKNOWN || blktype != GFS2_BLKST_FREE) {
			/*
			 * The GL_SKIP flag indicates to skip reading the inode
			 * block.  We read the inode with gfs2_inode_refresh
			 * after possibly checking the block type.
			 */
			error = gfs2_glock_nq_init(ip->i_gl, LM_ST_EXCLUSIVE,
						   GL_SKIP, &i_gh);
			if (error)
				goto fail;

			if (blktype != GFS2_BLKST_FREE) {
				error = gfs2_check_blk_type(sdp, no_addr,
							    blktype);
				if (error)
					goto fail;
			}
		}

		glock_set_object(ip->i_gl, ip);
		set_bit(GIF_INVALID, &ip->i_flags);
		error = gfs2_glock_nq_init(io_gl, LM_ST_SHARED, GL_EXACT, &ip->i_iopen_gh);
		if (unlikely(error))
			goto fail;
		glock_set_object(ip->i_iopen_gh.gh_gl, ip);
		gfs2_glock_put(io_gl);
		io_gl = NULL;

		/* Lowest possible timestamp; will be overwritten in gfs2_dinode_in. */
		inode->i_atime.tv_sec = 1LL << (8 * sizeof(inode->i_atime.tv_sec) - 1);
		inode->i_atime.tv_nsec = 0;

		if (type == DT_UNKNOWN) {
			/* Inode glock must be locked already */
			error = gfs2_inode_refresh(GFS2_I(inode));
			if (error)
				goto fail;
		} else {
			ip->i_no_formal_ino = no_formal_ino;
			inode->i_mode = DT2IF(type);
		}

		gfs2_set_iop(inode);

		unlock_new_inode(inode);
	}

	if (gfs2_holder_initialized(&i_gh))
		gfs2_glock_dq_uninit(&i_gh);
	return inode;

fail:
	if (io_gl)
		gfs2_glock_put(io_gl);
	if (gfs2_holder_initialized(&i_gh))
		gfs2_glock_dq_uninit(&i_gh);
	iget_failed(inode);
	return ERR_PTR(error);
}

struct inode *gfs2_lookup_by_inum(struct gfs2_sbd *sdp, u64 no_addr,
				  u64 *no_formal_ino, unsigned int blktype)
{
	struct super_block *sb = sdp->sd_vfs;
	struct inode *inode;
	int error;

	inode = gfs2_inode_lookup(sb, DT_UNKNOWN, no_addr, 0, blktype);
	if (IS_ERR(inode))
		return inode;

	/* Two extra checks for NFS only */
	if (no_formal_ino) {
		error = -ESTALE;
		if (GFS2_I(inode)->i_no_formal_ino != *no_formal_ino)
			goto fail_iput;

		error = -EIO;
		if (GFS2_I(inode)->i_diskflags & GFS2_DIF_SYSTEM)
			goto fail_iput;
	}
	return inode;

fail_iput:
	iput(inode);
	return ERR_PTR(error);
}


struct inode *gfs2_lookup_simple(struct inode *dip, const char *name)
{
	struct qstr qstr;
	struct inode *inode;
	gfs2_str2qstr(&qstr, name);
	inode = gfs2_lookupi(dip, &qstr, 1);
	/* gfs2_lookupi has inconsistent callers: vfs
	 * related routines expect NULL for no entry found,
	 * gfs2_lookup_simple callers expect ENOENT
	 * and do not check for NULL.
	 */
	if (inode == NULL)
		return ERR_PTR(-ENOENT);
	else
		return inode;
}


/**
 * gfs2_lookupi - Look up a filename in a directory and return its inode
 * @d_gh: An initialized holder for the directory glock
 * @name: The name of the inode to look for
 * @is_root: If 1, ignore the caller's permissions
 * @i_gh: An uninitialized holder for the new inode glock
 *
 * This can be called via the VFS filldir function when NFS is doing
 * a readdirplus and the inode which its intending to stat isn't
 * already in cache. In this case we must not take the directory glock
 * again, since the readdir call will have already taken that lock.
 *
 * Returns: errno
 */

struct inode *gfs2_lookupi(struct inode *dir, const struct qstr *name,
			   int is_root)
{
	struct super_block *sb = dir->i_sb;
	struct gfs2_inode *dip = GFS2_I(dir);
	struct gfs2_holder d_gh;
	int error = 0;
	struct inode *inode = NULL;

	gfs2_holder_mark_uninitialized(&d_gh);
	if (!name->len || name->len > GFS2_FNAMESIZE)
		return ERR_PTR(-ENAMETOOLONG);

	if ((name->len == 1 && memcmp(name->name, ".", 1) == 0) ||
	    (name->len == 2 && memcmp(name->name, "..", 2) == 0 &&
	     dir == d_inode(sb->s_root))) {
		igrab(dir);
		return dir;
	}

	if (gfs2_glock_is_locked_by_me(dip->i_gl) == NULL) {
		error = gfs2_glock_nq_init(dip->i_gl, LM_ST_SHARED, 0, &d_gh);
		if (error)
			return ERR_PTR(error);
	}

	if (!is_root) {
		error = gfs2_permission(dir, MAY_EXEC);
		if (error)
			goto out;
	}

	inode = gfs2_dir_search(dir, name, false);
	if (IS_ERR(inode))
		error = PTR_ERR(inode);
out:
	if (gfs2_holder_initialized(&d_gh))
		gfs2_glock_dq_uninit(&d_gh);
	if (error == -ENOENT)
		return NULL;
	return inode ? inode : ERR_PTR(error);
}

/**
 * create_ok - OK to create a new on-disk inode here?
 * @dip:  Directory in which dinode is to be created
 * @name:  Name of new dinode
 * @mode:
 *
 * Returns: errno
 */

static int create_ok(struct gfs2_inode *dip, const struct qstr *name,
		     umode_t mode)
{
	int error;

	error = gfs2_permission(&dip->i_inode, MAY_WRITE | MAY_EXEC);
	if (error)
		return error;

	/*  Don't create entries in an unlinked directory  */
	if (!dip->i_inode.i_nlink)
		return -ENOENT;

	if (dip->i_entries == (u32)-1)
		return -EFBIG;
	if (S_ISDIR(mode) && dip->i_inode.i_nlink == (u32)-1)
		return -EMLINK;

	return 0;
}

static void munge_mode_uid_gid(const struct gfs2_inode *dip,
			       struct inode *inode)
{
	if (GFS2_SB(&dip->i_inode)->sd_args.ar_suiddir &&
	    (dip->i_inode.i_mode & S_ISUID) &&
	    !uid_eq(dip->i_inode.i_uid, GLOBAL_ROOT_UID)) {
		if (S_ISDIR(inode->i_mode))
			inode->i_mode |= S_ISUID;
		else if (!uid_eq(dip->i_inode.i_uid, current_fsuid()))
			inode->i_mode &= ~07111;
		inode->i_uid = dip->i_inode.i_uid;
	} else
		inode->i_uid = current_fsuid();

	if (dip->i_inode.i_mode & S_ISGID) {
		if (S_ISDIR(inode->i_mode))
			inode->i_mode |= S_ISGID;
		inode->i_gid = dip->i_inode.i_gid;
	} else
		inode->i_gid = current_fsgid();
}

static int alloc_dinode(struct gfs2_inode *ip, u32 flags, unsigned *dblocks)
{
	struct gfs2_sbd *sdp = GFS2_SB(&ip->i_inode);
	struct gfs2_alloc_parms ap = { .target = *dblocks, .aflags = flags, };
	int error;

	error = gfs2_quota_lock_check(ip, &ap);
	if (error)
		goto out;

	error = gfs2_inplace_reserve(ip, &ap);
	if (error)
		goto out_quota;

	error = gfs2_trans_begin(sdp, (*dblocks * RES_RG_BIT) + RES_STATFS + RES_QUOTA, 0);
	if (error)
		goto out_ipreserv;

	error = gfs2_alloc_blocks(ip, &ip->i_no_addr, dblocks, 1, &ip->i_generation);
	ip->i_no_formal_ino = ip->i_generation;
	ip->i_inode.i_ino = ip->i_no_addr;
	ip->i_goal = ip->i_no_addr;

	gfs2_trans_end(sdp);

out_ipreserv:
	gfs2_inplace_release(ip);
out_quota:
	gfs2_quota_unlock(ip);
out:
	return error;
}

static void gfs2_init_dir(struct buffer_head *dibh,
			  const struct gfs2_inode *parent)
{
	struct gfs2_dinode *di = (struct gfs2_dinode *)dibh->b_data;
	struct gfs2_dirent *dent = (struct gfs2_dirent *)(di+1);

	gfs2_qstr2dirent(&gfs2_qdot, GFS2_DIRENT_SIZE(gfs2_qdot.len), dent);
	dent->de_inum = di->di_num; /* already GFS2 endian */
	dent->de_type = cpu_to_be16(DT_DIR);

	dent = (struct gfs2_dirent *)((char*)dent + GFS2_DIRENT_SIZE(1));
	gfs2_qstr2dirent(&gfs2_qdotdot, dibh->b_size - GFS2_DIRENT_SIZE(1) - sizeof(struct gfs2_dinode), dent);
	gfs2_inum_out(parent, dent);
	dent->de_type = cpu_to_be16(DT_DIR);
	
}

/**
 * gfs2_init_xattr - Initialise an xattr block for a new inode
 * @ip: The inode in question
 *
 * This sets up an empty xattr block for a new inode, ready to
 * take any ACLs, LSM xattrs, etc.
 */

static void gfs2_init_xattr(struct gfs2_inode *ip)
{
	struct gfs2_sbd *sdp = GFS2_SB(&ip->i_inode);
	struct buffer_head *bh;
	struct gfs2_ea_header *ea;

	bh = gfs2_meta_new(ip->i_gl, ip->i_eattr);
	gfs2_trans_add_meta(ip->i_gl, bh);
	gfs2_metatype_set(bh, GFS2_METATYPE_EA, GFS2_FORMAT_EA);
	gfs2_buffer_clear_tail(bh, sizeof(struct gfs2_meta_header));

	ea = GFS2_EA_BH2FIRST(bh);
	ea->ea_rec_len = cpu_to_be32(sdp->sd_jbsize);
	ea->ea_type = GFS2_EATYPE_UNUSED;
	ea->ea_flags = GFS2_EAFLAG_LAST;

	brelse(bh);
}

/**
 * init_dinode - Fill in a new dinode structure
 * @dip: The directory this inode is being created in
 * @ip: The inode
 * @symname: The symlink destination (if a symlink)
 * @bhp: The buffer head (returned to caller)
 *
 */

static void init_dinode(struct gfs2_inode *dip, struct gfs2_inode *ip,
			const char *symname)
{
	struct gfs2_dinode *di;
	struct buffer_head *dibh;

	dibh = gfs2_meta_new(ip->i_gl, ip->i_no_addr);
	gfs2_trans_add_meta(ip->i_gl, dibh);
	di = (struct gfs2_dinode *)dibh->b_data;
	gfs2_dinode_out(ip, di);

	di->di_major = cpu_to_be32(MAJOR(ip->i_inode.i_rdev));
	di->di_minor = cpu_to_be32(MINOR(ip->i_inode.i_rdev));
	di->__pad1 = 0;
	di->__pad2 = 0;
	di->__pad3 = 0;
	memset(&di->__pad4, 0, sizeof(di->__pad4));
	memset(&di->di_reserved, 0, sizeof(di->di_reserved));
	gfs2_buffer_clear_tail(dibh, sizeof(struct gfs2_dinode));

	switch(ip->i_inode.i_mode & S_IFMT) {
	case S_IFDIR:
		gfs2_init_dir(dibh, dip);
		break;
	case S_IFLNK:
		memcpy(dibh->b_data + sizeof(struct gfs2_dinode), symname, ip->i_inode.i_size);
		break;
	}

	set_buffer_uptodate(dibh);
	brelse(dibh);
}

/**
 * gfs2_trans_da_blocks - Calculate number of blocks to link inode
 * @dip: The directory we are linking into
 * @da: The dir add information
 * @nr_inodes: The number of inodes involved
 *
 * This calculate the number of blocks we need to reserve in a
 * transaction to link @nr_inodes into a directory. In most cases
 * @nr_inodes will be 2 (the directory plus the inode being linked in)
 * but in case of rename, 4 may be required.
 *
 * Returns: Number of blocks
 */

static unsigned gfs2_trans_da_blks(const struct gfs2_inode *dip,
				   const struct gfs2_diradd *da,
				   unsigned nr_inodes)
{
	return da->nr_blocks + gfs2_rg_blocks(dip, da->nr_blocks) +
	       (nr_inodes * RES_DINODE) + RES_QUOTA + RES_STATFS;
}

static int link_dinode(struct gfs2_inode *dip, const struct qstr *name,
		       struct gfs2_inode *ip, struct gfs2_diradd *da)
{
	struct gfs2_sbd *sdp = GFS2_SB(&dip->i_inode);
	struct gfs2_alloc_parms ap = { .target = da->nr_blocks, };
	int error;

	if (da->nr_blocks) {
		error = gfs2_quota_lock_check(dip, &ap);
		if (error)
			goto fail_quota_locks;

		error = gfs2_inplace_reserve(dip, &ap);
		if (error)
			goto fail_quota_locks;

		error = gfs2_trans_begin(sdp, gfs2_trans_da_blks(dip, da, 2), 0);
		if (error)
			goto fail_ipreserv;
	} else {
		error = gfs2_trans_begin(sdp, RES_LEAF + 2 * RES_DINODE, 0);
		if (error)
			goto fail_quota_locks;
	}

	error = gfs2_dir_add(&dip->i_inode, name, ip, da);

	gfs2_trans_end(sdp);
fail_ipreserv:
	gfs2_inplace_release(dip);
fail_quota_locks:
	gfs2_quota_unlock(dip);
	return error;
}

static int gfs2_initxattrs(struct inode *inode, const struct xattr *xattr_array,
		    void *fs_info)
{
	const struct xattr *xattr;
	int err = 0;

	for (xattr = xattr_array; xattr->name != NULL; xattr++) {
		err = __gfs2_xattr_set(inode, xattr->name, xattr->value,
				       xattr->value_len, 0,
				       GFS2_EATYPE_SECURITY);
		if (err < 0)
			break;
	}
	return err;
}

/**
 * gfs2_create_inode - Create a new inode
 * @dir: The parent directory
 * @dentry: The new dentry
 * @file: If non-NULL, the file which is being opened
 * @mode: The permissions on the new inode
 * @dev: For device nodes, this is the device number
 * @symname: For symlinks, this is the link destination
 * @size: The initial size of the inode (ignored for directories)
 *
 * Returns: 0 on success, or error code
 */

static int gfs2_create_inode(struct inode *dir, struct dentry *dentry,
			     struct file *file,
			     umode_t mode, dev_t dev, const char *symname,
			     unsigned int size, int excl)
{
	const struct qstr *name = &dentry->d_name;
	struct posix_acl *default_acl, *acl;
	struct gfs2_holder ghs[2];
	struct inode *inode = NULL;
	struct gfs2_inode *dip = GFS2_I(dir), *ip;
	struct gfs2_sbd *sdp = GFS2_SB(&dip->i_inode);
	struct gfs2_glock *io_gl = NULL;
	int error, free_vfs_inode = 1;
	u32 aflags = 0;
	unsigned blocks = 1;
	struct gfs2_diradd da = { .bh = NULL, .save_loc = 1, };

	if (!name->len || name->len > GFS2_FNAMESIZE)
		return -ENAMETOOLONG;

	error = gfs2_qa_get(dip);
	if (error)
		return error;

	error = gfs2_rindex_update(sdp);
	if (error)
		goto fail;

	error = gfs2_glock_nq_init(dip->i_gl, LM_ST_EXCLUSIVE, 0, ghs);
	if (error)
		goto fail;
	gfs2_holder_mark_uninitialized(ghs + 1);

	error = create_ok(dip, name, mode);
	if (error)
		goto fail_gunlock;

	inode = gfs2_dir_search(dir, &dentry->d_name, !S_ISREG(mode) || excl);
	error = PTR_ERR(inode);
	if (!IS_ERR(inode)) {
		if (S_ISDIR(inode->i_mode)) {
			iput(inode);
			inode = ERR_PTR(-EISDIR);
			goto fail_gunlock;
		}
		d_instantiate(dentry, inode);
		error = 0;
		if (file) {
			if (S_ISREG(inode->i_mode))
				error = finish_open(file, dentry, gfs2_open_common);
			else
				error = finish_no_open(file, NULL);
		}
		gfs2_glock_dq_uninit(ghs);
		goto fail;
	} else if (error != -ENOENT) {
		goto fail_gunlock;
	}

	error = gfs2_diradd_alloc_required(dir, name, &da);
	if (error < 0)
		goto fail_gunlock;

	inode = new_inode(sdp->sd_vfs);
	error = -ENOMEM;
	if (!inode)
		goto fail_gunlock;

	error = posix_acl_create(dir, &mode, &default_acl, &acl);
	if (error)
		goto fail_gunlock;

	ip = GFS2_I(inode);
	error = gfs2_qa_get(ip);
	if (error)
		goto fail_free_acls;

	inode->i_mode = mode;
	set_nlink(inode, S_ISDIR(mode) ? 2 : 1);
	inode->i_rdev = dev;
	inode->i_size = size;
	inode->i_atime = inode->i_mtime = inode->i_ctime = current_time(inode);
	munge_mode_uid_gid(dip, inode);
	check_and_update_goal(dip);
	ip->i_goal = dip->i_goal;
	ip->i_diskflags = 0;
	ip->i_eattr = 0;
	ip->i_height = 0;
	ip->i_depth = 0;
	ip->i_entries = 0;
	ip->i_no_addr = 0; /* Temporarily zero until real addr is assigned */

	switch(mode & S_IFMT) {
	case S_IFREG:
		if ((dip->i_diskflags & GFS2_DIF_INHERIT_JDATA) ||
		    gfs2_tune_get(sdp, gt_new_files_jdata))
			ip->i_diskflags |= GFS2_DIF_JDATA;
		gfs2_set_aops(inode);
		break;
	case S_IFDIR:
		ip->i_diskflags |= (dip->i_diskflags & GFS2_DIF_INHERIT_JDATA);
		ip->i_diskflags |= GFS2_DIF_JDATA;
		ip->i_entries = 2;
		break;
	}

	/* Force SYSTEM flag on all files and subdirs of a SYSTEM directory */
	if (dip->i_diskflags & GFS2_DIF_SYSTEM)
		ip->i_diskflags |= GFS2_DIF_SYSTEM;

	gfs2_set_inode_flags(inode);

	if ((GFS2_I(d_inode(sdp->sd_root_dir)) == dip) ||
	    (dip->i_diskflags & GFS2_DIF_TOPDIR))
		aflags |= GFS2_AF_ORLOV;

	if (default_acl || acl)
		blocks++;

	error = alloc_dinode(ip, aflags, &blocks);
	if (error)
		goto fail_free_inode;

	gfs2_set_inode_blocks(inode, blocks);

	error = gfs2_glock_get(sdp, ip->i_no_addr, &gfs2_inode_glops, CREATE, &ip->i_gl);
	if (error)
		goto fail_free_inode;
	flush_delayed_work(&ip->i_gl->gl_work);
	glock_set_object(ip->i_gl, ip);

	error = gfs2_glock_nq_init(ip->i_gl, LM_ST_EXCLUSIVE, GL_SKIP, ghs + 1);
	if (error)
		goto fail_free_inode;

	error = gfs2_trans_begin(sdp, blocks, 0);
	if (error)
		goto fail_free_inode;

	if (blocks > 1) {
		ip->i_eattr = ip->i_no_addr + 1;
		gfs2_init_xattr(ip);
	}
	init_dinode(dip, ip, symname);
	gfs2_trans_end(sdp);

	error = gfs2_glock_get(sdp, ip->i_no_addr, &gfs2_iopen_glops, CREATE, &io_gl);
	if (error)
		goto fail_free_inode;

	BUG_ON(test_and_set_bit(GLF_INODE_CREATING, &io_gl->gl_flags));

	error = gfs2_glock_nq_init(io_gl, LM_ST_SHARED, GL_EXACT, &ip->i_iopen_gh);
	if (error)
		goto fail_gunlock2;

	glock_set_object(ip->i_iopen_gh.gh_gl, ip);
	gfs2_set_iop(inode);
	insert_inode_hash(inode);

	free_vfs_inode = 0; /* After this point, the inode is no longer
			       considered free. Any failures need to undo
			       the gfs2 structures. */
	if (default_acl) {
		error = __gfs2_set_acl(inode, default_acl, ACL_TYPE_DEFAULT);
		if (error)
			goto fail_gunlock3;
		posix_acl_release(default_acl);
		default_acl = NULL;
	}
	if (acl) {
		error = __gfs2_set_acl(inode, acl, ACL_TYPE_ACCESS);
		if (error)
			goto fail_gunlock3;
		posix_acl_release(acl);
		acl = NULL;
	}

	error = security_inode_init_security(&ip->i_inode, &dip->i_inode, name,
					     &gfs2_initxattrs, NULL);
	if (error)
		goto fail_gunlock3;

	error = link_dinode(dip, name, ip, &da);
	if (error)
		goto fail_gunlock3;

	mark_inode_dirty(inode);
	d_instantiate(dentry, inode);
	/* After instantiate, errors should result in evict which will destroy
	 * both inode and iopen glocks properly. */
	if (file) {
		file->f_mode |= FMODE_CREATED;
		error = finish_open(file, dentry, gfs2_open_common);
	}
	gfs2_glock_dq_uninit(ghs);
	gfs2_qa_put(ip);
	gfs2_glock_dq_uninit(ghs + 1);
	clear_bit(GLF_INODE_CREATING, &io_gl->gl_flags);
	gfs2_glock_put(io_gl);
	gfs2_qa_put(dip);
	return error;

fail_gunlock3:
	glock_clear_object(io_gl, ip);
	gfs2_glock_dq_uninit(&ip->i_iopen_gh);
fail_gunlock2:
	clear_bit(GLF_INODE_CREATING, &io_gl->gl_flags);
	gfs2_glock_put(io_gl);
fail_free_inode:
	gfs2_qa_put(ip);
	if (ip->i_gl) {
		glock_clear_object(ip->i_gl, ip);
		gfs2_glock_put(ip->i_gl);
	}
	gfs2_rs_delete(ip, NULL);
	gfs2_qa_put(ip);
fail_free_acls:
	posix_acl_release(default_acl);
	posix_acl_release(acl);
fail_gunlock:
	gfs2_dir_no_add(&da);
	gfs2_glock_dq_uninit(ghs);
	if (!IS_ERR_OR_NULL(inode)) {
		clear_nlink(inode);
		if (!free_vfs_inode)
			mark_inode_dirty(inode);
		set_bit(free_vfs_inode ? GIF_FREE_VFS_INODE : GIF_ALLOC_FAILED,
			&GFS2_I(inode)->i_flags);
		iput(inode);
	}
	if (gfs2_holder_initialized(ghs + 1))
		gfs2_glock_dq_uninit(ghs + 1);
fail:
	gfs2_qa_put(dip);
	return error;
}

/**
 * gfs2_create - Create a file
 * @dir: The directory in which to create the file
 * @dentry: The dentry of the new file
 * @mode: The mode of the new file
 *
 * Returns: errno
 */

static int gfs2_create(struct inode *dir, struct dentry *dentry,
		       umode_t mode, bool excl)
{
	return gfs2_create_inode(dir, dentry, NULL, S_IFREG | mode, 0, NULL, 0, excl);
}

/**
 * __gfs2_lookup - Look up a filename in a directory and return its inode
 * @dir: The directory inode
 * @dentry: The dentry of the new inode
 * @file: File to be opened
 *
 *
 * Returns: errno
 */

static struct dentry *__gfs2_lookup(struct inode *dir, struct dentry *dentry,
				    struct file *file)
{
	struct inode *inode;
	struct dentry *d;
	struct gfs2_holder gh;
	struct gfs2_glock *gl;
	int error;

	inode = gfs2_lookupi(dir, &dentry->d_name, 0);
	if (inode == NULL) {
		d_add(dentry, NULL);
		return NULL;
	}
	if (IS_ERR(inode))
		return ERR_CAST(inode);

	gl = GFS2_I(inode)->i_gl;
	error = gfs2_glock_nq_init(gl, LM_ST_SHARED, LM_FLAG_ANY, &gh);
	if (error) {
		iput(inode);
		return ERR_PTR(error);
	}

	d = d_splice_alias(inode, dentry);
	if (IS_ERR(d)) {
		gfs2_glock_dq_uninit(&gh);
		return d;
	}
	if (file && S_ISREG(inode->i_mode))
		error = finish_open(file, dentry, gfs2_open_common);

	gfs2_glock_dq_uninit(&gh);
	if (error) {
		dput(d);
		return ERR_PTR(error);
	}
	return d;
}

static struct dentry *gfs2_lookup(struct inode *dir, struct dentry *dentry,
				  unsigned flags)
{
	return __gfs2_lookup(dir, dentry, NULL);
}

/**
 * gfs2_link - Link to a file
 * @old_dentry: The inode to link
 * @dir: Add link to this directory
 * @dentry: The name of the link
 *
 * Link the inode in "old_dentry" into the directory "dir" with the
 * name in "dentry".
 *
 * Returns: errno
 */

static int gfs2_link(struct dentry *old_dentry, struct inode *dir,
		     struct dentry *dentry)
{
	struct gfs2_inode *dip = GFS2_I(dir);
	struct gfs2_sbd *sdp = GFS2_SB(dir);
	struct inode *inode = d_inode(old_dentry);
	struct gfs2_inode *ip = GFS2_I(inode);
	struct gfs2_holder ghs[2];
	struct buffer_head *dibh;
	struct gfs2_diradd da = { .bh = NULL, .save_loc = 1, };
	int error;

	if (S_ISDIR(inode->i_mode))
		return -EPERM;

	error = gfs2_qa_get(dip);
	if (error)
		return error;

	gfs2_holder_init(dip->i_gl, LM_ST_EXCLUSIVE, 0, ghs);
	gfs2_holder_init(ip->i_gl, LM_ST_EXCLUSIVE, 0, ghs + 1);

	error = gfs2_glock_nq(ghs); /* parent */
	if (error)
		goto out_parent;

	error = gfs2_glock_nq(ghs + 1); /* child */
	if (error)
		goto out_child;

	error = -ENOENT;
	if (inode->i_nlink == 0)
		goto out_gunlock;

	error = gfs2_permission(dir, MAY_WRITE | MAY_EXEC);
	if (error)
		goto out_gunlock;

	error = gfs2_dir_check(dir, &dentry->d_name, NULL);
	switch (error) {
	case -ENOENT:
		break;
	case 0:
		error = -EEXIST;
	default:
		goto out_gunlock;
	}

	error = -EINVAL;
	if (!dip->i_inode.i_nlink)
		goto out_gunlock;
	error = -EFBIG;
	if (dip->i_entries == (u32)-1)
		goto out_gunlock;
	error = -EPERM;
	if (IS_IMMUTABLE(inode) || IS_APPEND(inode))
		goto out_gunlock;
	error = -EINVAL;
	if (!ip->i_inode.i_nlink)
		goto out_gunlock;
	error = -EMLINK;
	if (ip->i_inode.i_nlink == (u32)-1)
		goto out_gunlock;

	error = gfs2_diradd_alloc_required(dir, &dentry->d_name, &da);
	if (error < 0)
		goto out_gunlock;

	if (da.nr_blocks) {
		struct gfs2_alloc_parms ap = { .target = da.nr_blocks, };
		error = gfs2_quota_lock_check(dip, &ap);
		if (error)
			goto out_gunlock;

		error = gfs2_inplace_reserve(dip, &ap);
		if (error)
			goto out_gunlock_q;

		error = gfs2_trans_begin(sdp, gfs2_trans_da_blks(dip, &da, 2), 0);
		if (error)
			goto out_ipres;
	} else {
		error = gfs2_trans_begin(sdp, 2 * RES_DINODE + RES_LEAF, 0);
		if (error)
			goto out_ipres;
	}

	error = gfs2_meta_inode_buffer(ip, &dibh);
	if (error)
		goto out_end_trans;

	error = gfs2_dir_add(dir, &dentry->d_name, ip, &da);
	if (error)
		goto out_brelse;

	gfs2_trans_add_meta(ip->i_gl, dibh);
	inc_nlink(&ip->i_inode);
	ip->i_inode.i_ctime = current_time(&ip->i_inode);
	ihold(inode);
	d_instantiate(dentry, inode);
	mark_inode_dirty(inode);

out_brelse:
	brelse(dibh);
out_end_trans:
	gfs2_trans_end(sdp);
out_ipres:
	if (da.nr_blocks)
		gfs2_inplace_release(dip);
out_gunlock_q:
	if (da.nr_blocks)
		gfs2_quota_unlock(dip);
out_gunlock:
	gfs2_dir_no_add(&da);
	gfs2_glock_dq(ghs + 1);
out_child:
	gfs2_glock_dq(ghs);
out_parent:
<<<<<<< HEAD
	gfs2_qa_put(ip);
=======
	gfs2_qa_put(dip);
>>>>>>> 358c7c61
	gfs2_holder_uninit(ghs);
	gfs2_holder_uninit(ghs + 1);
	return error;
}

/*
 * gfs2_unlink_ok - check to see that a inode is still in a directory
 * @dip: the directory
 * @name: the name of the file
 * @ip: the inode
 *
 * Assumes that the lock on (at least) @dip is held.
 *
 * Returns: 0 if the parent/child relationship is correct, errno if it isn't
 */

static int gfs2_unlink_ok(struct gfs2_inode *dip, const struct qstr *name,
			  const struct gfs2_inode *ip)
{
	int error;

	if (IS_IMMUTABLE(&ip->i_inode) || IS_APPEND(&ip->i_inode))
		return -EPERM;

	if ((dip->i_inode.i_mode & S_ISVTX) &&
	    !uid_eq(dip->i_inode.i_uid, current_fsuid()) &&
	    !uid_eq(ip->i_inode.i_uid, current_fsuid()) && !capable(CAP_FOWNER))
		return -EPERM;

	if (IS_APPEND(&dip->i_inode))
		return -EPERM;

	error = gfs2_permission(&dip->i_inode, MAY_WRITE | MAY_EXEC);
	if (error)
		return error;

	return gfs2_dir_check(&dip->i_inode, name, ip);
}

/**
 * gfs2_unlink_inode - Removes an inode from its parent dir and unlinks it
 * @dip: The parent directory
 * @name: The name of the entry in the parent directory
 * @inode: The inode to be removed
 *
 * Called with all the locks and in a transaction. This will only be
 * called for a directory after it has been checked to ensure it is empty.
 *
 * Returns: 0 on success, or an error
 */

static int gfs2_unlink_inode(struct gfs2_inode *dip,
			     const struct dentry *dentry)
{
	struct inode *inode = d_inode(dentry);
	struct gfs2_inode *ip = GFS2_I(inode);
	int error;

	error = gfs2_dir_del(dip, dentry);
	if (error)
		return error;

	ip->i_entries = 0;
	inode->i_ctime = current_time(inode);
	if (S_ISDIR(inode->i_mode))
		clear_nlink(inode);
	else
		drop_nlink(inode);
	mark_inode_dirty(inode);
	if (inode->i_nlink == 0)
		gfs2_unlink_di(inode);
	return 0;
}


/**
 * gfs2_unlink - Unlink an inode (this does rmdir as well)
 * @dir: The inode of the directory containing the inode to unlink
 * @dentry: The file itself
 *
 * This routine uses the type of the inode as a flag to figure out
 * whether this is an unlink or an rmdir.
 *
 * Returns: errno
 */

static int gfs2_unlink(struct inode *dir, struct dentry *dentry)
{
	struct gfs2_inode *dip = GFS2_I(dir);
	struct gfs2_sbd *sdp = GFS2_SB(dir);
	struct inode *inode = d_inode(dentry);
	struct gfs2_inode *ip = GFS2_I(inode);
	struct gfs2_holder ghs[3];
	struct gfs2_rgrpd *rgd;
	int error;

	error = gfs2_rindex_update(sdp);
	if (error)
		return error;

	error = -EROFS;

	gfs2_holder_init(dip->i_gl, LM_ST_EXCLUSIVE, 0, ghs);
	gfs2_holder_init(ip->i_gl,  LM_ST_EXCLUSIVE, 0, ghs + 1);

	rgd = gfs2_blk2rgrpd(sdp, ip->i_no_addr, 1);
	if (!rgd)
		goto out_inodes;

	gfs2_holder_init(rgd->rd_gl, LM_ST_EXCLUSIVE, 0, ghs + 2);


	error = gfs2_glock_nq(ghs); /* parent */
	if (error)
		goto out_parent;

	error = gfs2_glock_nq(ghs + 1); /* child */
	if (error)
		goto out_child;

	error = -ENOENT;
	if (inode->i_nlink == 0)
		goto out_rgrp;

	if (S_ISDIR(inode->i_mode)) {
		error = -ENOTEMPTY;
		if (ip->i_entries > 2 || inode->i_nlink > 2)
			goto out_rgrp;
	}

	error = gfs2_glock_nq(ghs + 2); /* rgrp */
	if (error)
		goto out_rgrp;

	error = gfs2_unlink_ok(dip, &dentry->d_name, ip);
	if (error)
		goto out_gunlock;

	error = gfs2_trans_begin(sdp, 2*RES_DINODE + 3*RES_LEAF + RES_RG_BIT, 0);
	if (error)
		goto out_gunlock;

	error = gfs2_unlink_inode(dip, dentry);
	gfs2_trans_end(sdp);

out_gunlock:
	gfs2_glock_dq(ghs + 2);
out_rgrp:
	gfs2_glock_dq(ghs + 1);
out_child:
	gfs2_glock_dq(ghs);
out_parent:
	gfs2_holder_uninit(ghs + 2);
out_inodes:
	gfs2_holder_uninit(ghs + 1);
	gfs2_holder_uninit(ghs);
	return error;
}

/**
 * gfs2_symlink - Create a symlink
 * @dir: The directory to create the symlink in
 * @dentry: The dentry to put the symlink in
 * @symname: The thing which the link points to
 *
 * Returns: errno
 */

static int gfs2_symlink(struct inode *dir, struct dentry *dentry,
			const char *symname)
{
	unsigned int size;

	size = strlen(symname);
	if (size >= gfs2_max_stuffed_size(GFS2_I(dir)))
		return -ENAMETOOLONG;

	return gfs2_create_inode(dir, dentry, NULL, S_IFLNK | S_IRWXUGO, 0, symname, size, 0);
}

/**
 * gfs2_mkdir - Make a directory
 * @dir: The parent directory of the new one
 * @dentry: The dentry of the new directory
 * @mode: The mode of the new directory
 *
 * Returns: errno
 */

static int gfs2_mkdir(struct inode *dir, struct dentry *dentry, umode_t mode)
{
	unsigned dsize = gfs2_max_stuffed_size(GFS2_I(dir));
	return gfs2_create_inode(dir, dentry, NULL, S_IFDIR | mode, 0, NULL, dsize, 0);
}

/**
 * gfs2_mknod - Make a special file
 * @dir: The directory in which the special file will reside
 * @dentry: The dentry of the special file
 * @mode: The mode of the special file
 * @dev: The device specification of the special file
 *
 */

static int gfs2_mknod(struct inode *dir, struct dentry *dentry, umode_t mode,
		      dev_t dev)
{
	return gfs2_create_inode(dir, dentry, NULL, mode, dev, NULL, 0, 0);
}

/**
 * gfs2_atomic_open - Atomically open a file
 * @dir: The directory
 * @dentry: The proposed new entry
 * @file: The proposed new struct file
 * @flags: open flags
 * @mode: File mode
 *
 * Returns: error code or 0 for success
 */

static int gfs2_atomic_open(struct inode *dir, struct dentry *dentry,
			    struct file *file, unsigned flags,
			    umode_t mode)
{
	struct dentry *d;
	bool excl = !!(flags & O_EXCL);

	if (!d_in_lookup(dentry))
		goto skip_lookup;

	d = __gfs2_lookup(dir, dentry, file);
	if (IS_ERR(d))
		return PTR_ERR(d);
	if (d != NULL)
		dentry = d;
	if (d_really_is_positive(dentry)) {
		if (!(file->f_mode & FMODE_OPENED))
			return finish_no_open(file, d);
		dput(d);
		return excl && (flags & O_CREAT) ? -EEXIST : 0;
	}

	BUG_ON(d != NULL);

skip_lookup:
	if (!(flags & O_CREAT))
		return -ENOENT;

	return gfs2_create_inode(dir, dentry, file, S_IFREG | mode, 0, NULL, 0, excl);
}

/*
 * gfs2_ok_to_move - check if it's ok to move a directory to another directory
 * @this: move this
 * @to: to here
 *
 * Follow @to back to the root and make sure we don't encounter @this
 * Assumes we already hold the rename lock.
 *
 * Returns: errno
 */

static int gfs2_ok_to_move(struct gfs2_inode *this, struct gfs2_inode *to)
{
	struct inode *dir = &to->i_inode;
	struct super_block *sb = dir->i_sb;
	struct inode *tmp;
	int error = 0;

	igrab(dir);

	for (;;) {
		if (dir == &this->i_inode) {
			error = -EINVAL;
			break;
		}
		if (dir == d_inode(sb->s_root)) {
			error = 0;
			break;
		}

		tmp = gfs2_lookupi(dir, &gfs2_qdotdot, 1);
		if (!tmp) {
			error = -ENOENT;
			break;
		}
		if (IS_ERR(tmp)) {
			error = PTR_ERR(tmp);
			break;
		}

		iput(dir);
		dir = tmp;
	}

	iput(dir);

	return error;
}

/**
 * update_moved_ino - Update an inode that's being moved
 * @ip: The inode being moved
 * @ndip: The parent directory of the new filename
 * @dir_rename: True of ip is a directory
 *
 * Returns: errno
 */

static int update_moved_ino(struct gfs2_inode *ip, struct gfs2_inode *ndip,
			    int dir_rename)
{
	if (dir_rename)
		return gfs2_dir_mvino(ip, &gfs2_qdotdot, ndip, DT_DIR);

	ip->i_inode.i_ctime = current_time(&ip->i_inode);
	mark_inode_dirty_sync(&ip->i_inode);
	return 0;
}


/**
 * gfs2_rename - Rename a file
 * @odir: Parent directory of old file name
 * @odentry: The old dentry of the file
 * @ndir: Parent directory of new file name
 * @ndentry: The new dentry of the file
 *
 * Returns: errno
 */

static int gfs2_rename(struct inode *odir, struct dentry *odentry,
		       struct inode *ndir, struct dentry *ndentry)
{
	struct gfs2_inode *odip = GFS2_I(odir);
	struct gfs2_inode *ndip = GFS2_I(ndir);
	struct gfs2_inode *ip = GFS2_I(d_inode(odentry));
	struct gfs2_inode *nip = NULL;
	struct gfs2_sbd *sdp = GFS2_SB(odir);
	struct gfs2_holder ghs[4], r_gh, rd_gh;
	struct gfs2_rgrpd *nrgd;
	unsigned int num_gh;
	int dir_rename = 0;
	struct gfs2_diradd da = { .nr_blocks = 0, .save_loc = 0, };
	unsigned int x;
	int error;

	gfs2_holder_mark_uninitialized(&r_gh);
	gfs2_holder_mark_uninitialized(&rd_gh);
	if (d_really_is_positive(ndentry)) {
		nip = GFS2_I(d_inode(ndentry));
		if (ip == nip)
			return 0;
	}

	error = gfs2_rindex_update(sdp);
	if (error)
		return error;

	error = gfs2_qa_get(ndip);
	if (error)
		return error;

	if (odip != ndip) {
		error = gfs2_glock_nq_init(sdp->sd_rename_gl, LM_ST_EXCLUSIVE,
					   0, &r_gh);
		if (error)
			goto out;

		if (S_ISDIR(ip->i_inode.i_mode)) {
			dir_rename = 1;
			/* don't move a directory into its subdir */
			error = gfs2_ok_to_move(ip, ndip);
			if (error)
				goto out_gunlock_r;
		}
	}

	num_gh = 1;
	gfs2_holder_init(odip->i_gl, LM_ST_EXCLUSIVE, GL_ASYNC, ghs);
	if (odip != ndip) {
		gfs2_holder_init(ndip->i_gl, LM_ST_EXCLUSIVE,GL_ASYNC,
				 ghs + num_gh);
		num_gh++;
	}
	gfs2_holder_init(ip->i_gl, LM_ST_EXCLUSIVE, GL_ASYNC, ghs + num_gh);
	num_gh++;

	if (nip) {
		gfs2_holder_init(nip->i_gl, LM_ST_EXCLUSIVE, GL_ASYNC,
				 ghs + num_gh);
		num_gh++;
	}

	for (x = 0; x < num_gh; x++) {
		error = gfs2_glock_nq(ghs + x);
		if (error)
			goto out_gunlock;
	}
	error = gfs2_glock_async_wait(num_gh, ghs);
	if (error)
		goto out_gunlock;

	if (nip) {
		/* Grab the resource group glock for unlink flag twiddling.
		 * This is the case where the target dinode already exists
		 * so we unlink before doing the rename.
		 */
		nrgd = gfs2_blk2rgrpd(sdp, nip->i_no_addr, 1);
		if (!nrgd) {
			error = -ENOENT;
			goto out_gunlock;
		}
		error = gfs2_glock_nq_init(nrgd->rd_gl, LM_ST_EXCLUSIVE, 0,
					   &rd_gh);
		if (error)
			goto out_gunlock;
	}

	error = -ENOENT;
	if (ip->i_inode.i_nlink == 0)
		goto out_gunlock;

	/* Check out the old directory */

	error = gfs2_unlink_ok(odip, &odentry->d_name, ip);
	if (error)
		goto out_gunlock;

	/* Check out the new directory */

	if (nip) {
		error = gfs2_unlink_ok(ndip, &ndentry->d_name, nip);
		if (error)
			goto out_gunlock;

		if (nip->i_inode.i_nlink == 0) {
			error = -EAGAIN;
			goto out_gunlock;
		}

		if (S_ISDIR(nip->i_inode.i_mode)) {
			if (nip->i_entries < 2) {
				gfs2_consist_inode(nip);
				error = -EIO;
				goto out_gunlock;
			}
			if (nip->i_entries > 2) {
				error = -ENOTEMPTY;
				goto out_gunlock;
			}
		}
	} else {
		error = gfs2_permission(ndir, MAY_WRITE | MAY_EXEC);
		if (error)
			goto out_gunlock;

		error = gfs2_dir_check(ndir, &ndentry->d_name, NULL);
		switch (error) {
		case -ENOENT:
			error = 0;
			break;
		case 0:
			error = -EEXIST;
		default:
			goto out_gunlock;
		}

		if (odip != ndip) {
			if (!ndip->i_inode.i_nlink) {
				error = -ENOENT;
				goto out_gunlock;
			}
			if (ndip->i_entries == (u32)-1) {
				error = -EFBIG;
				goto out_gunlock;
			}
			if (S_ISDIR(ip->i_inode.i_mode) &&
			    ndip->i_inode.i_nlink == (u32)-1) {
				error = -EMLINK;
				goto out_gunlock;
			}
		}
	}

	/* Check out the dir to be renamed */

	if (dir_rename) {
		error = gfs2_permission(d_inode(odentry), MAY_WRITE);
		if (error)
			goto out_gunlock;
	}

	if (nip == NULL) {
		error = gfs2_diradd_alloc_required(ndir, &ndentry->d_name, &da);
		if (error)
			goto out_gunlock;
	}

	if (da.nr_blocks) {
		struct gfs2_alloc_parms ap = { .target = da.nr_blocks, };
		error = gfs2_quota_lock_check(ndip, &ap);
		if (error)
			goto out_gunlock;

		error = gfs2_inplace_reserve(ndip, &ap);
		if (error)
			goto out_gunlock_q;

		error = gfs2_trans_begin(sdp, gfs2_trans_da_blks(ndip, &da, 4) +
					 4 * RES_LEAF + 4, 0);
		if (error)
			goto out_ipreserv;
	} else {
		error = gfs2_trans_begin(sdp, 4 * RES_DINODE +
					 5 * RES_LEAF + 4, 0);
		if (error)
			goto out_gunlock;
	}

	/* Remove the target file, if it exists */

	if (nip)
		error = gfs2_unlink_inode(ndip, ndentry);

	error = update_moved_ino(ip, ndip, dir_rename);
	if (error)
		goto out_end_trans;

	error = gfs2_dir_del(odip, odentry);
	if (error)
		goto out_end_trans;

	error = gfs2_dir_add(ndir, &ndentry->d_name, ip, &da);
	if (error)
		goto out_end_trans;

out_end_trans:
	gfs2_trans_end(sdp);
out_ipreserv:
	if (da.nr_blocks)
		gfs2_inplace_release(ndip);
out_gunlock_q:
	if (da.nr_blocks)
		gfs2_quota_unlock(ndip);
out_gunlock:
	gfs2_dir_no_add(&da);
	if (gfs2_holder_initialized(&rd_gh))
		gfs2_glock_dq_uninit(&rd_gh);

	while (x--) {
		if (gfs2_holder_queued(ghs + x))
			gfs2_glock_dq(ghs + x);
		gfs2_holder_uninit(ghs + x);
	}
out_gunlock_r:
	if (gfs2_holder_initialized(&r_gh))
		gfs2_glock_dq_uninit(&r_gh);
out:
	gfs2_qa_put(ndip);
	return error;
}

/**
 * gfs2_exchange - exchange two files
 * @odir: Parent directory of old file name
 * @odentry: The old dentry of the file
 * @ndir: Parent directory of new file name
 * @ndentry: The new dentry of the file
 * @flags: The rename flags
 *
 * Returns: errno
 */

static int gfs2_exchange(struct inode *odir, struct dentry *odentry,
			 struct inode *ndir, struct dentry *ndentry,
			 unsigned int flags)
{
	struct gfs2_inode *odip = GFS2_I(odir);
	struct gfs2_inode *ndip = GFS2_I(ndir);
	struct gfs2_inode *oip = GFS2_I(odentry->d_inode);
	struct gfs2_inode *nip = GFS2_I(ndentry->d_inode);
	struct gfs2_sbd *sdp = GFS2_SB(odir);
	struct gfs2_holder ghs[4], r_gh;
	unsigned int num_gh;
	unsigned int x;
	umode_t old_mode = oip->i_inode.i_mode;
	umode_t new_mode = nip->i_inode.i_mode;
	int error;

	gfs2_holder_mark_uninitialized(&r_gh);
	error = gfs2_rindex_update(sdp);
	if (error)
		return error;

	if (odip != ndip) {
		error = gfs2_glock_nq_init(sdp->sd_rename_gl, LM_ST_EXCLUSIVE,
					   0, &r_gh);
		if (error)
			goto out;

		if (S_ISDIR(old_mode)) {
			/* don't move a directory into its subdir */
			error = gfs2_ok_to_move(oip, ndip);
			if (error)
				goto out_gunlock_r;
		}

		if (S_ISDIR(new_mode)) {
			/* don't move a directory into its subdir */
			error = gfs2_ok_to_move(nip, odip);
			if (error)
				goto out_gunlock_r;
		}
	}

	num_gh = 1;
	gfs2_holder_init(odip->i_gl, LM_ST_EXCLUSIVE, GL_ASYNC, ghs);
	if (odip != ndip) {
		gfs2_holder_init(ndip->i_gl, LM_ST_EXCLUSIVE, GL_ASYNC,
				 ghs + num_gh);
		num_gh++;
	}
	gfs2_holder_init(oip->i_gl, LM_ST_EXCLUSIVE, GL_ASYNC, ghs + num_gh);
	num_gh++;

	gfs2_holder_init(nip->i_gl, LM_ST_EXCLUSIVE, GL_ASYNC, ghs + num_gh);
	num_gh++;

	for (x = 0; x < num_gh; x++) {
		error = gfs2_glock_nq(ghs + x);
		if (error)
			goto out_gunlock;
	}

	error = gfs2_glock_async_wait(num_gh, ghs);
	if (error)
		goto out_gunlock;

	error = -ENOENT;
	if (oip->i_inode.i_nlink == 0 || nip->i_inode.i_nlink == 0)
		goto out_gunlock;

	error = gfs2_unlink_ok(odip, &odentry->d_name, oip);
	if (error)
		goto out_gunlock;
	error = gfs2_unlink_ok(ndip, &ndentry->d_name, nip);
	if (error)
		goto out_gunlock;

	if (S_ISDIR(old_mode)) {
		error = gfs2_permission(odentry->d_inode, MAY_WRITE);
		if (error)
			goto out_gunlock;
	}
	if (S_ISDIR(new_mode)) {
		error = gfs2_permission(ndentry->d_inode, MAY_WRITE);
		if (error)
			goto out_gunlock;
	}
	error = gfs2_trans_begin(sdp, 4 * RES_DINODE + 4 * RES_LEAF, 0);
	if (error)
		goto out_gunlock;

	error = update_moved_ino(oip, ndip, S_ISDIR(old_mode));
	if (error)
		goto out_end_trans;

	error = update_moved_ino(nip, odip, S_ISDIR(new_mode));
	if (error)
		goto out_end_trans;

	error = gfs2_dir_mvino(ndip, &ndentry->d_name, oip,
			       IF2DT(old_mode));
	if (error)
		goto out_end_trans;

	error = gfs2_dir_mvino(odip, &odentry->d_name, nip,
			       IF2DT(new_mode));
	if (error)
		goto out_end_trans;

	if (odip != ndip) {
		if (S_ISDIR(new_mode) && !S_ISDIR(old_mode)) {
			inc_nlink(&odip->i_inode);
			drop_nlink(&ndip->i_inode);
		} else if (S_ISDIR(old_mode) && !S_ISDIR(new_mode)) {
			inc_nlink(&ndip->i_inode);
			drop_nlink(&odip->i_inode);
		}
	}
	mark_inode_dirty(&ndip->i_inode);
	if (odip != ndip)
		mark_inode_dirty(&odip->i_inode);

out_end_trans:
	gfs2_trans_end(sdp);
out_gunlock:
	while (x--) {
		if (gfs2_holder_queued(ghs + x))
			gfs2_glock_dq(ghs + x);
		gfs2_holder_uninit(ghs + x);
	}
out_gunlock_r:
	if (gfs2_holder_initialized(&r_gh))
		gfs2_glock_dq_uninit(&r_gh);
out:
	return error;
}

static int gfs2_rename2(struct inode *odir, struct dentry *odentry,
			struct inode *ndir, struct dentry *ndentry,
			unsigned int flags)
{
	flags &= ~RENAME_NOREPLACE;

	if (flags & ~RENAME_EXCHANGE)
		return -EINVAL;

	if (flags & RENAME_EXCHANGE)
		return gfs2_exchange(odir, odentry, ndir, ndentry, flags);

	return gfs2_rename(odir, odentry, ndir, ndentry);
}

/**
 * gfs2_get_link - Follow a symbolic link
 * @dentry: The dentry of the link
 * @inode: The inode of the link
 * @done: destructor for return value
 *
 * This can handle symlinks of any size.
 *
 * Returns: 0 on success or error code
 */

static const char *gfs2_get_link(struct dentry *dentry,
				 struct inode *inode,
				 struct delayed_call *done)
{
	struct gfs2_inode *ip = GFS2_I(inode);
	struct gfs2_holder i_gh;
	struct buffer_head *dibh;
	unsigned int size;
	char *buf;
	int error;

	if (!dentry)
		return ERR_PTR(-ECHILD);

	gfs2_holder_init(ip->i_gl, LM_ST_SHARED, 0, &i_gh);
	error = gfs2_glock_nq(&i_gh);
	if (error) {
		gfs2_holder_uninit(&i_gh);
		return ERR_PTR(error);
	}

	size = (unsigned int)i_size_read(&ip->i_inode);
	if (size == 0) {
		gfs2_consist_inode(ip);
		buf = ERR_PTR(-EIO);
		goto out;
	}

	error = gfs2_meta_inode_buffer(ip, &dibh);
	if (error) {
		buf = ERR_PTR(error);
		goto out;
	}

	buf = kzalloc(size + 1, GFP_NOFS);
	if (!buf)
		buf = ERR_PTR(-ENOMEM);
	else
		memcpy(buf, dibh->b_data + sizeof(struct gfs2_dinode), size);
	brelse(dibh);
out:
	gfs2_glock_dq_uninit(&i_gh);
	if (!IS_ERR(buf))
		set_delayed_call(done, kfree_link, buf);
	return buf;
}

/**
 * gfs2_permission -
 * @inode: The inode
 * @mask: The mask to be tested
 * @flags: Indicates whether this is an RCU path walk or not
 *
 * This may be called from the VFS directly, or from within GFS2 with the
 * inode locked, so we look to see if the glock is already locked and only
 * lock the glock if its not already been done.
 *
 * Returns: errno
 */

int gfs2_permission(struct inode *inode, int mask)
{
	struct gfs2_inode *ip;
	struct gfs2_holder i_gh;
	int error;

	gfs2_holder_mark_uninitialized(&i_gh);
	ip = GFS2_I(inode);
	if (gfs2_glock_is_locked_by_me(ip->i_gl) == NULL) {
		if (mask & MAY_NOT_BLOCK)
			return -ECHILD;
		error = gfs2_glock_nq_init(ip->i_gl, LM_ST_SHARED, LM_FLAG_ANY, &i_gh);
		if (error)
			return error;
	}

	if ((mask & MAY_WRITE) && IS_IMMUTABLE(inode))
		error = -EPERM;
	else
		error = generic_permission(inode, mask);
	if (gfs2_holder_initialized(&i_gh))
		gfs2_glock_dq_uninit(&i_gh);

	return error;
}

static int __gfs2_setattr_simple(struct inode *inode, struct iattr *attr)
{
	setattr_copy(inode, attr);
	mark_inode_dirty(inode);
	return 0;
}

/**
 * gfs2_setattr_simple -
 * @ip:
 * @attr:
 *
 * Returns: errno
 */

int gfs2_setattr_simple(struct inode *inode, struct iattr *attr)
{
	int error;

	if (current->journal_info)
		return __gfs2_setattr_simple(inode, attr);

	error = gfs2_trans_begin(GFS2_SB(inode), RES_DINODE, 0);
	if (error)
		return error;

	error = __gfs2_setattr_simple(inode, attr);
	gfs2_trans_end(GFS2_SB(inode));
	return error;
}

static int setattr_chown(struct inode *inode, struct iattr *attr)
{
	struct gfs2_inode *ip = GFS2_I(inode);
	struct gfs2_sbd *sdp = GFS2_SB(inode);
	kuid_t ouid, nuid;
	kgid_t ogid, ngid;
	int error;
	struct gfs2_alloc_parms ap;

	ouid = inode->i_uid;
	ogid = inode->i_gid;
	nuid = attr->ia_uid;
	ngid = attr->ia_gid;

	if (!(attr->ia_valid & ATTR_UID) || uid_eq(ouid, nuid))
		ouid = nuid = NO_UID_QUOTA_CHANGE;
	if (!(attr->ia_valid & ATTR_GID) || gid_eq(ogid, ngid))
		ogid = ngid = NO_GID_QUOTA_CHANGE;
	error = gfs2_qa_get(ip);
	if (error)
		return error;

	error = gfs2_rindex_update(sdp);
	if (error)
		goto out;

	error = gfs2_quota_lock(ip, nuid, ngid);
	if (error)
		goto out;

	ap.target = gfs2_get_inode_blocks(&ip->i_inode);

	if (!uid_eq(ouid, NO_UID_QUOTA_CHANGE) ||
	    !gid_eq(ogid, NO_GID_QUOTA_CHANGE)) {
		error = gfs2_quota_check(ip, nuid, ngid, &ap);
		if (error)
			goto out_gunlock_q;
	}

	error = gfs2_trans_begin(sdp, RES_DINODE + 2 * RES_QUOTA, 0);
	if (error)
		goto out_gunlock_q;

	error = gfs2_setattr_simple(inode, attr);
	if (error)
		goto out_end_trans;

	if (!uid_eq(ouid, NO_UID_QUOTA_CHANGE) ||
	    !gid_eq(ogid, NO_GID_QUOTA_CHANGE)) {
		gfs2_quota_change(ip, -(s64)ap.target, ouid, ogid);
		gfs2_quota_change(ip, ap.target, nuid, ngid);
	}

out_end_trans:
	gfs2_trans_end(sdp);
out_gunlock_q:
	gfs2_quota_unlock(ip);
out:
	gfs2_qa_put(ip);
	return error;
}

/**
 * gfs2_setattr - Change attributes on an inode
 * @dentry: The dentry which is changing
 * @attr: The structure describing the change
 *
 * The VFS layer wants to change one or more of an inodes attributes.  Write
 * that change out to disk.
 *
 * Returns: errno
 */

static int gfs2_setattr(struct dentry *dentry, struct iattr *attr)
{
	struct inode *inode = d_inode(dentry);
	struct gfs2_inode *ip = GFS2_I(inode);
	struct gfs2_holder i_gh;
	int error;

	error = gfs2_qa_get(ip);
	if (error)
		return error;

	error = gfs2_glock_nq_init(ip->i_gl, LM_ST_EXCLUSIVE, 0, &i_gh);
	if (error)
		goto out;

	error = -EPERM;
	if (IS_IMMUTABLE(inode) || IS_APPEND(inode))
		goto error;

	error = setattr_prepare(dentry, attr);
	if (error)
		goto error;

	if (attr->ia_valid & ATTR_SIZE)
		error = gfs2_setattr_size(inode, attr->ia_size);
	else if (attr->ia_valid & (ATTR_UID | ATTR_GID))
		error = setattr_chown(inode, attr);
	else {
		error = gfs2_setattr_simple(inode, attr);
		if (!error && attr->ia_valid & ATTR_MODE)
			error = posix_acl_chmod(inode, inode->i_mode);
	}

error:
	if (!error)
		mark_inode_dirty(inode);
	gfs2_glock_dq_uninit(&i_gh);
out:
	gfs2_qa_put(ip);
	return error;
}

/**
 * gfs2_getattr - Read out an inode's attributes
 * @path: Object to query
 * @stat: The inode's stats
 * @request_mask: Mask of STATX_xxx flags indicating the caller's interests
 * @flags: AT_STATX_xxx setting
 *
 * This may be called from the VFS directly, or from within GFS2 with the
 * inode locked, so we look to see if the glock is already locked and only
 * lock the glock if its not already been done. Note that its the NFS
 * readdirplus operation which causes this to be called (from filldir)
 * with the glock already held.
 *
 * Returns: errno
 */

static int gfs2_getattr(const struct path *path, struct kstat *stat,
			u32 request_mask, unsigned int flags)
{
	struct inode *inode = d_inode(path->dentry);
	struct gfs2_inode *ip = GFS2_I(inode);
	struct gfs2_holder gh;
	u32 gfsflags;
	int error;

	gfs2_holder_mark_uninitialized(&gh);
	if (gfs2_glock_is_locked_by_me(ip->i_gl) == NULL) {
		error = gfs2_glock_nq_init(ip->i_gl, LM_ST_SHARED, LM_FLAG_ANY, &gh);
		if (error)
			return error;
	}

	gfsflags = ip->i_diskflags;
	if (gfsflags & GFS2_DIF_APPENDONLY)
		stat->attributes |= STATX_ATTR_APPEND;
	if (gfsflags & GFS2_DIF_IMMUTABLE)
		stat->attributes |= STATX_ATTR_IMMUTABLE;

	stat->attributes_mask |= (STATX_ATTR_APPEND |
				  STATX_ATTR_COMPRESSED |
				  STATX_ATTR_ENCRYPTED |
				  STATX_ATTR_IMMUTABLE |
				  STATX_ATTR_NODUMP);

	generic_fillattr(inode, stat);

	if (gfs2_holder_initialized(&gh))
		gfs2_glock_dq_uninit(&gh);

	return 0;
}

static int gfs2_fiemap(struct inode *inode, struct fiemap_extent_info *fieinfo,
		       u64 start, u64 len)
{
	struct gfs2_inode *ip = GFS2_I(inode);
	struct gfs2_holder gh;
	int ret;

	inode_lock_shared(inode);

	ret = gfs2_glock_nq_init(ip->i_gl, LM_ST_SHARED, 0, &gh);
	if (ret)
		goto out;

	ret = iomap_fiemap(inode, fieinfo, start, len, &gfs2_iomap_ops);

	gfs2_glock_dq_uninit(&gh);

out:
	inode_unlock_shared(inode);
	return ret;
}

loff_t gfs2_seek_data(struct file *file, loff_t offset)
{
	struct inode *inode = file->f_mapping->host;
	struct gfs2_inode *ip = GFS2_I(inode);
	struct gfs2_holder gh;
	loff_t ret;

	inode_lock_shared(inode);
	ret = gfs2_glock_nq_init(ip->i_gl, LM_ST_SHARED, 0, &gh);
	if (!ret)
		ret = iomap_seek_data(inode, offset, &gfs2_iomap_ops);
	gfs2_glock_dq_uninit(&gh);
	inode_unlock_shared(inode);

	if (ret < 0)
		return ret;
	return vfs_setpos(file, ret, inode->i_sb->s_maxbytes);
}

loff_t gfs2_seek_hole(struct file *file, loff_t offset)
{
	struct inode *inode = file->f_mapping->host;
	struct gfs2_inode *ip = GFS2_I(inode);
	struct gfs2_holder gh;
	loff_t ret;

	inode_lock_shared(inode);
	ret = gfs2_glock_nq_init(ip->i_gl, LM_ST_SHARED, 0, &gh);
	if (!ret)
		ret = iomap_seek_hole(inode, offset, &gfs2_iomap_ops);
	gfs2_glock_dq_uninit(&gh);
	inode_unlock_shared(inode);

	if (ret < 0)
		return ret;
	return vfs_setpos(file, ret, inode->i_sb->s_maxbytes);
}

const struct inode_operations gfs2_file_iops = {
	.permission = gfs2_permission,
	.setattr = gfs2_setattr,
	.getattr = gfs2_getattr,
	.listxattr = gfs2_listxattr,
	.fiemap = gfs2_fiemap,
	.get_acl = gfs2_get_acl,
	.set_acl = gfs2_set_acl,
};

const struct inode_operations gfs2_dir_iops = {
	.create = gfs2_create,
	.lookup = gfs2_lookup,
	.link = gfs2_link,
	.unlink = gfs2_unlink,
	.symlink = gfs2_symlink,
	.mkdir = gfs2_mkdir,
	.rmdir = gfs2_unlink,
	.mknod = gfs2_mknod,
	.rename = gfs2_rename2,
	.permission = gfs2_permission,
	.setattr = gfs2_setattr,
	.getattr = gfs2_getattr,
	.listxattr = gfs2_listxattr,
	.fiemap = gfs2_fiemap,
	.get_acl = gfs2_get_acl,
	.set_acl = gfs2_set_acl,
	.atomic_open = gfs2_atomic_open,
};

const struct inode_operations gfs2_symlink_iops = {
	.get_link = gfs2_get_link,
	.permission = gfs2_permission,
	.setattr = gfs2_setattr,
	.getattr = gfs2_getattr,
	.listxattr = gfs2_listxattr,
	.fiemap = gfs2_fiemap,
};
<|MERGE_RESOLUTION|>--- conflicted
+++ resolved
@@ -778,7 +778,6 @@
 	clear_bit(GLF_INODE_CREATING, &io_gl->gl_flags);
 	gfs2_glock_put(io_gl);
 fail_free_inode:
-	gfs2_qa_put(ip);
 	if (ip->i_gl) {
 		glock_clear_object(ip->i_gl, ip);
 		gfs2_glock_put(ip->i_gl);
@@ -1007,11 +1006,7 @@
 out_child:
 	gfs2_glock_dq(ghs);
 out_parent:
-<<<<<<< HEAD
-	gfs2_qa_put(ip);
-=======
 	gfs2_qa_put(dip);
->>>>>>> 358c7c61
 	gfs2_holder_uninit(ghs);
 	gfs2_holder_uninit(ghs + 1);
 	return error;
