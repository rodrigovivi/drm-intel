--- conflicted
+++ resolved
@@ -90,18 +90,12 @@
 			struct erofs_super_block *dsb, void *data, int size);
 int z_erofs_load_deflate_config(struct super_block *sb,
 			struct erofs_super_block *dsb, void *data, int size);
-<<<<<<< HEAD
-=======
 int z_erofs_load_zstd_config(struct super_block *sb,
 			struct erofs_super_block *dsb, void *data, int size);
->>>>>>> 0c383648
 int z_erofs_lzma_decompress(struct z_erofs_decompress_req *rq,
 			    struct page **pagepool);
 int z_erofs_deflate_decompress(struct z_erofs_decompress_req *rq,
 			       struct page **pagepool);
-<<<<<<< HEAD
-=======
 int z_erofs_zstd_decompress(struct z_erofs_decompress_req *rq,
 			    struct page **pgpl);
->>>>>>> 0c383648
 #endif