--- conflicted
+++ resolved
@@ -1260,11 +1260,7 @@
 		 */
 		if (opnum == OP_READ)
 			break;
-<<<<<<< HEAD
-		/* Fallthrough */
-=======
 		fallthrough;
->>>>>>> 976bc5e2
 	default:
 		pnfs_error_mark_layout_for_return(lseg->pls_layout->plh_inode,
 						  lseg);
