--- conflicted
+++ resolved
@@ -71,12 +71,7 @@
 	op->ctime = op->file[0].scb.status.mtime_client;
 	afs_vnode_commit_status(op, &op->file[0]);
 	if (!afs_op_error(op)) {
-<<<<<<< HEAD
-		if (!op->store.laundering)
-			afs_pages_written_back(vnode, op->store.pos, op->store.size);
-=======
 		afs_pages_written_back(vnode, op->store.pos, op->store.size);
->>>>>>> 0c383648
 		afs_stat_v(vnode, n_stores);
 		atomic_long_add(op->store.size, &afs_v2net(vnode)->n_store_bytes);
 	}
@@ -145,15 +140,6 @@
 
 	afs_begin_vnode_operation(op);
 
-<<<<<<< HEAD
-	op->store.write_iter = iter;
-	op->store.i_size = max(pos + size, vnode->netfs.remote_i_size);
-	op->mtime = inode_get_mtime(&vnode->netfs.inode);
-
-	afs_wait_for_operation(op);
-
-	switch (afs_op_error(op)) {
-=======
 	op->store.write_iter	= &subreq->io_iter;
 	op->store.i_size	= umax(pos + len, vnode->netfs.remote_i_size);
 	op->mtime		= inode_get_mtime(&vnode->netfs.inode);
@@ -161,7 +147,6 @@
 	afs_wait_for_operation(op);
 	ret = afs_put_operation(op);
 	switch (ret) {
->>>>>>> 0c383648
 	case -EACCES:
 	case -EPERM:
 	case -ENOKEY:
@@ -176,50 +161,6 @@
 		break;
 	}
 
-<<<<<<< HEAD
-	afs_put_wb_key(wbk);
-	_leave(" = %d", afs_op_error(op));
-	return afs_put_operation(op);
-}
-
-static void afs_upload_to_server(struct netfs_io_subrequest *subreq)
-{
-	struct afs_vnode *vnode = AFS_FS_I(subreq->rreq->inode);
-	ssize_t ret;
-
-	_enter("%x[%x],%zx",
-	       subreq->rreq->debug_id, subreq->debug_index, subreq->io_iter.count);
-
-	trace_netfs_sreq(subreq, netfs_sreq_trace_submit);
-	ret = afs_store_data(vnode, &subreq->io_iter, subreq->start,
-			     subreq->rreq->origin == NETFS_LAUNDER_WRITE);
-	netfs_write_subrequest_terminated(subreq, ret < 0 ? ret : subreq->len,
-					  false);
-}
-
-static void afs_upload_to_server_worker(struct work_struct *work)
-{
-	struct netfs_io_subrequest *subreq =
-		container_of(work, struct netfs_io_subrequest, work);
-
-	afs_upload_to_server(subreq);
-}
-
-/*
- * Set up write requests for a writeback slice.  We need to add a write request
- * for each write we want to make.
- */
-void afs_create_write_requests(struct netfs_io_request *wreq, loff_t start, size_t len)
-{
-	struct netfs_io_subrequest *subreq;
-
-	_enter("%x,%llx-%llx", wreq->debug_id, start, start + len);
-
-	subreq = netfs_create_write_request(wreq, NETFS_UPLOAD_TO_SERVER,
-					    start, len, afs_upload_to_server_worker);
-	if (subreq)
-		netfs_queue_write_request(subreq);
-=======
 	netfs_write_subrequest_terminated(subreq, ret < 0 ? ret : subreq->len, false);
 }
 
@@ -262,7 +203,6 @@
 			stream->failed = true;
 		break;
 	}
->>>>>>> 0c383648
 }
 
 /*
