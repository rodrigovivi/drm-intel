--- conflicted
+++ resolved
@@ -375,9 +375,6 @@
 
 	panic_print_sys_info(false);
 
-<<<<<<< HEAD
-	kmsg_dump_desc(KMSG_DUMP_PANIC, buf);
-=======
 #ifdef CONFIG_DEBUG_BUGVERBOSE
 	/*
 	 * Avoid nested stack-dumping if a panic occurs during oops processing
@@ -386,8 +383,7 @@
 		dump_stack();
 #endif
 
-	kmsg_dump(KMSG_DUMP_PANIC);
->>>>>>> 5d4f308a
+	kmsg_dump_desc(KMSG_DUMP_PANIC, buf);
 
 	/*
 	 * If you doubt kdump always works fine in any situation,
