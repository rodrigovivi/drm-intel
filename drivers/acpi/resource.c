--- conflicted
+++ resolved
@@ -442,22 +442,12 @@
 	},
 	{
 		/* Asus Vivobook X1704VAP */
-<<<<<<< HEAD
 		.matches = {
 			DMI_MATCH(DMI_SYS_VENDOR, "ASUSTeK COMPUTER INC."),
 			DMI_MATCH(DMI_BOARD_NAME, "X1704VAP"),
 		},
 	},
 	{
-		/* Asus ExpertBook B1402CBA */
-=======
->>>>>>> 42f7652d
-		.matches = {
-			DMI_MATCH(DMI_SYS_VENDOR, "ASUSTeK COMPUTER INC."),
-			DMI_MATCH(DMI_BOARD_NAME, "X1704VAP"),
-		},
-	},
-	{
 		/* Asus ExpertBook B1402C* */
 		.matches = {
 			DMI_MATCH(DMI_SYS_VENDOR, "ASUSTeK COMPUTER INC."),
@@ -493,39 +483,6 @@
 		},
 	},
 	{
-<<<<<<< HEAD
-		/* Asus ExpertBook B2502 */
-		.matches = {
-			DMI_MATCH(DMI_SYS_VENDOR, "ASUSTeK COMPUTER INC."),
-			DMI_MATCH(DMI_BOARD_NAME, "B2502CBA"),
-		},
-	},
-	{
-		/* Asus ExpertBook B2502FBA */
-		.matches = {
-			DMI_MATCH(DMI_SYS_VENDOR, "ASUSTeK COMPUTER INC."),
-			DMI_MATCH(DMI_BOARD_NAME, "B2502FBA"),
-		},
-	},
-	{
-		/* Asus ExpertBook B2502CVA */
-		.matches = {
-			DMI_MATCH(DMI_SYS_VENDOR, "ASUSTeK COMPUTER INC."),
-			DMI_MATCH(DMI_BOARD_NAME, "B2502CVA"),
-		},
-	},
-	{
-		/* Asus Vivobook Go E1404GA* */
-=======
-		/* Asus Vivobook E1504GA* */
->>>>>>> 42f7652d
-		.matches = {
-			DMI_MATCH(DMI_SYS_VENDOR, "ASUSTeK COMPUTER INC."),
-			DMI_MATCH(DMI_BOARD_NAME, "E1404GA"),
-		},
-	},
-	{
-<<<<<<< HEAD
 		/* Asus Vivobook E1504GA* */
 		.matches = {
 			DMI_MATCH(DMI_SYS_VENDOR, "ASUSTeK COMPUTER INC."),
@@ -533,24 +490,7 @@
 		},
 	},
 	{
-		/* Asus Vivobook Pro N6506MV */
-		.matches = {
-			DMI_MATCH(DMI_SYS_VENDOR, "ASUSTeK COMPUTER INC."),
-			DMI_MATCH(DMI_BOARD_NAME, "N6506MV"),
-		},
-	},
-	{
-		/* Asus Vivobook Pro N6506MU */
-		.matches = {
-			DMI_MATCH(DMI_SYS_VENDOR, "ASUSTeK COMPUTER INC."),
-			DMI_MATCH(DMI_BOARD_NAME, "N6506MU"),
-		},
-	},
-	{
-		/* Asus Vivobook Pro N6506MJ */
-=======
 		/* Asus Vivobook Pro N6506M* */
->>>>>>> 42f7652d
 		.matches = {
 			DMI_MATCH(DMI_SYS_VENDOR, "ASUSTeK COMPUTER INC."),
 			DMI_MATCH(DMI_BOARD_NAME, "N6506M"),
