--- conflicted
+++ resolved
@@ -287,11 +287,7 @@
 
 		recvframe_put(precvframe, skb_len);
 
-<<<<<<< HEAD
-		pkt_offset = (u16)_RND128(pkt_offset);
-=======
 		pkt_offset = (u16)round_up(pkt_offset, 128);
->>>>>>> 88084a3d
 
 		if (pattrib->pkt_rpt_type == NORMAL_RX) { /* Normal rx packet */
 			if (pattrib->physt)
