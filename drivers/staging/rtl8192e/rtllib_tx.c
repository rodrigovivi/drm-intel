// SPDX-License-Identifier: GPL-2.0
/*
 * Copyright(c) 2003 - 2004 Intel Corporation. All rights reserved.
 *
 * Contact Information:
 * James P. Ketrenos <ipw2100-admin@linux.intel.com>
 * Intel Corporation, 5200 N.E. Elam Young Parkway, Hillsboro, OR 97124-6497
 *
 * Few modifications for Realtek's Wi-Fi drivers by
 * Andrea Merello <andrea.merello@gmail.com>
 *
 * A special thanks goes to Realtek for their support !
 */
#include <linux/compiler.h>
#include <linux/errno.h>
#include <linux/if_arp.h>
#include <linux/in6.h>
#include <linux/in.h>
#include <linux/ip.h>
#include <linux/kernel.h>
#include <linux/module.h>
#include <linux/netdevice.h>
#include <linux/pci.h>
#include <linux/proc_fs.h>
#include <linux/skbuff.h>
#include <linux/slab.h>
#include <linux/tcp.h>
#include <linux/types.h>
#include <linux/wireless.h>
#include <linux/etherdevice.h>
#include <linux/uaccess.h>
#include <linux/if_vlan.h>

#include "rtllib.h"

/* 802.11 Data Frame
 *
 *
 * 802.11 frame_control for data frames - 2 bytes
 *      ,--------------------------------------------------------------------.
 * bits | 0 | 1 | 2 | 3 | 4 | 5 | 6 | 7 | 8 |  9 |  a |  b  |  c  |  d  | e  |
 *      |---|---|---|---|---|---|---|---|---|----|----|-----|-----|-----|----|
 * val  | 0 | 0 | 0 | 1 | x | 0 | 0 | 0 | 1 |  0 |  x |  x  |  x  |  x  | x  |
 *      |---|---|---|---|---|---|---|---|---|----|----|-----|-----|-----|----|
 * desc |  ver  | type  |  ^-subtype-^  |to |from|more|retry| pwr |more |wep |
 *      |       |       | x=0 data      |DS | DS |frag|     | mgm |data |    |
 *      |       |       | x=1 data+ack  |   |    |    |     |     |     |    |
 *      '--------------------------------------------------------------------'
 *                                           /\
 *                                           |
 * 802.11 Data Frame                         |
 *          ,--------- 'ctrl' expands to >---'
 *          |
 *       ,--'---,-------------------------------------------------------------.
 * Bytes |  2   |  2   |    6    |    6    |    6    |  2   | 0..2312 |   4  |
 *       |------|------|---------|---------|---------|------|---------|------|
 * Desc. | ctrl | dura |  DA/RA  |   TA    |    SA   | Sequ |  Frame  |  fcs |
 *       |      | tion | (BSSID) |         |         | ence |  data   |      |
 *       `--------------------------------------------------|         |------'
 * Total: 28 non-data bytes                                 `----.----'
 *                                                               |
 *        .- 'Frame data' expands to <---------------------------'
 *        |
 *        V
 *       ,---------------------------------------------------.
 * Bytes |  1   |  1   |    1    |    3     |  2   |  0-2304 |
 *       |------|------|---------|----------|------|---------|
 * Desc. | SNAP | SNAP | Control |Eth Tunnel| Type | IP      |
 *       | DSAP | SSAP |         |          |      | Packet  |
 *       | 0xAA | 0xAA |0x03 (UI)|0x00-00-F8|      |         |
 *       `-----------------------------------------|         |
 * Total: 8 non-data bytes                         `----.----'
 *                                                      |
 *        .- 'IP Packet' expands, if WEP enabled, to <--'
 *        |
 *        V
 *       ,-----------------------.
 * Bytes |  4  |   0-2296  |  4  |
 *       |-----|-----------|-----|
 * Desc. | IV  | Encrypted | ICV |
 *       |     | IP Packet |     |
 *       `-----------------------'
 * Total: 8 non-data bytes
 *
 *
 * 802.3 Ethernet Data Frame
 *
 *       ,-----------------------------------------.
 * Bytes |   6   |   6   |  2   |  Variable |   4  |
 *       |-------|-------|------|-----------|------|
 * Desc. | Dest. | Source| Type | IP Packet |  fcs |
 *       |  MAC  |  MAC  |      |	   |      |
 *       `-----------------------------------------'
 * Total: 18 non-data bytes
 *
 * In the event that fragmentation is required, the incoming payload is split
 * into N parts of size ieee->fts.  The first fragment contains the SNAP header
 * and the remaining packets are just data.
 *
 * If encryption is enabled, each fragment payload size is reduced by enough
 * space to add the prefix and postfix (IV and ICV totalling 8 bytes in
 * the case of WEP) So if you have 1500 bytes of payload with ieee->fts set to
 * 500 without encryption it will take 3 frames.  With WEP it will take 4 frames
 * as the payload of each frame is reduced to 492 bytes.
 *
 * SKB visualization
 *
 * ,- skb->data
 * |
 * |    ETHERNET HEADER        ,-<-- PAYLOAD
 * |                           |     14 bytes from skb->data
 * |  2 bytes for Type --> ,T. |     (sizeof ethhdr)
 * |                       | | |
 * |,-Dest.--. ,--Src.---. | | |
 * |  6 bytes| | 6 bytes | | | |
 * v         | |         | | | |
 * 0         | v       1 | v | v           2
 * 0 1 2 3 4 5 6 7 8 9 0 1 2 3 4 5 6 7 8 9 0 1 2 3 4 5
 *     ^     | ^         | ^ |
 *     |     | |         | | |
 *     |     | |         | `T' <---- 2 bytes for Type
 *     |     | |         |
 *     |     | '---SNAP--' <-------- 6 bytes for SNAP
 *     |     |
 *     `-IV--' <-------------------- 4 bytes for IV (WEP)
 *
 *      SNAP HEADER
 *
 */

static u8 P802_1H_OUI[P80211_OUI_LEN] = { 0x00, 0x00, 0xf8 };
static u8 RFC1042_OUI[P80211_OUI_LEN] = { 0x00, 0x00, 0x00 };

static int rtllib_put_snap(u8 *data, u16 h_proto)
{
	struct rtllib_snap_hdr *snap;
	u8 *oui;

	snap = (struct rtllib_snap_hdr *)data;
	snap->dsap = 0xaa;
	snap->ssap = 0xaa;
	snap->ctrl = 0x03;

	if (h_proto == 0x8137 || h_proto == 0x80f3)
		oui = P802_1H_OUI;
	else
		oui = RFC1042_OUI;
	snap->oui[0] = oui[0];
	snap->oui[1] = oui[1];
	snap->oui[2] = oui[2];

	*(__be16 *)(data + SNAP_SIZE) = htons(h_proto);

	return SNAP_SIZE + sizeof(u16);
}

int rtllib_encrypt_fragment(struct rtllib_device *ieee, struct sk_buff *frag,
			    int hdr_len)
{
	struct lib80211_crypt_data *crypt = NULL;
	int res;

	crypt = ieee->crypt_info.crypt[ieee->crypt_info.tx_keyidx];

	if (!(crypt && crypt->ops)) {
		netdev_info(ieee->dev, "=========>%s(), crypt is null\n",
			    __func__);
		return -1;
	}
	/* To encrypt, frame format is:
	 * IV (4 bytes), clear payload (including SNAP), ICV (4 bytes)
	 */

	/* Host-based IEEE 802.11 fragmentation for TX is not yet supported, so
	 * call both MSDU and MPDU encryption functions from here.
	 */
	atomic_inc(&crypt->refcnt);
	res = 0;
	if (crypt->ops->encrypt_msdu)
		res = crypt->ops->encrypt_msdu(frag, hdr_len, crypt->priv);
	if (res == 0 && crypt->ops->encrypt_mpdu)
		res = crypt->ops->encrypt_mpdu(frag, hdr_len, crypt->priv);

	atomic_dec(&crypt->refcnt);
	if (res < 0) {
		netdev_info(ieee->dev, "%s: Encryption failed: len=%d.\n",
			    ieee->dev->name, frag->len);
		return -1;
	}

	return 0;
}

void rtllib_txb_free(struct rtllib_txb *txb)
{
	if (unlikely(!txb))
		return;
	kfree(txb);
}

static struct rtllib_txb *rtllib_alloc_txb(int nr_frags, int txb_size,
					   gfp_t gfp_mask)
{
	struct rtllib_txb *txb;
	int i;

	txb = kzalloc(struct_size(txb, fragments, nr_frags), gfp_mask);
	if (!txb)
		return NULL;

	txb->nr_frags = nr_frags;
	txb->frag_size = cpu_to_le16(txb_size);

	for (i = 0; i < nr_frags; i++) {
		txb->fragments[i] = dev_alloc_skb(txb_size);
		if (unlikely(!txb->fragments[i]))
			goto err_free;
		memset(txb->fragments[i]->cb, 0, sizeof(txb->fragments[i]->cb));
	}

	return txb;

err_free:
	while (--i >= 0)
		dev_kfree_skb_any(txb->fragments[i]);
	kfree(txb);

	return NULL;
}

static int rtllib_classify(struct sk_buff *skb, u8 bIsAmsdu)
{
	struct ethhdr *eth;
	struct iphdr *ip;

	eth = (struct ethhdr *)skb->data;
	if (eth->h_proto != htons(ETH_P_IP))
		return 0;

#ifdef VERBOSE_DEBUG
	print_hex_dump_bytes("%s: ", __func__, DUMP_PREFIX_NONE, skb->data,
			     skb->len);
#endif
	ip = ip_hdr(skb);
	switch (ip->tos & 0xfc) {
	case 0x20:
		return 2;
	case 0x40:
		return 1;
	case 0x60:
		return 3;
	case 0x80:
		return 4;
	case 0xa0:
		return 5;
	case 0xc0:
		return 6;
	case 0xe0:
		return 7;
	default:
		return 0;
	}
}

static void rtllib_tx_query_agg_cap(struct rtllib_device *ieee,
				    struct sk_buff *skb,
				    struct cb_desc *tcb_desc)
{
	struct rt_hi_throughput *ht_info = ieee->ht_info;
	struct tx_ts_record *ts = NULL;
	struct ieee80211_hdr *hdr = (struct ieee80211_hdr *)skb->data;

	if (rtllib_act_scanning(ieee, false))
		return;

	if (!ht_info->current_ht_support || !ht_info->enable_ht)
		return;
	if (!IsQoSDataFrame(skb->data))
		return;
	if (is_multicast_ether_addr(hdr->addr1))
		return;

	if (tcb_desc->bdhcp || ieee->CntAfterLink < 2)
		return;

	if (ht_info->iot_action & HT_IOT_ACT_TX_NO_AGGREGATION)
		return;

	if (!ieee->get_nmode_support_by_sec_cfg(ieee->dev))
		return;
	if (ht_info->current_ampdu_enable) {
		if (!rtllib_get_ts(ieee, (struct ts_common_info **)(&ts), hdr->addr1,
			   skb->priority, TX_DIR, true)) {
			netdev_info(ieee->dev, "%s: can't get TS\n", __func__);
			return;
		}
		if (!ts->tx_admitted_ba_record.b_valid) {
			if (ieee->wpa_ie_len && (ieee->pairwise_key_type ==
			    KEY_TYPE_NA)) {
				;
			} else if (tcb_desc->bdhcp == 1) {
				;
			} else if (!ts->disable_add_ba) {
				TsStartAddBaProcess(ieee, ts);
			}
			return;
		} else if (!ts->using_ba) {
			if (SN_LESS(ts->tx_admitted_ba_record.ba_start_seq_ctrl.field.seq_num,
				    (ts->tx_cur_seq + 1) % 4096))
				ts->using_ba = true;
			else
				return;
		}
		if (ieee->iw_mode == IW_MODE_INFRA) {
			tcb_desc->ampdu_enable = true;
<<<<<<< HEAD
			tcb_desc->ampdu_factor = ht_info->CurrentAMPDUFactor;
=======
			tcb_desc->ampdu_factor = ht_info->current_ampdu_factor;
>>>>>>> 0c383648
			tcb_desc->ampdu_density = ht_info->current_mpdu_density;
		}
	}
}

static void rtllib_query_ShortPreambleMode(struct rtllib_device *ieee,
					   struct cb_desc *tcb_desc)
{
	tcb_desc->bUseShortPreamble = false;
	if (tcb_desc->data_rate == 2)
		return;
	else if (ieee->current_network.capability &
		 WLAN_CAPABILITY_SHORT_PREAMBLE)
		tcb_desc->bUseShortPreamble = true;
}

static void rtllib_query_HTCapShortGI(struct rtllib_device *ieee,
				      struct cb_desc *tcb_desc)
{
	struct rt_hi_throughput *ht_info = ieee->ht_info;

	tcb_desc->bUseShortGI		= false;

	if (!ht_info->current_ht_support || !ht_info->enable_ht)
		return;

	if (ht_info->cur_bw_40mhz && ht_info->cur_short_gi_40mhz)
		tcb_desc->bUseShortGI = true;
	else if (!ht_info->cur_bw_40mhz && ht_info->cur_short_gi_20mhz)
		tcb_desc->bUseShortGI = true;
}

static void rtllib_query_BandwidthMode(struct rtllib_device *ieee,
				       struct cb_desc *tcb_desc)
{
	struct rt_hi_throughput *ht_info = ieee->ht_info;

	tcb_desc->bPacketBW = false;

	if (!ht_info->current_ht_support || !ht_info->enable_ht)
		return;

	if (tcb_desc->multicast || tcb_desc->bBroadcast)
		return;

	if ((tcb_desc->data_rate & 0x80) == 0)
		return;
	if (ht_info->cur_bw_40mhz && ht_info->cur_tx_bw40mhz &&
	    !ieee->bandwidth_auto_switch.bforced_tx20Mhz)
		tcb_desc->bPacketBW = true;
}

static void rtllib_query_protectionmode(struct rtllib_device *ieee,
					struct cb_desc *tcb_desc,
					struct sk_buff *skb)
{
	struct rt_hi_throughput *ht_info;

	tcb_desc->bRTSSTBC			= false;
	tcb_desc->bRTSUseShortGI		= false;
	tcb_desc->bCTSEnable			= false;
	tcb_desc->RTSSC				= 0;
	tcb_desc->bRTSBW			= false;

	if (tcb_desc->bBroadcast || tcb_desc->multicast)
		return;

	if (is_broadcast_ether_addr(skb->data + 16))
		return;

	if (ieee->mode < WIRELESS_MODE_N_24G) {
		if (skb->len > ieee->rts) {
			tcb_desc->bRTSEnable = true;
			tcb_desc->rts_rate = MGN_24M;
		} else if (ieee->current_network.buseprotection) {
			tcb_desc->bRTSEnable = true;
			tcb_desc->bCTSEnable = true;
			tcb_desc->rts_rate = MGN_24M;
		}
		return;
	}

	ht_info = ieee->ht_info;

	while (true) {
		if (ht_info->iot_action & HT_IOT_ACT_FORCED_CTS2SELF) {
			tcb_desc->bCTSEnable	= true;
			tcb_desc->rts_rate  =	MGN_24M;
			tcb_desc->bRTSEnable = true;
			break;
		} else if (ht_info->iot_action & (HT_IOT_ACT_FORCED_RTS |
			   HT_IOT_ACT_PURE_N_MODE)) {
			tcb_desc->bRTSEnable = true;
			tcb_desc->rts_rate  =	MGN_24M;
			break;
		}
		if (ieee->current_network.buseprotection) {
			tcb_desc->bRTSEnable = true;
			tcb_desc->bCTSEnable = true;
			tcb_desc->rts_rate = MGN_24M;
			break;
		}
		if (ht_info->current_ht_support && ht_info->enable_ht) {
			u8 HTOpMode = ht_info->current_op_mode;

			if ((ht_info->cur_bw_40mhz && (HTOpMode == 2 ||
						      HTOpMode == 3)) ||
			     (!ht_info->cur_bw_40mhz && HTOpMode == 3)) {
				tcb_desc->rts_rate = MGN_24M;
				tcb_desc->bRTSEnable = true;
				break;
			}
		}
		if (skb->len > ieee->rts) {
			tcb_desc->rts_rate = MGN_24M;
			tcb_desc->bRTSEnable = true;
			break;
		}
		if (tcb_desc->ampdu_enable) {
			tcb_desc->rts_rate = MGN_24M;
			tcb_desc->bRTSEnable = false;
			break;
		}
		goto NO_PROTECTION;
	}
	if (ieee->current_network.capability & WLAN_CAPABILITY_SHORT_PREAMBLE)
		tcb_desc->bUseShortPreamble = true;
	return;
NO_PROTECTION:
	tcb_desc->bRTSEnable	= false;
	tcb_desc->bCTSEnable	= false;
	tcb_desc->rts_rate	= 0;
	tcb_desc->RTSSC		= 0;
	tcb_desc->bRTSBW	= false;
}

static void rtllib_txrate_selectmode(struct rtllib_device *ieee,
				     struct cb_desc *tcb_desc)
{
	if (ieee->tx_dis_rate_fallback)
		tcb_desc->tx_dis_rate_fallback = true;

	if (ieee->tx_use_drv_assinged_rate)
		tcb_desc->tx_use_drv_assinged_rate = true;
	if (!tcb_desc->tx_dis_rate_fallback ||
	    !tcb_desc->tx_use_drv_assinged_rate) {
		if (ieee->iw_mode == IW_MODE_INFRA)
			tcb_desc->ratr_index = 0;
	}
}

static u16 rtllib_query_seqnum(struct rtllib_device *ieee, struct sk_buff *skb,
			       u8 *dst)
{
	u16 seqnum = 0;

	if (is_multicast_ether_addr(dst))
		return 0;
	if (IsQoSDataFrame(skb->data)) {
		struct tx_ts_record *ts = NULL;

		if (!rtllib_get_ts(ieee, (struct ts_common_info **)(&ts), dst,
			   skb->priority, TX_DIR, true))
			return 0;
		seqnum = ts->tx_cur_seq;
		ts->tx_cur_seq = (ts->tx_cur_seq + 1) % 4096;
		return seqnum;
	}
	return 0;
}

static int wme_downgrade_ac(struct sk_buff *skb)
{
	switch (skb->priority) {
	case 6:
	case 7:
		skb->priority = 5; /* VO -> VI */
		return 0;
	case 4:
	case 5:
		skb->priority = 3; /* VI -> BE */
		return 0;
	case 0:
	case 3:
		skb->priority = 1; /* BE -> BK */
		return 0;
	default:
		return -1;
	}
}

static u8 rtllib_current_rate(struct rtllib_device *ieee)
{
	if (ieee->mode & IEEE_MODE_MASK)
		return ieee->rate;

	if (ieee->HTCurrentOperaRate)
		return ieee->HTCurrentOperaRate;
	else
		return ieee->rate & 0x7F;
}

static int rtllib_xmit_inter(struct sk_buff *skb, struct net_device *dev)
{
	struct rtllib_device *ieee = (struct rtllib_device *)
				     netdev_priv_rsl(dev);
	struct rtllib_txb *txb = NULL;
	struct ieee80211_qos_hdr *frag_hdr;
	int i, bytes_per_frag, nr_frags, bytes_last_frag, frag_size;
	unsigned long flags;
	struct net_device_stats *stats = &ieee->stats;
	int ether_type = 0, encrypt;
	int bytes, fc, qos_ctl = 0, hdr_len;
	struct sk_buff *skb_frag;
	struct ieee80211_qos_hdr header = { /* Ensure zero initialized */
		.duration_id = 0,
		.seq_ctrl = 0,
		.qos_ctrl = 0
	};
	int qos_activated = ieee->current_network.qos_data.active;
	u8 dest[ETH_ALEN];
	u8 src[ETH_ALEN];
	struct lib80211_crypt_data *crypt = NULL;
	struct cb_desc *tcb_desc;
	u8 bIsMulticast = false;
	u8 IsAmsdu = false;
	bool	bdhcp = false;

	spin_lock_irqsave(&ieee->lock, flags);

	/* If there is no driver handler to take the TXB, don't bother
	 * creating it...
	 */
	if (!(ieee->softmac_features & IEEE_SOFTMAC_TX_QUEUE) ||
	   ((!ieee->softmac_data_hard_start_xmit &&
	   (ieee->softmac_features & IEEE_SOFTMAC_TX_QUEUE)))) {
		netdev_warn(ieee->dev, "No xmit handler.\n");
		goto success;
	}

	if (unlikely(skb->len < SNAP_SIZE + sizeof(u16))) {
		netdev_warn(ieee->dev, "skb too small (%d).\n",
			    skb->len);
		goto success;
	}
	/* Save source and destination addresses */
	ether_addr_copy(dest, skb->data);
	ether_addr_copy(src, skb->data + ETH_ALEN);

	memset(skb->cb, 0, sizeof(skb->cb));
	ether_type = ntohs(((struct ethhdr *)skb->data)->h_proto);

	if (ieee->iw_mode == IW_MODE_MONITOR) {
		txb = rtllib_alloc_txb(1, skb->len, GFP_ATOMIC);
		if (unlikely(!txb)) {
			netdev_warn(ieee->dev,
				    "Could not allocate TXB\n");
			goto failed;
		}

		txb->encrypted = 0;
		txb->payload_size = cpu_to_le16(skb->len);
		skb_put_data(txb->fragments[0], skb->data, skb->len);

		goto success;
	}

	if (skb->len > 282) {
		if (ether_type == ETH_P_IP) {
			const struct iphdr *ip = (struct iphdr *)
				((u8 *)skb->data + 14);
			if (ip->protocol == IPPROTO_UDP) {
				struct udphdr *udp;

				udp = (struct udphdr *)((u8 *)ip +
				      (ip->ihl << 2));
				if (((((u8 *)udp)[1] == 68) &&
				     (((u8 *)udp)[3] == 67)) ||
				   ((((u8 *)udp)[1] == 67) &&
				   (((u8 *)udp)[3] == 68))) {
					bdhcp = true;
					ieee->lps_delay_cnt = 200;
				}
			}
		} else if (ether_type == ETH_P_ARP) {
			netdev_info(ieee->dev,
				    "=================>DHCP Protocol start tx ARP pkt!!\n");
			bdhcp = true;
			ieee->lps_delay_cnt =
				 ieee->current_network.tim.tim_count;
		}
	}

	skb->priority = rtllib_classify(skb, IsAmsdu);
	crypt = ieee->crypt_info.crypt[ieee->crypt_info.tx_keyidx];
	encrypt = !(ether_type == ETH_P_PAE && ieee->ieee802_1x) && crypt && crypt->ops;
	if (!encrypt && ieee->ieee802_1x &&
	    ieee->drop_unencrypted && ether_type != ETH_P_PAE) {
		stats->tx_dropped++;
		goto success;
	}
	if (crypt && !encrypt && ether_type == ETH_P_PAE) {
		struct eapol *eap = (struct eapol *)(skb->data +
			sizeof(struct ethhdr) - SNAP_SIZE -
			sizeof(u16));
		netdev_dbg(ieee->dev,
			   "TX: IEEE 802.11 EAPOL frame: %s\n",
			   eap_get_type(eap->type));
	}

	/* Advance the SKB to the start of the payload */
	skb_pull(skb, sizeof(struct ethhdr));

	/* Determine total amount of storage required for TXB packets */
	bytes = skb->len + SNAP_SIZE + sizeof(u16);

	if (encrypt)
		fc = RTLLIB_FTYPE_DATA | IEEE80211_FCTL_PROTECTED;
	else
		fc = RTLLIB_FTYPE_DATA;

	if (qos_activated)
		fc |= IEEE80211_STYPE_QOS_DATA;
	else
		fc |= IEEE80211_STYPE_DATA;

	if (ieee->iw_mode == IW_MODE_INFRA) {
		fc |= IEEE80211_FCTL_TODS;
		/* To DS: Addr1 = BSSID, Addr2 = SA,
		 * Addr3 = DA
		 */
		ether_addr_copy(header.addr1,
				ieee->current_network.bssid);
		ether_addr_copy(header.addr2, src);
		if (IsAmsdu)
			ether_addr_copy(header.addr3,
					ieee->current_network.bssid);
		else
			ether_addr_copy(header.addr3, dest);
	}

	bIsMulticast = is_multicast_ether_addr(header.addr1);

	header.frame_control = cpu_to_le16(fc);

	/* Determine fragmentation size based on destination (multicast
	 * and broadcast are not fragmented)
	 */
	if (bIsMulticast) {
		frag_size = MAX_FRAG_THRESHOLD;
		qos_ctl |= QOS_CTL_NOTCONTAIN_ACK;
	} else {
		frag_size = ieee->fts;
		qos_ctl = 0;
	}

	if (qos_activated) {
		hdr_len = RTLLIB_3ADDR_LEN + 2;

		/* in case we are a client verify acm is not set for this ac */
		while (unlikely(ieee->wmm_acm & (0x01 << skb->priority))) {
			netdev_info(ieee->dev, "skb->priority = %x\n",
				    skb->priority);
			if (wme_downgrade_ac(skb))
				break;
			netdev_info(ieee->dev, "converted skb->priority = %x\n",
				    skb->priority);
		}

		qos_ctl |= skb->priority;
		header.qos_ctrl = cpu_to_le16(qos_ctl & RTLLIB_QOS_TID);

	} else {
		hdr_len = RTLLIB_3ADDR_LEN;
	}
	/* Determine amount of payload per fragment.  Regardless of if
	 * this stack is providing the full 802.11 header, one will
	 * eventually be affixed to this fragment -- so we must account
	 * for it when determining the amount of payload space.
	 */
	bytes_per_frag = frag_size - hdr_len;
	if (ieee->config &
	   (CFG_RTLLIB_COMPUTE_FCS | CFG_RTLLIB_RESERVE_FCS))
		bytes_per_frag -= RTLLIB_FCS_LEN;

	/* Each fragment may need to have room for encrypting
	 * pre/postfix
	 */
	if (encrypt) {
		bytes_per_frag -= crypt->ops->extra_mpdu_prefix_len +
			crypt->ops->extra_mpdu_postfix_len +
			crypt->ops->extra_msdu_prefix_len +
			crypt->ops->extra_msdu_postfix_len;
	}
	/* Number of fragments is the total bytes_per_frag /
	 * payload_per_fragment
	 */
	nr_frags = bytes / bytes_per_frag;
	bytes_last_frag = bytes % bytes_per_frag;
	if (bytes_last_frag)
		nr_frags++;
	else
		bytes_last_frag = bytes_per_frag;

	/* When we allocate the TXB we allocate enough space for the
	 * reserve and full fragment bytes (bytes_per_frag doesn't
	 * include prefix, postfix, header, FCS, etc.)
	 */
	txb = rtllib_alloc_txb(nr_frags, frag_size +
			       ieee->tx_headroom, GFP_ATOMIC);
	if (unlikely(!txb)) {
		netdev_warn(ieee->dev, "Could not allocate TXB\n");
		goto failed;
	}
	txb->encrypted = encrypt;
	txb->payload_size = cpu_to_le16(bytes);

	if (qos_activated)
		txb->queue_index = UP2AC(skb->priority);
	else
		txb->queue_index = WME_AC_BE;

	for (i = 0; i < nr_frags; i++) {
		skb_frag = txb->fragments[i];
		tcb_desc = (struct cb_desc *)(skb_frag->cb +
			    MAX_DEV_ADDR_SIZE);
		if (qos_activated) {
			skb_frag->priority = skb->priority;
			tcb_desc->queue_index =  UP2AC(skb->priority);
		} else {
			skb_frag->priority = WME_AC_BE;
			tcb_desc->queue_index = WME_AC_BE;
		}
		skb_reserve(skb_frag, ieee->tx_headroom);

		if (encrypt) {
			if (ieee->hwsec_active)
				tcb_desc->bHwSec = 1;
			else
				tcb_desc->bHwSec = 0;
			skb_reserve(skb_frag,
				    crypt->ops->extra_mpdu_prefix_len +
				    crypt->ops->extra_msdu_prefix_len);
		} else {
			tcb_desc->bHwSec = 0;
		}
		frag_hdr = skb_put_data(skb_frag, &header, hdr_len);

		/* If this is not the last fragment, then add the
		 * MOREFRAGS bit to the frame control
		 */
		if (i != nr_frags - 1) {
			frag_hdr->frame_control = cpu_to_le16(fc |
							  IEEE80211_FCTL_MOREFRAGS);
			bytes = bytes_per_frag;

		} else {
			/* The last fragment has the remaining length */
			bytes = bytes_last_frag;
		}
		if ((qos_activated) && (!bIsMulticast)) {
			frag_hdr->seq_ctrl =
				 cpu_to_le16(rtllib_query_seqnum(ieee, skb_frag,
								 header.addr1));
			frag_hdr->seq_ctrl =
				 cpu_to_le16(le16_to_cpu(frag_hdr->seq_ctrl) << 4 | i);
		} else {
			frag_hdr->seq_ctrl =
				 cpu_to_le16(ieee->seq_ctrl[0] << 4 | i);
		}
		/* Put a SNAP header on the first fragment */
		if (i == 0) {
			rtllib_put_snap(skb_put(skb_frag,
						SNAP_SIZE +
						sizeof(u16)), ether_type);
			bytes -= SNAP_SIZE + sizeof(u16);
		}

		skb_put_data(skb_frag, skb->data, bytes);

		/* Advance the SKB... */
		skb_pull(skb, bytes);

		/* Encryption routine will move the header forward in
		 * order to insert the IV between the header and the
		 * payload
		 */
		if (encrypt)
			rtllib_encrypt_fragment(ieee, skb_frag,
						hdr_len);
		if (ieee->config &
		   (CFG_RTLLIB_COMPUTE_FCS | CFG_RTLLIB_RESERVE_FCS))
			skb_put(skb_frag, 4);
	}

	if ((qos_activated) && (!bIsMulticast)) {
		if (ieee->seq_ctrl[UP2AC(skb->priority) + 1] == 0xFFF)
			ieee->seq_ctrl[UP2AC(skb->priority) + 1] = 0;
		else
			ieee->seq_ctrl[UP2AC(skb->priority) + 1]++;
	} else {
		if (ieee->seq_ctrl[0] == 0xFFF)
			ieee->seq_ctrl[0] = 0;
		else
			ieee->seq_ctrl[0]++;
	}

 success:
	if (txb) {
		tcb_desc = (struct cb_desc *)
				(txb->fragments[0]->cb + MAX_DEV_ADDR_SIZE);
		tcb_desc->tx_enable_fw_calc_dur = 1;
		tcb_desc->priority = skb->priority;

		if (ether_type == ETH_P_PAE) {
			if (ieee->ht_info->iot_action &
			    HT_IOT_ACT_WA_IOT_Broadcom) {
				tcb_desc->data_rate =
					 mgnt_query_tx_rate_exclude_cck_rates(ieee);
				tcb_desc->tx_dis_rate_fallback = false;
			} else {
				tcb_desc->data_rate = ieee->basic_rate;
				tcb_desc->tx_dis_rate_fallback = 1;
			}

			tcb_desc->ratr_index = 7;
			tcb_desc->tx_use_drv_assinged_rate = 1;
		} else {
			if (is_multicast_ether_addr(header.addr1))
				tcb_desc->multicast = 1;
			if (is_broadcast_ether_addr(header.addr1))
				tcb_desc->bBroadcast = 1;
			rtllib_txrate_selectmode(ieee, tcb_desc);
			if (tcb_desc->multicast ||  tcb_desc->bBroadcast)
				tcb_desc->data_rate = ieee->basic_rate;
			else
				tcb_desc->data_rate = rtllib_current_rate(ieee);

			if (bdhcp) {
				if (ieee->ht_info->iot_action &
				    HT_IOT_ACT_WA_IOT_Broadcom) {
					tcb_desc->data_rate =
					   mgnt_query_tx_rate_exclude_cck_rates(ieee);
					tcb_desc->tx_dis_rate_fallback = false;
				} else {
					tcb_desc->data_rate = MGN_1M;
					tcb_desc->tx_dis_rate_fallback = 1;
				}

				tcb_desc->ratr_index = 7;
				tcb_desc->tx_use_drv_assinged_rate = 1;
				tcb_desc->bdhcp = 1;
			}

			rtllib_query_ShortPreambleMode(ieee, tcb_desc);
			rtllib_tx_query_agg_cap(ieee, txb->fragments[0],
						tcb_desc);
			rtllib_query_HTCapShortGI(ieee, tcb_desc);
			rtllib_query_BandwidthMode(ieee, tcb_desc);
			rtllib_query_protectionmode(ieee, tcb_desc,
						    txb->fragments[0]);
		}
	}
	spin_unlock_irqrestore(&ieee->lock, flags);
	dev_kfree_skb_any(skb);
	if (txb) {
		if (ieee->softmac_features & IEEE_SOFTMAC_TX_QUEUE) {
			dev->stats.tx_packets++;
			dev->stats.tx_bytes += le16_to_cpu(txb->payload_size);
			rtllib_softmac_xmit(txb, ieee);
		} else {
			rtllib_txb_free(txb);
		}
	}

	return 0;

 failed:
	spin_unlock_irqrestore(&ieee->lock, flags);
	netif_stop_queue(dev);
	stats->tx_errors++;
	return 1;
}

netdev_tx_t rtllib_xmit(struct sk_buff *skb, struct net_device *dev)
{
	memset(skb->cb, 0, sizeof(skb->cb));
	return rtllib_xmit_inter(skb, dev) ? NETDEV_TX_BUSY : NETDEV_TX_OK;
}
EXPORT_SYMBOL(rtllib_xmit);<|MERGE_RESOLUTION|>--- conflicted
+++ resolved
@@ -313,11 +313,7 @@
 		}
 		if (ieee->iw_mode == IW_MODE_INFRA) {
 			tcb_desc->ampdu_enable = true;
-<<<<<<< HEAD
-			tcb_desc->ampdu_factor = ht_info->CurrentAMPDUFactor;
-=======
 			tcb_desc->ampdu_factor = ht_info->current_ampdu_factor;
->>>>>>> 0c383648
 			tcb_desc->ampdu_density = ht_info->current_mpdu_density;
 		}
 	}
