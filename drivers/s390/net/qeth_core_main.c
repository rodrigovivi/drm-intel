--- conflicted
+++ resolved
@@ -2269,7 +2269,6 @@
 			return -EINVAL;
 		/* tolerate quirky HW: */
 		max_mtu = ETH_MAX_MTU;
-<<<<<<< HEAD
 	}
 
 	rtnl_lock();
@@ -2291,29 +2290,6 @@
 			new_mtu = ETH_DATA_LEN - 8; /* allow for LLC + SNAP */
 	}
 
-=======
-	}
-
-	rtnl_lock();
-	if (IS_IQD(card)) {
-		/* move any device with default MTU to new max MTU: */
-		new_mtu = (dev->mtu == dev->max_mtu) ? max_mtu : dev->mtu;
-
-		/* adjust RX buffer size to new max MTU: */
-		card->qdio.in_buf_size = max_mtu + 2 * PAGE_SIZE;
-		if (dev->max_mtu && dev->max_mtu != max_mtu)
-			qeth_free_qdio_buffers(card);
-	} else {
-		if (dev->mtu)
-			new_mtu = dev->mtu;
-		/* default MTUs for first setup: */
-		else if (card->options.layer2)
-			new_mtu = ETH_DATA_LEN;
-		else
-			new_mtu = ETH_DATA_LEN - 8; /* allow for LLC + SNAP */
-	}
-
->>>>>>> f9885ef8
 	dev->max_mtu = max_mtu;
 	dev->mtu = min(new_mtu, max_mtu);
 	rtnl_unlock();
@@ -5731,11 +5707,8 @@
 		dev->priv_flags &= ~IFF_TX_SKB_SHARING;
 		dev->hw_features |= NETIF_F_SG;
 		dev->vlan_features |= NETIF_F_SG;
-<<<<<<< HEAD
-=======
 		if (IS_IQD(card))
 			dev->features |= NETIF_F_SG;
->>>>>>> f9885ef8
 	}
 
 	return dev;
@@ -5798,13 +5771,10 @@
 	qeth_update_from_chp_desc(card);
 
 	card->dev = qeth_alloc_netdev(card);
-<<<<<<< HEAD
-	if (!card->dev)
-=======
 	if (!card->dev) {
 		rc = -ENOMEM;
->>>>>>> f9885ef8
 		goto err_card;
+	}
 
 	qeth_determine_capabilities(card);
 	enforced_disc = qeth_enforce_discipline(card);
