--- conflicted
+++ resolved
@@ -143,7 +143,6 @@
 }
 EXPORT_SYMBOL_GPL(usb_acpi_set_power_state);
 
-<<<<<<< HEAD
 /**
  * usb_acpi_add_usb4_devlink - add device link to USB4 Host Interface for tunneled USB3 devices
  *
@@ -190,7 +189,7 @@
 
 	return 0;
 }
-=======
+
 static const struct dmi_system_id intel_icl_broken_acpi[] = {
 	{
 		.ident = "ICL RVP",
@@ -203,7 +202,6 @@
 	{ }
 };
 static bool acpi_connection_type_broken;
->>>>>>> 5794eada
 
 /*
  * Private to usb-acpi, all the core needs to know is that
