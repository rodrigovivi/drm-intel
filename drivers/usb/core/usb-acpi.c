--- conflicted
+++ resolved
@@ -170,19 +170,11 @@
 	struct fwnode_handle *nhi_fwnode __free(fwnode_handle) =
 		fwnode_find_reference(dev_fwnode(&port_dev->dev), "usb4-host-interface", 0);
 
-<<<<<<< HEAD
-	if (IS_ERR(nhi_fwnode))
-		return 0;
-
-	link = device_link_add(&port_dev->child->dev, nhi_fwnode->dev,
-			       DL_FLAG_AUTOREMOVE_CONSUMER |
-=======
 	if (IS_ERR(nhi_fwnode) || !nhi_fwnode->dev)
 		return 0;
 
 	link = device_link_add(&port_dev->child->dev, nhi_fwnode->dev,
 			       DL_FLAG_STATELESS |
->>>>>>> e8a05819
 			       DL_FLAG_RPM_ACTIVE |
 			       DL_FLAG_PM_RUNTIME);
 	if (!link) {
