--- conflicted
+++ resolved
@@ -48,11 +48,7 @@
 	return container_of(dev, struct cxl_memdev, dev);
 }
 
-<<<<<<< HEAD
-struct cxl_memdev *devm_cxl_add_memdev(struct cxl_mem *cxlm);
-=======
 struct cxl_memdev *devm_cxl_add_memdev(struct cxl_dev_state *cxlds);
->>>>>>> 754e0b0e
 
 /**
  * struct cxl_mbox_cmd - A command to be submitted to hardware.
@@ -94,11 +90,6 @@
 #define CXL_CAPACITY_MULTIPLIER SZ_256M
 
 /**
-<<<<<<< HEAD
- * struct cxl_mem - A CXL memory device
- * @dev: The device associated with this CXL device.
- * @cxlmd: Logical memory device chardev / interface
-=======
  * struct cxl_dev_state - The driver device state
  *
  * cxl_dev_state represents the CXL driver/device state.  It provides an
@@ -106,7 +97,6 @@
  * Currently only memory devices are represented.
  *
  * @dev: The device associated with this CXL state
->>>>>>> 754e0b0e
  * @regs: Parsed register blocks
  * @payload_size: Size of space for payload
  *                (CXL 2.0 8.2.8.4.3 Mailbox Capabilities Register)
@@ -131,14 +121,8 @@
  * See section 8.2.9.5.2 Capacity Configuration and Label Storage for
  * details on capacity parameters.
  */
-<<<<<<< HEAD
-struct cxl_mem {
-	struct device *dev;
-	struct cxl_memdev *cxlmd;
-=======
 struct cxl_dev_state {
 	struct device *dev;
->>>>>>> 754e0b0e
 
 	struct cxl_regs regs;
 
@@ -161,8 +145,7 @@
 	u64 next_volatile_bytes;
 	u64 next_persistent_bytes;
 
-<<<<<<< HEAD
-	int (*mbox_send)(struct cxl_mem *cxlm, struct cxl_mbox_cmd *cmd);
+	int (*mbox_send)(struct cxl_dev_state *cxlds, struct cxl_mbox_cmd *cmd);
 };
 
 enum cxl_opcode {
@@ -191,37 +174,6 @@
 	CXL_MBOX_OP_MAX			= 0x10000
 };
 
-=======
-	int (*mbox_send)(struct cxl_dev_state *cxlds, struct cxl_mbox_cmd *cmd);
-};
-
-enum cxl_opcode {
-	CXL_MBOX_OP_INVALID		= 0x0000,
-	CXL_MBOX_OP_RAW			= CXL_MBOX_OP_INVALID,
-	CXL_MBOX_OP_GET_FW_INFO		= 0x0200,
-	CXL_MBOX_OP_ACTIVATE_FW		= 0x0202,
-	CXL_MBOX_OP_GET_SUPPORTED_LOGS	= 0x0400,
-	CXL_MBOX_OP_GET_LOG		= 0x0401,
-	CXL_MBOX_OP_IDENTIFY		= 0x4000,
-	CXL_MBOX_OP_GET_PARTITION_INFO	= 0x4100,
-	CXL_MBOX_OP_SET_PARTITION_INFO	= 0x4101,
-	CXL_MBOX_OP_GET_LSA		= 0x4102,
-	CXL_MBOX_OP_SET_LSA		= 0x4103,
-	CXL_MBOX_OP_GET_HEALTH_INFO	= 0x4200,
-	CXL_MBOX_OP_GET_ALERT_CONFIG	= 0x4201,
-	CXL_MBOX_OP_SET_ALERT_CONFIG	= 0x4202,
-	CXL_MBOX_OP_GET_SHUTDOWN_STATE	= 0x4203,
-	CXL_MBOX_OP_SET_SHUTDOWN_STATE	= 0x4204,
-	CXL_MBOX_OP_GET_POISON		= 0x4300,
-	CXL_MBOX_OP_INJECT_POISON	= 0x4301,
-	CXL_MBOX_OP_CLEAR_POISON	= 0x4302,
-	CXL_MBOX_OP_GET_SCAN_MEDIA_CAPS	= 0x4303,
-	CXL_MBOX_OP_SCAN_MEDIA		= 0x4304,
-	CXL_MBOX_OP_GET_SCAN_MEDIA	= 0x4305,
-	CXL_MBOX_OP_MAX			= 0x10000
-};
-
->>>>>>> 754e0b0e
 #define DEFINE_CXL_CEL_UUID                                                    \
 	UUID_INIT(0xda9c0b5, 0xbf41, 0x4b78, 0x8f, 0x79, 0x96, 0xb1, 0x62,     \
 		  0x3b, 0x3f, 0x17)
@@ -304,16 +256,6 @@
 #define CXL_CMD_FLAG_FORCE_ENABLE BIT(0)
 };
 
-<<<<<<< HEAD
-int cxl_mem_mbox_send_cmd(struct cxl_mem *cxlm, u16 opcode, void *in,
-			  size_t in_size, void *out, size_t out_size);
-int cxl_mem_identify(struct cxl_mem *cxlm);
-int cxl_mem_enumerate_cmds(struct cxl_mem *cxlm);
-int cxl_mem_create_range_info(struct cxl_mem *cxlm);
-struct cxl_mem *cxl_mem_create(struct device *dev);
-void set_exclusive_cxl_commands(struct cxl_mem *cxlm, unsigned long *cmds);
-void clear_exclusive_cxl_commands(struct cxl_mem *cxlm, unsigned long *cmds);
-=======
 int cxl_mbox_send_cmd(struct cxl_dev_state *cxlds, u16 opcode, void *in,
 		      size_t in_size, void *out, size_t out_size);
 int cxl_dev_state_identify(struct cxl_dev_state *cxlds);
@@ -322,5 +264,4 @@
 struct cxl_dev_state *cxl_dev_state_create(struct device *dev);
 void set_exclusive_cxl_commands(struct cxl_dev_state *cxlds, unsigned long *cmds);
 void clear_exclusive_cxl_commands(struct cxl_dev_state *cxlds, unsigned long *cmds);
->>>>>>> 754e0b0e
 #endif /* __CXL_MEM_H__ */