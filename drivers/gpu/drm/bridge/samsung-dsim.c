// SPDX-License-Identifier: GPL-2.0-only
/*
 * Samsung MIPI DSIM bridge driver.
 *
 * Copyright (C) 2021 Amarula Solutions(India)
 * Copyright (c) 2014 Samsung Electronics Co., Ltd
 * Author: Jagan Teki <jagan@amarulasolutions.com>
 *
 * Based on exynos_drm_dsi from
 * Tomasz Figa <t.figa@samsung.com>
 */

#include <asm/unaligned.h>

#include <linux/clk.h>
#include <linux/delay.h>
#include <linux/irq.h>
#include <linux/media-bus-format.h>
#include <linux/of.h>
#include <linux/phy/phy.h>
#include <linux/platform_device.h>

#include <video/mipi_display.h>

#include <drm/bridge/samsung-dsim.h>
#include <drm/drm_panel.h>
#include <drm/drm_print.h>

/* returns true iff both arguments logically differs */
#define NEQV(a, b) (!(a) ^ !(b))

/* DSIM_STATUS */
#define DSIM_STOP_STATE_DAT(x)		(((x) & 0xf) << 0)
#define DSIM_STOP_STATE_CLK		BIT(8)
#define DSIM_TX_READY_HS_CLK		BIT(10)
#define DSIM_PLL_STABLE			BIT(31)

/* DSIM_SWRST */
#define DSIM_FUNCRST			BIT(16)
#define DSIM_SWRST			BIT(0)

/* DSIM_TIMEOUT */
#define DSIM_LPDR_TIMEOUT(x)		((x) << 0)
#define DSIM_BTA_TIMEOUT(x)		((x) << 16)

/* DSIM_CLKCTRL */
#define DSIM_ESC_PRESCALER(x)		(((x) & 0xffff) << 0)
#define DSIM_ESC_PRESCALER_MASK		(0xffff << 0)
#define DSIM_LANE_ESC_CLK_EN_CLK	BIT(19)
#define DSIM_LANE_ESC_CLK_EN_DATA(x)	(((x) & 0xf) << 20)
#define DSIM_LANE_ESC_CLK_EN_DATA_MASK	(0xf << 20)
#define DSIM_BYTE_CLKEN			BIT(24)
#define DSIM_BYTE_CLK_SRC(x)		(((x) & 0x3) << 25)
#define DSIM_BYTE_CLK_SRC_MASK		(0x3 << 25)
#define DSIM_PLL_BYPASS			BIT(27)
#define DSIM_ESC_CLKEN			BIT(28)
#define DSIM_TX_REQUEST_HSCLK		BIT(31)

/* DSIM_CONFIG */
#define DSIM_LANE_EN_CLK		BIT(0)
#define DSIM_LANE_EN(x)			(((x) & 0xf) << 1)
#define DSIM_NUM_OF_DATA_LANE(x)	(((x) & 0x3) << 5)
#define DSIM_SUB_PIX_FORMAT(x)		(((x) & 0x7) << 8)
#define DSIM_MAIN_PIX_FORMAT_MASK	(0x7 << 12)
#define DSIM_MAIN_PIX_FORMAT_RGB888	(0x7 << 12)
#define DSIM_MAIN_PIX_FORMAT_RGB666	(0x6 << 12)
#define DSIM_MAIN_PIX_FORMAT_RGB666_P	(0x5 << 12)
#define DSIM_MAIN_PIX_FORMAT_RGB565	(0x4 << 12)
#define DSIM_SUB_VC			(((x) & 0x3) << 16)
#define DSIM_MAIN_VC			(((x) & 0x3) << 18)
#define DSIM_HSA_DISABLE_MODE		BIT(20)
#define DSIM_HBP_DISABLE_MODE		BIT(21)
#define DSIM_HFP_DISABLE_MODE		BIT(22)
/*
 * The i.MX 8M Mini Applications Processor Reference Manual,
 * Rev. 3, 11/2020 Page 4091
 * The i.MX 8M Nano Applications Processor Reference Manual,
 * Rev. 2, 07/2022 Page 3058
 * The i.MX 8M Plus Applications Processor Reference Manual,
 * Rev. 1, 06/2021 Page 5436
 * all claims this bit is 'HseDisableMode' with the definition
 * 0 = Disables transfer
 * 1 = Enables transfer
 *
 * This clearly states that HSE is not a disabled bit.
 *
 * The naming convention follows as per the manual and the
 * driver logic is based on the MIPI_DSI_MODE_VIDEO_HSE flag.
 */
#define DSIM_HSE_DISABLE_MODE		BIT(23)
#define DSIM_AUTO_MODE			BIT(24)
#define DSIM_VIDEO_MODE			BIT(25)
#define DSIM_BURST_MODE			BIT(26)
#define DSIM_SYNC_INFORM		BIT(27)
#define DSIM_EOT_DISABLE		BIT(28)
#define DSIM_MFLUSH_VS			BIT(29)
/* This flag is valid only for exynos3250/3472/5260/5430 */
#define DSIM_CLKLANE_STOP		BIT(30)
#define DSIM_NON_CONTINUOUS_CLKLANE	BIT(31)

/* DSIM_ESCMODE */
#define DSIM_TX_TRIGGER_RST		BIT(4)
#define DSIM_TX_LPDT_LP			BIT(6)
#define DSIM_CMD_LPDT_LP		BIT(7)
#define DSIM_FORCE_BTA			BIT(16)
#define DSIM_FORCE_STOP_STATE		BIT(20)
#define DSIM_STOP_STATE_CNT(x)		(((x) & 0x7ff) << 21)
#define DSIM_STOP_STATE_CNT_MASK	(0x7ff << 21)

/* DSIM_MDRESOL */
#define DSIM_MAIN_STAND_BY		BIT(31)
#define DSIM_MAIN_VRESOL(x, num_bits)	(((x) & ((1 << (num_bits)) - 1)) << 16)
#define DSIM_MAIN_HRESOL(x, num_bits)	(((x) & ((1 << (num_bits)) - 1)) << 0)

/* DSIM_MVPORCH */
#define DSIM_CMD_ALLOW(x)		((x) << 28)
#define DSIM_STABLE_VFP(x)		((x) << 16)
#define DSIM_MAIN_VBP(x)		((x) << 0)
#define DSIM_CMD_ALLOW_MASK		(0xf << 28)
#define DSIM_STABLE_VFP_MASK		(0x7ff << 16)
#define DSIM_MAIN_VBP_MASK		(0x7ff << 0)

/* DSIM_MHPORCH */
#define DSIM_MAIN_HFP(x)		((x) << 16)
#define DSIM_MAIN_HBP(x)		((x) << 0)
#define DSIM_MAIN_HFP_MASK		((0xffff) << 16)
#define DSIM_MAIN_HBP_MASK		((0xffff) << 0)

/* DSIM_MSYNC */
#define DSIM_MAIN_VSA(x)		((x) << 22)
#define DSIM_MAIN_HSA(x)		((x) << 0)
#define DSIM_MAIN_VSA_MASK		((0x3ff) << 22)
#define DSIM_MAIN_HSA_MASK		((0xffff) << 0)

/* DSIM_SDRESOL */
#define DSIM_SUB_STANDY(x)		((x) << 31)
#define DSIM_SUB_VRESOL(x)		((x) << 16)
#define DSIM_SUB_HRESOL(x)		((x) << 0)
#define DSIM_SUB_STANDY_MASK		((0x1) << 31)
#define DSIM_SUB_VRESOL_MASK		((0x7ff) << 16)
#define DSIM_SUB_HRESOL_MASK		((0x7ff) << 0)

/* DSIM_INTSRC */
#define DSIM_INT_PLL_STABLE		BIT(31)
#define DSIM_INT_SW_RST_RELEASE		BIT(30)
#define DSIM_INT_SFR_FIFO_EMPTY		BIT(29)
#define DSIM_INT_SFR_HDR_FIFO_EMPTY	BIT(28)
#define DSIM_INT_BTA			BIT(25)
#define DSIM_INT_FRAME_DONE		BIT(24)
#define DSIM_INT_RX_TIMEOUT		BIT(21)
#define DSIM_INT_BTA_TIMEOUT		BIT(20)
#define DSIM_INT_RX_DONE		BIT(18)
#define DSIM_INT_RX_TE			BIT(17)
#define DSIM_INT_RX_ACK			BIT(16)
#define DSIM_INT_RX_ECC_ERR		BIT(15)
#define DSIM_INT_RX_CRC_ERR		BIT(14)

/* DSIM_FIFOCTRL */
#define DSIM_RX_DATA_FULL		BIT(25)
#define DSIM_RX_DATA_EMPTY		BIT(24)
#define DSIM_SFR_HEADER_FULL		BIT(23)
#define DSIM_SFR_HEADER_EMPTY		BIT(22)
#define DSIM_SFR_PAYLOAD_FULL		BIT(21)
#define DSIM_SFR_PAYLOAD_EMPTY		BIT(20)
#define DSIM_I80_HEADER_FULL		BIT(19)
#define DSIM_I80_HEADER_EMPTY		BIT(18)
#define DSIM_I80_PAYLOAD_FULL		BIT(17)
#define DSIM_I80_PAYLOAD_EMPTY		BIT(16)
#define DSIM_SD_HEADER_FULL		BIT(15)
#define DSIM_SD_HEADER_EMPTY		BIT(14)
#define DSIM_SD_PAYLOAD_FULL		BIT(13)
#define DSIM_SD_PAYLOAD_EMPTY		BIT(12)
#define DSIM_MD_HEADER_FULL		BIT(11)
#define DSIM_MD_HEADER_EMPTY		BIT(10)
#define DSIM_MD_PAYLOAD_FULL		BIT(9)
#define DSIM_MD_PAYLOAD_EMPTY		BIT(8)
#define DSIM_RX_FIFO			BIT(4)
#define DSIM_SFR_FIFO			BIT(3)
#define DSIM_I80_FIFO			BIT(2)
#define DSIM_SD_FIFO			BIT(1)
#define DSIM_MD_FIFO			BIT(0)

/* DSIM_PHYACCHR */
#define DSIM_AFC_EN			BIT(14)
#define DSIM_AFC_CTL(x)			(((x) & 0x7) << 5)

/* DSIM_PLLCTRL */
#define DSIM_PLL_DPDNSWAP_CLK		(1 << 25)
#define DSIM_PLL_DPDNSWAP_DAT		(1 << 24)
#define DSIM_FREQ_BAND(x)		((x) << 24)
#define DSIM_PLL_EN			BIT(23)
#define DSIM_PLL_P(x, offset)		((x) << (offset))
#define DSIM_PLL_M(x)			((x) << 4)
#define DSIM_PLL_S(x)			((x) << 1)

/* DSIM_PHYCTRL */
#define DSIM_PHYCTRL_ULPS_EXIT(x)	(((x) & 0x1ff) << 0)
#define DSIM_PHYCTRL_B_DPHYCTL_VREG_LP	BIT(30)
#define DSIM_PHYCTRL_B_DPHYCTL_SLEW_UP	BIT(14)

/* DSIM_PHYTIMING */
#define DSIM_PHYTIMING_LPX(x)		((x) << 8)
#define DSIM_PHYTIMING_HS_EXIT(x)	((x) << 0)

/* DSIM_PHYTIMING1 */
#define DSIM_PHYTIMING1_CLK_PREPARE(x)	((x) << 24)
#define DSIM_PHYTIMING1_CLK_ZERO(x)	((x) << 16)
#define DSIM_PHYTIMING1_CLK_POST(x)	((x) << 8)
#define DSIM_PHYTIMING1_CLK_TRAIL(x)	((x) << 0)

/* DSIM_PHYTIMING2 */
#define DSIM_PHYTIMING2_HS_PREPARE(x)	((x) << 16)
#define DSIM_PHYTIMING2_HS_ZERO(x)	((x) << 8)
#define DSIM_PHYTIMING2_HS_TRAIL(x)	((x) << 0)

#define DSI_MAX_BUS_WIDTH		4
#define DSI_NUM_VIRTUAL_CHANNELS	4
#define DSI_TX_FIFO_SIZE		2048
#define DSI_RX_FIFO_SIZE		256
#define DSI_XFER_TIMEOUT_MS		100
#define DSI_RX_FIFO_EMPTY		0x30800002

#define OLD_SCLK_MIPI_CLK_NAME		"pll_clk"

#define PS_TO_CYCLE(ps, hz) DIV64_U64_ROUND_CLOSEST(((ps) * (hz)), 1000000000000ULL)

static const char *const clk_names[5] = {
	"bus_clk",
	"sclk_mipi",
	"phyclk_mipidphy0_bitclkdiv8",
	"phyclk_mipidphy0_rxclkesc0",
	"sclk_rgb_vclk_to_dsim0"
};

enum samsung_dsim_transfer_type {
	EXYNOS_DSI_TX,
	EXYNOS_DSI_RX,
};

enum reg_idx {
	DSIM_STATUS_REG,	/* Status register */
	DSIM_SWRST_REG,		/* Software reset register */
	DSIM_CLKCTRL_REG,	/* Clock control register */
	DSIM_TIMEOUT_REG,	/* Time out register */
	DSIM_CONFIG_REG,	/* Configuration register */
	DSIM_ESCMODE_REG,	/* Escape mode register */
	DSIM_MDRESOL_REG,
	DSIM_MVPORCH_REG,	/* Main display Vporch register */
	DSIM_MHPORCH_REG,	/* Main display Hporch register */
	DSIM_MSYNC_REG,		/* Main display sync area register */
	DSIM_INTSRC_REG,	/* Interrupt source register */
	DSIM_INTMSK_REG,	/* Interrupt mask register */
	DSIM_PKTHDR_REG,	/* Packet Header FIFO register */
	DSIM_PAYLOAD_REG,	/* Payload FIFO register */
	DSIM_RXFIFO_REG,	/* Read FIFO register */
	DSIM_FIFOCTRL_REG,	/* FIFO status and control register */
	DSIM_PLLCTRL_REG,	/* PLL control register */
	DSIM_PHYCTRL_REG,
	DSIM_PHYTIMING_REG,
	DSIM_PHYTIMING1_REG,
	DSIM_PHYTIMING2_REG,
	NUM_REGS
};

static const unsigned int exynos_reg_ofs[] = {
	[DSIM_STATUS_REG] =  0x00,
	[DSIM_SWRST_REG] =  0x04,
	[DSIM_CLKCTRL_REG] =  0x08,
	[DSIM_TIMEOUT_REG] =  0x0c,
	[DSIM_CONFIG_REG] =  0x10,
	[DSIM_ESCMODE_REG] =  0x14,
	[DSIM_MDRESOL_REG] =  0x18,
	[DSIM_MVPORCH_REG] =  0x1c,
	[DSIM_MHPORCH_REG] =  0x20,
	[DSIM_MSYNC_REG] =  0x24,
	[DSIM_INTSRC_REG] =  0x2c,
	[DSIM_INTMSK_REG] =  0x30,
	[DSIM_PKTHDR_REG] =  0x34,
	[DSIM_PAYLOAD_REG] =  0x38,
	[DSIM_RXFIFO_REG] =  0x3c,
	[DSIM_FIFOCTRL_REG] =  0x44,
	[DSIM_PLLCTRL_REG] =  0x4c,
	[DSIM_PHYCTRL_REG] =  0x5c,
	[DSIM_PHYTIMING_REG] =  0x64,
	[DSIM_PHYTIMING1_REG] =  0x68,
	[DSIM_PHYTIMING2_REG] =  0x6c,
};

static const unsigned int exynos5433_reg_ofs[] = {
	[DSIM_STATUS_REG] = 0x04,
	[DSIM_SWRST_REG] = 0x0C,
	[DSIM_CLKCTRL_REG] = 0x10,
	[DSIM_TIMEOUT_REG] = 0x14,
	[DSIM_CONFIG_REG] = 0x18,
	[DSIM_ESCMODE_REG] = 0x1C,
	[DSIM_MDRESOL_REG] = 0x20,
	[DSIM_MVPORCH_REG] = 0x24,
	[DSIM_MHPORCH_REG] = 0x28,
	[DSIM_MSYNC_REG] = 0x2C,
	[DSIM_INTSRC_REG] = 0x34,
	[DSIM_INTMSK_REG] = 0x38,
	[DSIM_PKTHDR_REG] = 0x3C,
	[DSIM_PAYLOAD_REG] = 0x40,
	[DSIM_RXFIFO_REG] = 0x44,
	[DSIM_FIFOCTRL_REG] = 0x4C,
	[DSIM_PLLCTRL_REG] = 0x94,
	[DSIM_PHYCTRL_REG] = 0xA4,
	[DSIM_PHYTIMING_REG] = 0xB4,
	[DSIM_PHYTIMING1_REG] = 0xB8,
	[DSIM_PHYTIMING2_REG] = 0xBC,
};

enum reg_value_idx {
	RESET_TYPE,
	PLL_TIMER,
	STOP_STATE_CNT,
	PHYCTRL_ULPS_EXIT,
	PHYCTRL_VREG_LP,
	PHYCTRL_SLEW_UP,
	PHYTIMING_LPX,
	PHYTIMING_HS_EXIT,
	PHYTIMING_CLK_PREPARE,
	PHYTIMING_CLK_ZERO,
	PHYTIMING_CLK_POST,
	PHYTIMING_CLK_TRAIL,
	PHYTIMING_HS_PREPARE,
	PHYTIMING_HS_ZERO,
	PHYTIMING_HS_TRAIL
};

static const unsigned int reg_values[] = {
	[RESET_TYPE] = DSIM_SWRST,
	[PLL_TIMER] = 500,
	[STOP_STATE_CNT] = 0xf,
	[PHYCTRL_ULPS_EXIT] = DSIM_PHYCTRL_ULPS_EXIT(0x0af),
	[PHYCTRL_VREG_LP] = 0,
	[PHYCTRL_SLEW_UP] = 0,
	[PHYTIMING_LPX] = DSIM_PHYTIMING_LPX(0x06),
	[PHYTIMING_HS_EXIT] = DSIM_PHYTIMING_HS_EXIT(0x0b),
	[PHYTIMING_CLK_PREPARE] = DSIM_PHYTIMING1_CLK_PREPARE(0x07),
	[PHYTIMING_CLK_ZERO] = DSIM_PHYTIMING1_CLK_ZERO(0x27),
	[PHYTIMING_CLK_POST] = DSIM_PHYTIMING1_CLK_POST(0x0d),
	[PHYTIMING_CLK_TRAIL] = DSIM_PHYTIMING1_CLK_TRAIL(0x08),
	[PHYTIMING_HS_PREPARE] = DSIM_PHYTIMING2_HS_PREPARE(0x09),
	[PHYTIMING_HS_ZERO] = DSIM_PHYTIMING2_HS_ZERO(0x0d),
	[PHYTIMING_HS_TRAIL] = DSIM_PHYTIMING2_HS_TRAIL(0x0b),
};

static const unsigned int exynos5422_reg_values[] = {
	[RESET_TYPE] = DSIM_SWRST,
	[PLL_TIMER] = 500,
	[STOP_STATE_CNT] = 0xf,
	[PHYCTRL_ULPS_EXIT] = DSIM_PHYCTRL_ULPS_EXIT(0xaf),
	[PHYCTRL_VREG_LP] = 0,
	[PHYCTRL_SLEW_UP] = 0,
	[PHYTIMING_LPX] = DSIM_PHYTIMING_LPX(0x08),
	[PHYTIMING_HS_EXIT] = DSIM_PHYTIMING_HS_EXIT(0x0d),
	[PHYTIMING_CLK_PREPARE] = DSIM_PHYTIMING1_CLK_PREPARE(0x09),
	[PHYTIMING_CLK_ZERO] = DSIM_PHYTIMING1_CLK_ZERO(0x30),
	[PHYTIMING_CLK_POST] = DSIM_PHYTIMING1_CLK_POST(0x0e),
	[PHYTIMING_CLK_TRAIL] = DSIM_PHYTIMING1_CLK_TRAIL(0x0a),
	[PHYTIMING_HS_PREPARE] = DSIM_PHYTIMING2_HS_PREPARE(0x0c),
	[PHYTIMING_HS_ZERO] = DSIM_PHYTIMING2_HS_ZERO(0x11),
	[PHYTIMING_HS_TRAIL] = DSIM_PHYTIMING2_HS_TRAIL(0x0d),
};

static const unsigned int exynos5433_reg_values[] = {
	[RESET_TYPE] = DSIM_FUNCRST,
	[PLL_TIMER] = 22200,
	[STOP_STATE_CNT] = 0xa,
	[PHYCTRL_ULPS_EXIT] = DSIM_PHYCTRL_ULPS_EXIT(0x190),
	[PHYCTRL_VREG_LP] = DSIM_PHYCTRL_B_DPHYCTL_VREG_LP,
	[PHYCTRL_SLEW_UP] = DSIM_PHYCTRL_B_DPHYCTL_SLEW_UP,
	[PHYTIMING_LPX] = DSIM_PHYTIMING_LPX(0x07),
	[PHYTIMING_HS_EXIT] = DSIM_PHYTIMING_HS_EXIT(0x0c),
	[PHYTIMING_CLK_PREPARE] = DSIM_PHYTIMING1_CLK_PREPARE(0x09),
	[PHYTIMING_CLK_ZERO] = DSIM_PHYTIMING1_CLK_ZERO(0x2d),
	[PHYTIMING_CLK_POST] = DSIM_PHYTIMING1_CLK_POST(0x0e),
	[PHYTIMING_CLK_TRAIL] = DSIM_PHYTIMING1_CLK_TRAIL(0x09),
	[PHYTIMING_HS_PREPARE] = DSIM_PHYTIMING2_HS_PREPARE(0x0b),
	[PHYTIMING_HS_ZERO] = DSIM_PHYTIMING2_HS_ZERO(0x10),
	[PHYTIMING_HS_TRAIL] = DSIM_PHYTIMING2_HS_TRAIL(0x0c),
};

static const unsigned int imx8mm_dsim_reg_values[] = {
	[RESET_TYPE] = DSIM_SWRST,
	[PLL_TIMER] = 500,
	[STOP_STATE_CNT] = 0xf,
	[PHYCTRL_ULPS_EXIT] = DSIM_PHYCTRL_ULPS_EXIT(0xaf),
	[PHYCTRL_VREG_LP] = 0,
	[PHYCTRL_SLEW_UP] = 0,
	[PHYTIMING_LPX] = DSIM_PHYTIMING_LPX(0x06),
	[PHYTIMING_HS_EXIT] = DSIM_PHYTIMING_HS_EXIT(0x0b),
	[PHYTIMING_CLK_PREPARE] = DSIM_PHYTIMING1_CLK_PREPARE(0x07),
	[PHYTIMING_CLK_ZERO] = DSIM_PHYTIMING1_CLK_ZERO(0x26),
	[PHYTIMING_CLK_POST] = DSIM_PHYTIMING1_CLK_POST(0x0d),
	[PHYTIMING_CLK_TRAIL] = DSIM_PHYTIMING1_CLK_TRAIL(0x08),
	[PHYTIMING_HS_PREPARE] = DSIM_PHYTIMING2_HS_PREPARE(0x08),
	[PHYTIMING_HS_ZERO] = DSIM_PHYTIMING2_HS_ZERO(0x0d),
	[PHYTIMING_HS_TRAIL] = DSIM_PHYTIMING2_HS_TRAIL(0x0b),
};

static const struct samsung_dsim_driver_data exynos3_dsi_driver_data = {
	.reg_ofs = exynos_reg_ofs,
	.plltmr_reg = 0x50,
	.has_freqband = 1,
	.has_clklane_stop = 1,
	.num_clks = 2,
	.max_freq = 1000,
	.wait_for_reset = 1,
	.num_bits_resol = 11,
	.pll_p_offset = 13,
	.reg_values = reg_values,
	.pll_fin_min = 6,
	.pll_fin_max = 12,
	.m_min = 41,
	.m_max = 125,
	.min_freq = 500,
	.has_broken_fifoctrl_emptyhdr = 1,
};

static const struct samsung_dsim_driver_data exynos4_dsi_driver_data = {
	.reg_ofs = exynos_reg_ofs,
	.plltmr_reg = 0x50,
	.has_freqband = 1,
	.has_clklane_stop = 1,
	.num_clks = 2,
	.max_freq = 1000,
	.wait_for_reset = 1,
	.num_bits_resol = 11,
	.pll_p_offset = 13,
	.reg_values = reg_values,
	.pll_fin_min = 6,
	.pll_fin_max = 12,
	.m_min = 41,
	.m_max = 125,
	.min_freq = 500,
	.has_broken_fifoctrl_emptyhdr = 1,
};

static const struct samsung_dsim_driver_data exynos5_dsi_driver_data = {
	.reg_ofs = exynos_reg_ofs,
	.plltmr_reg = 0x58,
	.num_clks = 2,
	.max_freq = 1000,
	.wait_for_reset = 1,
	.num_bits_resol = 11,
	.pll_p_offset = 13,
	.reg_values = reg_values,
	.pll_fin_min = 6,
	.pll_fin_max = 12,
	.m_min = 41,
	.m_max = 125,
	.min_freq = 500,
};

static const struct samsung_dsim_driver_data exynos5433_dsi_driver_data = {
	.reg_ofs = exynos5433_reg_ofs,
	.plltmr_reg = 0xa0,
	.has_clklane_stop = 1,
	.num_clks = 5,
	.max_freq = 1500,
	.wait_for_reset = 0,
	.num_bits_resol = 12,
	.pll_p_offset = 13,
	.reg_values = exynos5433_reg_values,
	.pll_fin_min = 6,
	.pll_fin_max = 12,
	.m_min = 41,
	.m_max = 125,
	.min_freq = 500,
};

static const struct samsung_dsim_driver_data exynos5422_dsi_driver_data = {
	.reg_ofs = exynos5433_reg_ofs,
	.plltmr_reg = 0xa0,
	.has_clklane_stop = 1,
	.num_clks = 2,
	.max_freq = 1500,
	.wait_for_reset = 1,
	.num_bits_resol = 12,
	.pll_p_offset = 13,
	.reg_values = exynos5422_reg_values,
	.pll_fin_min = 6,
	.pll_fin_max = 12,
	.m_min = 41,
	.m_max = 125,
	.min_freq = 500,
};

static const struct samsung_dsim_driver_data imx8mm_dsi_driver_data = {
	.reg_ofs = exynos5433_reg_ofs,
	.plltmr_reg = 0xa0,
	.has_clklane_stop = 1,
	.num_clks = 2,
	.max_freq = 2100,
	.wait_for_reset = 0,
	.num_bits_resol = 12,
	/*
	 * Unlike Exynos, PLL_P(PMS_P) offset 14 is used in i.MX8M Mini/Nano/Plus
	 * downstream driver - drivers/gpu/drm/bridge/sec-dsim.c
	 */
	.pll_p_offset = 14,
	.reg_values = imx8mm_dsim_reg_values,
	.pll_fin_min = 2,
	.pll_fin_max = 30,
	.m_min = 64,
	.m_max = 1023,
	.min_freq = 1050,
};

static const struct samsung_dsim_driver_data *
samsung_dsim_types[DSIM_TYPE_COUNT] = {
	[DSIM_TYPE_EXYNOS3250] = &exynos3_dsi_driver_data,
	[DSIM_TYPE_EXYNOS4210] = &exynos4_dsi_driver_data,
	[DSIM_TYPE_EXYNOS5410] = &exynos5_dsi_driver_data,
	[DSIM_TYPE_EXYNOS5422] = &exynos5422_dsi_driver_data,
	[DSIM_TYPE_EXYNOS5433] = &exynos5433_dsi_driver_data,
	[DSIM_TYPE_IMX8MM] = &imx8mm_dsi_driver_data,
	[DSIM_TYPE_IMX8MP] = &imx8mm_dsi_driver_data,
};

static inline struct samsung_dsim *host_to_dsi(struct mipi_dsi_host *h)
{
	return container_of(h, struct samsung_dsim, dsi_host);
}

static inline struct samsung_dsim *bridge_to_dsi(struct drm_bridge *b)
{
	return container_of(b, struct samsung_dsim, bridge);
}

static inline void samsung_dsim_write(struct samsung_dsim *dsi,
				      enum reg_idx idx, u32 val)
{
	writel(val, dsi->reg_base + dsi->driver_data->reg_ofs[idx]);
}

static inline u32 samsung_dsim_read(struct samsung_dsim *dsi, enum reg_idx idx)
{
	return readl(dsi->reg_base + dsi->driver_data->reg_ofs[idx]);
}

static void samsung_dsim_wait_for_reset(struct samsung_dsim *dsi)
{
	if (wait_for_completion_timeout(&dsi->completed, msecs_to_jiffies(300)))
		return;

	dev_err(dsi->dev, "timeout waiting for reset\n");
}

static void samsung_dsim_reset(struct samsung_dsim *dsi)
{
	u32 reset_val = dsi->driver_data->reg_values[RESET_TYPE];

	reinit_completion(&dsi->completed);
	samsung_dsim_write(dsi, DSIM_SWRST_REG, reset_val);
}

#ifndef MHZ
#define MHZ	(1000 * 1000)
#endif

static unsigned long samsung_dsim_pll_find_pms(struct samsung_dsim *dsi,
					       unsigned long fin,
					       unsigned long fout,
					       u8 *p, u16 *m, u8 *s)
{
	const struct samsung_dsim_driver_data *driver_data = dsi->driver_data;
	unsigned long best_freq = 0;
	u32 min_delta = 0xffffffff;
	u8 p_min, p_max;
	u8 _p, best_p;
	u16 _m, best_m;
	u8 _s, best_s;

	p_min = DIV_ROUND_UP(fin, (12 * MHZ));
	p_max = fin / (6 * MHZ);

	for (_p = p_min; _p <= p_max; ++_p) {
		for (_s = 0; _s <= 5; ++_s) {
			u64 tmp;
			u32 delta;

			tmp = (u64)fout * (_p << _s);
			do_div(tmp, fin);
			_m = tmp;
			if (_m < driver_data->m_min || _m > driver_data->m_max)
				continue;

			tmp = (u64)_m * fin;
			do_div(tmp, _p);
			if (tmp < driver_data->min_freq  * MHZ ||
			    tmp > driver_data->max_freq * MHZ)
				continue;

			tmp = (u64)_m * fin;
			do_div(tmp, _p << _s);

			delta = abs(fout - tmp);
			if (delta < min_delta) {
				best_p = _p;
				best_m = _m;
				best_s = _s;
				min_delta = delta;
				best_freq = tmp;
			}
		}
	}

	if (best_freq) {
		*p = best_p;
		*m = best_m;
		*s = best_s;
	}

	return best_freq;
}

static unsigned long samsung_dsim_set_pll(struct samsung_dsim *dsi,
					  unsigned long freq)
{
	const struct samsung_dsim_driver_data *driver_data = dsi->driver_data;
	unsigned long fin, fout;
	int timeout;
	u8 p, s;
	u16 m;
	u32 reg;

	if (dsi->pll_clk) {
		/*
		 * Ensure that the reference clock is generated with a power of
		 * two divider from its parent, but close to the PLLs upper
		 * limit.
		 */
		fin = clk_get_rate(clk_get_parent(dsi->pll_clk));
		while (fin > driver_data->pll_fin_max * MHZ)
			fin /= 2;
		clk_set_rate(dsi->pll_clk, fin);

		fin = clk_get_rate(dsi->pll_clk);
	} else {
		fin = dsi->pll_clk_rate;
	}
	dev_dbg(dsi->dev, "PLL ref clock freq %lu\n", fin);

	fout = samsung_dsim_pll_find_pms(dsi, fin, freq, &p, &m, &s);
	if (!fout) {
		dev_err(dsi->dev,
			"failed to find PLL PMS for requested frequency\n");
		return 0;
	}
	dev_dbg(dsi->dev, "PLL freq %lu, (p %d, m %d, s %d)\n", fout, p, m, s);

	writel(driver_data->reg_values[PLL_TIMER],
	       dsi->reg_base + driver_data->plltmr_reg);

	reg = DSIM_PLL_EN | DSIM_PLL_P(p, driver_data->pll_p_offset) |
	      DSIM_PLL_M(m) | DSIM_PLL_S(s);

	if (driver_data->has_freqband) {
		static const unsigned long freq_bands[] = {
			100 * MHZ, 120 * MHZ, 160 * MHZ, 200 * MHZ,
			270 * MHZ, 320 * MHZ, 390 * MHZ, 450 * MHZ,
			510 * MHZ, 560 * MHZ, 640 * MHZ, 690 * MHZ,
			770 * MHZ, 870 * MHZ, 950 * MHZ,
		};
		int band;

		for (band = 0; band < ARRAY_SIZE(freq_bands); ++band)
			if (fout < freq_bands[band])
				break;

		dev_dbg(dsi->dev, "band %d\n", band);

		reg |= DSIM_FREQ_BAND(band);
	}

	if (dsi->swap_dn_dp_clk)
		reg |= DSIM_PLL_DPDNSWAP_CLK;
	if (dsi->swap_dn_dp_data)
		reg |= DSIM_PLL_DPDNSWAP_DAT;

	samsung_dsim_write(dsi, DSIM_PLLCTRL_REG, reg);

	timeout = 1000;
	do {
		if (timeout-- == 0) {
			dev_err(dsi->dev, "PLL failed to stabilize\n");
			return 0;
		}
		reg = samsung_dsim_read(dsi, DSIM_STATUS_REG);
	} while ((reg & DSIM_PLL_STABLE) == 0);

	dsi->hs_clock = fout;

	return fout;
}

static int samsung_dsim_enable_clock(struct samsung_dsim *dsi)
{
	unsigned long hs_clk, byte_clk, esc_clk, pix_clk;
	unsigned long esc_div;
	u32 reg;
	struct drm_display_mode *m = &dsi->mode;
	int bpp = mipi_dsi_pixel_format_to_bpp(dsi->format);

	/* m->clock is in KHz */
	pix_clk = m->clock * 1000;

	/* Use burst_clk_rate if available, otherwise use the pix_clk */
	if (dsi->burst_clk_rate)
		hs_clk = samsung_dsim_set_pll(dsi, dsi->burst_clk_rate);
	else
		hs_clk = samsung_dsim_set_pll(dsi, DIV_ROUND_UP(pix_clk * bpp, dsi->lanes));

	if (!hs_clk) {
		dev_err(dsi->dev, "failed to configure DSI PLL\n");
		return -EFAULT;
	}

	byte_clk = hs_clk / 8;
	esc_div = DIV_ROUND_UP(byte_clk, dsi->esc_clk_rate);
	esc_clk = byte_clk / esc_div;

	if (esc_clk > 20 * MHZ) {
		++esc_div;
		esc_clk = byte_clk / esc_div;
	}

	dev_dbg(dsi->dev, "hs_clk = %lu, byte_clk = %lu, esc_clk = %lu\n",
		hs_clk, byte_clk, esc_clk);

	reg = samsung_dsim_read(dsi, DSIM_CLKCTRL_REG);
	reg &= ~(DSIM_ESC_PRESCALER_MASK | DSIM_LANE_ESC_CLK_EN_CLK
			| DSIM_LANE_ESC_CLK_EN_DATA_MASK | DSIM_PLL_BYPASS
			| DSIM_BYTE_CLK_SRC_MASK);
	reg |= DSIM_ESC_CLKEN | DSIM_BYTE_CLKEN
			| DSIM_ESC_PRESCALER(esc_div)
			| DSIM_LANE_ESC_CLK_EN_CLK
			| DSIM_LANE_ESC_CLK_EN_DATA(BIT(dsi->lanes) - 1)
			| DSIM_BYTE_CLK_SRC(0)
			| DSIM_TX_REQUEST_HSCLK;
	samsung_dsim_write(dsi, DSIM_CLKCTRL_REG, reg);

	return 0;
}

static void samsung_dsim_set_phy_ctrl(struct samsung_dsim *dsi)
{
	const struct samsung_dsim_driver_data *driver_data = dsi->driver_data;
	const unsigned int *reg_values = driver_data->reg_values;
	u32 reg;
	struct phy_configure_opts_mipi_dphy cfg;
	int clk_prepare, lpx, clk_zero, clk_post, clk_trail;
	int hs_exit, hs_prepare, hs_zero, hs_trail;
	unsigned long long byte_clock = dsi->hs_clock / 8;

	if (driver_data->has_freqband)
		return;

	phy_mipi_dphy_get_default_config_for_hsclk(dsi->hs_clock,
						   dsi->lanes, &cfg);

	/*
	 * TODO:
	 * The tech Applications Processor manuals for i.MX8M Mini, Nano,
	 * and Plus don't state what the definition of the PHYTIMING
	 * bits are beyond their address and bit position.
	 * After reviewing NXP's downstream code, it appears
	 * that the various PHYTIMING registers take the number
	 * of cycles and use various dividers on them.  This
	 * calculation does not result in an exact match to the
	 * downstream code, but it is very close to the values
	 * generated by their lookup table, and it appears
	 * to sync at a variety of resolutions. If someone
	 * can get a more accurate mathematical equation needed
	 * for these registers, this should be updated.
	 */

	lpx = PS_TO_CYCLE(cfg.lpx, byte_clock);
	hs_exit = PS_TO_CYCLE(cfg.hs_exit, byte_clock);
	clk_prepare = PS_TO_CYCLE(cfg.clk_prepare, byte_clock);
	clk_zero = PS_TO_CYCLE(cfg.clk_zero, byte_clock);
	clk_post = PS_TO_CYCLE(cfg.clk_post, byte_clock);
	clk_trail = PS_TO_CYCLE(cfg.clk_trail, byte_clock);
	hs_prepare = PS_TO_CYCLE(cfg.hs_prepare, byte_clock);
	hs_zero = PS_TO_CYCLE(cfg.hs_zero, byte_clock);
	hs_trail = PS_TO_CYCLE(cfg.hs_trail, byte_clock);

	/* B D-PHY: D-PHY Master & Slave Analog Block control */
	reg = reg_values[PHYCTRL_ULPS_EXIT] | reg_values[PHYCTRL_VREG_LP] |
		reg_values[PHYCTRL_SLEW_UP];

	samsung_dsim_write(dsi, DSIM_PHYCTRL_REG, reg);

	/*
	 * T LPX: Transmitted length of any Low-Power state period
	 * T HS-EXIT: Time that the transmitter drives LP-11 following a HS
	 *	burst
	 */

	reg  = DSIM_PHYTIMING_LPX(lpx) | DSIM_PHYTIMING_HS_EXIT(hs_exit);

	samsung_dsim_write(dsi, DSIM_PHYTIMING_REG, reg);

	/*
	 * T CLK-PREPARE: Time that the transmitter drives the Clock Lane LP-00
	 *	Line state immediately before the HS-0 Line state starting the
	 *	HS transmission
	 * T CLK-ZERO: Time that the transmitter drives the HS-0 state prior to
	 *	transmitting the Clock.
	 * T CLK_POST: Time that the transmitter continues to send HS clock
	 *	after the last associated Data Lane has transitioned to LP Mode
	 *	Interval is defined as the period from the end of T HS-TRAIL to
	 *	the beginning of T CLK-TRAIL
	 * T CLK-TRAIL: Time that the transmitter drives the HS-0 state after
	 *	the last payload clock bit of a HS transmission burst
	 */

	reg = DSIM_PHYTIMING1_CLK_PREPARE(clk_prepare)	|
	      DSIM_PHYTIMING1_CLK_ZERO(clk_zero)	|
	      DSIM_PHYTIMING1_CLK_POST(clk_post)	|
	      DSIM_PHYTIMING1_CLK_TRAIL(clk_trail);

	samsung_dsim_write(dsi, DSIM_PHYTIMING1_REG, reg);

	/*
	 * T HS-PREPARE: Time that the transmitter drives the Data Lane LP-00
	 *	Line state immediately before the HS-0 Line state starting the
	 *	HS transmission
	 * T HS-ZERO: Time that the transmitter drives the HS-0 state prior to
	 *	transmitting the Sync sequence.
	 * T HS-TRAIL: Time that the transmitter drives the flipped differential
	 *	state after last payload data bit of a HS transmission burst
	 */

	reg = DSIM_PHYTIMING2_HS_PREPARE(hs_prepare) |
	      DSIM_PHYTIMING2_HS_ZERO(hs_zero) |
	      DSIM_PHYTIMING2_HS_TRAIL(hs_trail);

	samsung_dsim_write(dsi, DSIM_PHYTIMING2_REG, reg);
}

static void samsung_dsim_disable_clock(struct samsung_dsim *dsi)
{
	u32 reg;

	reg = samsung_dsim_read(dsi, DSIM_CLKCTRL_REG);
	reg &= ~(DSIM_LANE_ESC_CLK_EN_CLK | DSIM_LANE_ESC_CLK_EN_DATA_MASK
			| DSIM_ESC_CLKEN | DSIM_BYTE_CLKEN);
	samsung_dsim_write(dsi, DSIM_CLKCTRL_REG, reg);

	reg = samsung_dsim_read(dsi, DSIM_PLLCTRL_REG);
	reg &= ~DSIM_PLL_EN;
	samsung_dsim_write(dsi, DSIM_PLLCTRL_REG, reg);
}

static void samsung_dsim_enable_lane(struct samsung_dsim *dsi, u32 lane)
{
	u32 reg = samsung_dsim_read(dsi, DSIM_CONFIG_REG);

	reg |= (DSIM_NUM_OF_DATA_LANE(dsi->lanes - 1) | DSIM_LANE_EN_CLK |
			DSIM_LANE_EN(lane));
	samsung_dsim_write(dsi, DSIM_CONFIG_REG, reg);
}

static int samsung_dsim_init_link(struct samsung_dsim *dsi)
{
	const struct samsung_dsim_driver_data *driver_data = dsi->driver_data;
	int timeout;
	u32 reg;
	u32 lanes_mask;

	/* Initialize FIFO pointers */
	reg = samsung_dsim_read(dsi, DSIM_FIFOCTRL_REG);
	reg &= ~0x1f;
	samsung_dsim_write(dsi, DSIM_FIFOCTRL_REG, reg);

	usleep_range(9000, 11000);

	reg |= 0x1f;
	samsung_dsim_write(dsi, DSIM_FIFOCTRL_REG, reg);
	usleep_range(9000, 11000);

	/* DSI configuration */
	reg = 0;

	/*
	 * The first bit of mode_flags specifies display configuration.
	 * If this bit is set[= MIPI_DSI_MODE_VIDEO], dsi will support video
	 * mode, otherwise it will support command mode.
	 */
	if (dsi->mode_flags & MIPI_DSI_MODE_VIDEO) {
		reg |= DSIM_VIDEO_MODE;

		/*
		 * The user manual describes that following bits are ignored in
		 * command mode.
		 */
		if (!(dsi->mode_flags & MIPI_DSI_MODE_VSYNC_FLUSH))
			reg |= DSIM_MFLUSH_VS;
		if (dsi->mode_flags & MIPI_DSI_MODE_VIDEO_SYNC_PULSE)
			reg |= DSIM_SYNC_INFORM;
		if (dsi->mode_flags & MIPI_DSI_MODE_VIDEO_BURST)
			reg |= DSIM_BURST_MODE;
		if (dsi->mode_flags & MIPI_DSI_MODE_VIDEO_AUTO_VERT)
			reg |= DSIM_AUTO_MODE;
		if (dsi->mode_flags & MIPI_DSI_MODE_VIDEO_HSE)
			reg |= DSIM_HSE_DISABLE_MODE;
		if (dsi->mode_flags & MIPI_DSI_MODE_VIDEO_NO_HFP)
			reg |= DSIM_HFP_DISABLE_MODE;
		if (dsi->mode_flags & MIPI_DSI_MODE_VIDEO_NO_HBP)
			reg |= DSIM_HBP_DISABLE_MODE;
		if (dsi->mode_flags & MIPI_DSI_MODE_VIDEO_NO_HSA)
			reg |= DSIM_HSA_DISABLE_MODE;
	}

	if (dsi->mode_flags & MIPI_DSI_MODE_NO_EOT_PACKET)
		reg |= DSIM_EOT_DISABLE;

	switch (dsi->format) {
	case MIPI_DSI_FMT_RGB888:
		reg |= DSIM_MAIN_PIX_FORMAT_RGB888;
		break;
	case MIPI_DSI_FMT_RGB666:
		reg |= DSIM_MAIN_PIX_FORMAT_RGB666;
		break;
	case MIPI_DSI_FMT_RGB666_PACKED:
		reg |= DSIM_MAIN_PIX_FORMAT_RGB666_P;
		break;
	case MIPI_DSI_FMT_RGB565:
		reg |= DSIM_MAIN_PIX_FORMAT_RGB565;
		break;
	default:
		dev_err(dsi->dev, "invalid pixel format\n");
		return -EINVAL;
	}

	/*
	 * Use non-continuous clock mode if the periparal wants and
	 * host controller supports
	 *
	 * In non-continous clock mode, host controller will turn off
	 * the HS clock between high-speed transmissions to reduce
	 * power consumption.
	 */
	if (driver_data->has_clklane_stop &&
	    dsi->mode_flags & MIPI_DSI_CLOCK_NON_CONTINUOUS) {
		if (!samsung_dsim_hw_is_exynos(dsi->plat_data->hw_type))
			reg |= DSIM_NON_CONTINUOUS_CLKLANE;

		reg |= DSIM_CLKLANE_STOP;
	}
	samsung_dsim_write(dsi, DSIM_CONFIG_REG, reg);

	lanes_mask = BIT(dsi->lanes) - 1;
	samsung_dsim_enable_lane(dsi, lanes_mask);

	/* Check clock and data lane state are stop state */
	timeout = 100;
	do {
		if (timeout-- == 0) {
			dev_err(dsi->dev, "waiting for bus lanes timed out\n");
			return -EFAULT;
		}

		reg = samsung_dsim_read(dsi, DSIM_STATUS_REG);
		if ((reg & DSIM_STOP_STATE_DAT(lanes_mask))
		    != DSIM_STOP_STATE_DAT(lanes_mask))
			continue;
	} while (!(reg & (DSIM_STOP_STATE_CLK | DSIM_TX_READY_HS_CLK)));

	reg = samsung_dsim_read(dsi, DSIM_ESCMODE_REG);
	reg &= ~DSIM_STOP_STATE_CNT_MASK;
	reg |= DSIM_STOP_STATE_CNT(driver_data->reg_values[STOP_STATE_CNT]);
	samsung_dsim_write(dsi, DSIM_ESCMODE_REG, reg);

	reg = DSIM_BTA_TIMEOUT(0xff) | DSIM_LPDR_TIMEOUT(0xffff);
	samsung_dsim_write(dsi, DSIM_TIMEOUT_REG, reg);

	return 0;
}

static void samsung_dsim_set_display_mode(struct samsung_dsim *dsi)
{
	struct drm_display_mode *m = &dsi->mode;
	unsigned int num_bits_resol = dsi->driver_data->num_bits_resol;
	u32 reg;

	if (dsi->mode_flags & MIPI_DSI_MODE_VIDEO) {
		u64 byte_clk = dsi->hs_clock / 8;
		u64 pix_clk = m->clock * 1000;

		int hfp = DIV64_U64_ROUND_UP((m->hsync_start - m->hdisplay) * byte_clk, pix_clk);
		int hbp = DIV64_U64_ROUND_UP((m->htotal - m->hsync_end) * byte_clk, pix_clk);
		int hsa = DIV64_U64_ROUND_UP((m->hsync_end - m->hsync_start) * byte_clk, pix_clk);

		/* remove packet overhead when possible */
		hfp = max(hfp - 6, 0);
		hbp = max(hbp - 6, 0);
		hsa = max(hsa - 6, 0);

		dev_dbg(dsi->dev, "calculated hfp: %u, hbp: %u, hsa: %u",
			hfp, hbp, hsa);

		reg = DSIM_CMD_ALLOW(0xf)
			| DSIM_STABLE_VFP(m->vsync_start - m->vdisplay)
			| DSIM_MAIN_VBP(m->vtotal - m->vsync_end);
		samsung_dsim_write(dsi, DSIM_MVPORCH_REG, reg);

		reg = DSIM_MAIN_HFP(hfp) | DSIM_MAIN_HBP(hbp);
		samsung_dsim_write(dsi, DSIM_MHPORCH_REG, reg);

		reg = DSIM_MAIN_VSA(m->vsync_end - m->vsync_start)
			| DSIM_MAIN_HSA(hsa);
		samsung_dsim_write(dsi, DSIM_MSYNC_REG, reg);
	}
	reg =  DSIM_MAIN_HRESOL(m->hdisplay, num_bits_resol) |
		DSIM_MAIN_VRESOL(m->vdisplay, num_bits_resol);

	samsung_dsim_write(dsi, DSIM_MDRESOL_REG, reg);

	dev_dbg(dsi->dev, "LCD size = %dx%d\n", m->hdisplay, m->vdisplay);
}

static void samsung_dsim_set_display_enable(struct samsung_dsim *dsi, bool enable)
{
	u32 reg;

	reg = samsung_dsim_read(dsi, DSIM_MDRESOL_REG);
	if (enable)
		reg |= DSIM_MAIN_STAND_BY;
	else
		reg &= ~DSIM_MAIN_STAND_BY;
	samsung_dsim_write(dsi, DSIM_MDRESOL_REG, reg);
}

static int samsung_dsim_wait_for_hdr_fifo(struct samsung_dsim *dsi)
{
	int timeout = 2000;

	do {
		u32 reg = samsung_dsim_read(dsi, DSIM_FIFOCTRL_REG);

		if (!dsi->driver_data->has_broken_fifoctrl_emptyhdr) {
			if (reg & DSIM_SFR_HEADER_EMPTY)
				return 0;
		} else {
			if (!(reg & DSIM_SFR_HEADER_FULL)) {
				/*
				 * Wait a little bit, so the pending data can
				 * actually leave the FIFO to avoid overflow.
				 */
				if (!cond_resched())
					usleep_range(950, 1050);
				return 0;
			}
		}

		if (!cond_resched())
			usleep_range(950, 1050);
	} while (--timeout);

	return -ETIMEDOUT;
}

static void samsung_dsim_set_cmd_lpm(struct samsung_dsim *dsi, bool lpm)
{
	u32 v = samsung_dsim_read(dsi, DSIM_ESCMODE_REG);

	if (lpm)
		v |= DSIM_CMD_LPDT_LP;
	else
		v &= ~DSIM_CMD_LPDT_LP;

	samsung_dsim_write(dsi, DSIM_ESCMODE_REG, v);
}

static void samsung_dsim_force_bta(struct samsung_dsim *dsi)
{
	u32 v = samsung_dsim_read(dsi, DSIM_ESCMODE_REG);

	v |= DSIM_FORCE_BTA;
	samsung_dsim_write(dsi, DSIM_ESCMODE_REG, v);
}

static void samsung_dsim_send_to_fifo(struct samsung_dsim *dsi,
				      struct samsung_dsim_transfer *xfer)
{
	struct device *dev = dsi->dev;
	struct mipi_dsi_packet *pkt = &xfer->packet;
	const u8 *payload = pkt->payload + xfer->tx_done;
	u16 length = pkt->payload_length - xfer->tx_done;
	bool first = !xfer->tx_done;
	u32 reg;

	dev_dbg(dev, "< xfer %pK: tx len %u, done %u, rx len %u, done %u\n",
		xfer, length, xfer->tx_done, xfer->rx_len, xfer->rx_done);

	if (length > DSI_TX_FIFO_SIZE)
		length = DSI_TX_FIFO_SIZE;

	xfer->tx_done += length;

	/* Send payload */
	while (length >= 4) {
		reg = get_unaligned_le32(payload);
		samsung_dsim_write(dsi, DSIM_PAYLOAD_REG, reg);
		payload += 4;
		length -= 4;
	}

	reg = 0;
	switch (length) {
	case 3:
		reg |= payload[2] << 16;
		fallthrough;
	case 2:
		reg |= payload[1] << 8;
		fallthrough;
	case 1:
		reg |= payload[0];
		samsung_dsim_write(dsi, DSIM_PAYLOAD_REG, reg);
		break;
	}

	/* Send packet header */
	if (!first)
		return;

	reg = get_unaligned_le32(pkt->header);
	if (samsung_dsim_wait_for_hdr_fifo(dsi)) {
		dev_err(dev, "waiting for header FIFO timed out\n");
		return;
	}

	if (NEQV(xfer->flags & MIPI_DSI_MSG_USE_LPM,
		 dsi->state & DSIM_STATE_CMD_LPM)) {
		samsung_dsim_set_cmd_lpm(dsi, xfer->flags & MIPI_DSI_MSG_USE_LPM);
		dsi->state ^= DSIM_STATE_CMD_LPM;
	}

	samsung_dsim_write(dsi, DSIM_PKTHDR_REG, reg);

	if (xfer->flags & MIPI_DSI_MSG_REQ_ACK)
		samsung_dsim_force_bta(dsi);
}

static void samsung_dsim_read_from_fifo(struct samsung_dsim *dsi,
					struct samsung_dsim_transfer *xfer)
{
	u8 *payload = xfer->rx_payload + xfer->rx_done;
	bool first = !xfer->rx_done;
	struct device *dev = dsi->dev;
	u16 length;
	u32 reg;

	if (first) {
		reg = samsung_dsim_read(dsi, DSIM_RXFIFO_REG);

		switch (reg & 0x3f) {
		case MIPI_DSI_RX_GENERIC_SHORT_READ_RESPONSE_2BYTE:
		case MIPI_DSI_RX_DCS_SHORT_READ_RESPONSE_2BYTE:
			if (xfer->rx_len >= 2) {
				payload[1] = reg >> 16;
				++xfer->rx_done;
			}
			fallthrough;
		case MIPI_DSI_RX_GENERIC_SHORT_READ_RESPONSE_1BYTE:
		case MIPI_DSI_RX_DCS_SHORT_READ_RESPONSE_1BYTE:
			payload[0] = reg >> 8;
			++xfer->rx_done;
			xfer->rx_len = xfer->rx_done;
			xfer->result = 0;
			goto clear_fifo;
		case MIPI_DSI_RX_ACKNOWLEDGE_AND_ERROR_REPORT:
			dev_err(dev, "DSI Error Report: 0x%04x\n", (reg >> 8) & 0xffff);
			xfer->result = 0;
			goto clear_fifo;
		}

		length = (reg >> 8) & 0xffff;
		if (length > xfer->rx_len) {
			dev_err(dev,
				"response too long (%u > %u bytes), stripping\n",
				xfer->rx_len, length);
			length = xfer->rx_len;
		} else if (length < xfer->rx_len) {
			xfer->rx_len = length;
		}
	}

	length = xfer->rx_len - xfer->rx_done;
	xfer->rx_done += length;

	/* Receive payload */
	while (length >= 4) {
		reg = samsung_dsim_read(dsi, DSIM_RXFIFO_REG);
		payload[0] = (reg >>  0) & 0xff;
		payload[1] = (reg >>  8) & 0xff;
		payload[2] = (reg >> 16) & 0xff;
		payload[3] = (reg >> 24) & 0xff;
		payload += 4;
		length -= 4;
	}

	if (length) {
		reg = samsung_dsim_read(dsi, DSIM_RXFIFO_REG);
		switch (length) {
		case 3:
			payload[2] = (reg >> 16) & 0xff;
			fallthrough;
		case 2:
			payload[1] = (reg >> 8) & 0xff;
			fallthrough;
		case 1:
			payload[0] = reg & 0xff;
		}
	}

	if (xfer->rx_done == xfer->rx_len)
		xfer->result = 0;

clear_fifo:
	length = DSI_RX_FIFO_SIZE / 4;
	do {
		reg = samsung_dsim_read(dsi, DSIM_RXFIFO_REG);
		if (reg == DSI_RX_FIFO_EMPTY)
			break;
	} while (--length);
}

static void samsung_dsim_transfer_start(struct samsung_dsim *dsi)
{
	unsigned long flags;
	struct samsung_dsim_transfer *xfer;
	bool start = false;

again:
	spin_lock_irqsave(&dsi->transfer_lock, flags);

	if (list_empty(&dsi->transfer_list)) {
		spin_unlock_irqrestore(&dsi->transfer_lock, flags);
		return;
	}

	xfer = list_first_entry(&dsi->transfer_list,
				struct samsung_dsim_transfer, list);

	spin_unlock_irqrestore(&dsi->transfer_lock, flags);

	if (xfer->packet.payload_length &&
	    xfer->tx_done == xfer->packet.payload_length)
		/* waiting for RX */
		return;

	samsung_dsim_send_to_fifo(dsi, xfer);

	if (xfer->packet.payload_length || xfer->rx_len)
		return;

	xfer->result = 0;
	complete(&xfer->completed);

	spin_lock_irqsave(&dsi->transfer_lock, flags);

	list_del_init(&xfer->list);
	start = !list_empty(&dsi->transfer_list);

	spin_unlock_irqrestore(&dsi->transfer_lock, flags);

	if (start)
		goto again;
}

static bool samsung_dsim_transfer_finish(struct samsung_dsim *dsi)
{
	struct samsung_dsim_transfer *xfer;
	unsigned long flags;
	bool start = true;

	spin_lock_irqsave(&dsi->transfer_lock, flags);

	if (list_empty(&dsi->transfer_list)) {
		spin_unlock_irqrestore(&dsi->transfer_lock, flags);
		return false;
	}

	xfer = list_first_entry(&dsi->transfer_list,
				struct samsung_dsim_transfer, list);

	spin_unlock_irqrestore(&dsi->transfer_lock, flags);

	dev_dbg(dsi->dev,
		"> xfer %pK, tx_len %zu, tx_done %u, rx_len %u, rx_done %u\n",
		xfer, xfer->packet.payload_length, xfer->tx_done, xfer->rx_len,
		xfer->rx_done);

	if (xfer->tx_done != xfer->packet.payload_length)
		return true;

	if (xfer->rx_done != xfer->rx_len)
		samsung_dsim_read_from_fifo(dsi, xfer);

	if (xfer->rx_done != xfer->rx_len)
		return true;

	spin_lock_irqsave(&dsi->transfer_lock, flags);

	list_del_init(&xfer->list);
	start = !list_empty(&dsi->transfer_list);

	spin_unlock_irqrestore(&dsi->transfer_lock, flags);

	if (!xfer->rx_len)
		xfer->result = 0;
	complete(&xfer->completed);

	return start;
}

static void samsung_dsim_remove_transfer(struct samsung_dsim *dsi,
					 struct samsung_dsim_transfer *xfer)
{
	unsigned long flags;
	bool start;

	spin_lock_irqsave(&dsi->transfer_lock, flags);

	if (!list_empty(&dsi->transfer_list) &&
	    xfer == list_first_entry(&dsi->transfer_list,
				     struct samsung_dsim_transfer, list)) {
		list_del_init(&xfer->list);
		start = !list_empty(&dsi->transfer_list);
		spin_unlock_irqrestore(&dsi->transfer_lock, flags);
		if (start)
			samsung_dsim_transfer_start(dsi);
		return;
	}

	list_del_init(&xfer->list);

	spin_unlock_irqrestore(&dsi->transfer_lock, flags);
}

static int samsung_dsim_transfer(struct samsung_dsim *dsi,
				 struct samsung_dsim_transfer *xfer)
{
	unsigned long flags;
	bool stopped;

	xfer->tx_done = 0;
	xfer->rx_done = 0;
	xfer->result = -ETIMEDOUT;
	init_completion(&xfer->completed);

	spin_lock_irqsave(&dsi->transfer_lock, flags);

	stopped = list_empty(&dsi->transfer_list);
	list_add_tail(&xfer->list, &dsi->transfer_list);

	spin_unlock_irqrestore(&dsi->transfer_lock, flags);

	if (stopped)
		samsung_dsim_transfer_start(dsi);

	wait_for_completion_timeout(&xfer->completed,
				    msecs_to_jiffies(DSI_XFER_TIMEOUT_MS));
	if (xfer->result == -ETIMEDOUT) {
		struct mipi_dsi_packet *pkt = &xfer->packet;

		samsung_dsim_remove_transfer(dsi, xfer);
		dev_err(dsi->dev, "xfer timed out: %*ph %*ph\n", 4, pkt->header,
			(int)pkt->payload_length, pkt->payload);
		return -ETIMEDOUT;
	}

	/* Also covers hardware timeout condition */
	return xfer->result;
}

static irqreturn_t samsung_dsim_irq(int irq, void *dev_id)
{
	struct samsung_dsim *dsi = dev_id;
	u32 status;

	status = samsung_dsim_read(dsi, DSIM_INTSRC_REG);
	if (!status) {
		static unsigned long j;

		if (printk_timed_ratelimit(&j, 500))
			dev_warn(dsi->dev, "spurious interrupt\n");
		return IRQ_HANDLED;
	}
	samsung_dsim_write(dsi, DSIM_INTSRC_REG, status);

	if (status & DSIM_INT_SW_RST_RELEASE) {
		unsigned long mask = ~(DSIM_INT_RX_DONE |
				       DSIM_INT_SFR_FIFO_EMPTY |
				       DSIM_INT_SFR_HDR_FIFO_EMPTY |
				       DSIM_INT_RX_ECC_ERR |
				       DSIM_INT_SW_RST_RELEASE);
		samsung_dsim_write(dsi, DSIM_INTMSK_REG, mask);
		complete(&dsi->completed);
		return IRQ_HANDLED;
	}

	if (!(status & (DSIM_INT_RX_DONE | DSIM_INT_SFR_FIFO_EMPTY |
			DSIM_INT_PLL_STABLE)))
		return IRQ_HANDLED;

	if (samsung_dsim_transfer_finish(dsi))
		samsung_dsim_transfer_start(dsi);

	return IRQ_HANDLED;
}

static void samsung_dsim_enable_irq(struct samsung_dsim *dsi)
{
	enable_irq(dsi->irq);

	if (dsi->te_gpio)
		enable_irq(gpiod_to_irq(dsi->te_gpio));
}

static void samsung_dsim_disable_irq(struct samsung_dsim *dsi)
{
	if (dsi->te_gpio)
		disable_irq(gpiod_to_irq(dsi->te_gpio));

	disable_irq(dsi->irq);
}

static int samsung_dsim_init(struct samsung_dsim *dsi)
{
	const struct samsung_dsim_driver_data *driver_data = dsi->driver_data;

	if (dsi->state & DSIM_STATE_INITIALIZED)
		return 0;

	samsung_dsim_reset(dsi);
	samsung_dsim_enable_irq(dsi);

	if (driver_data->reg_values[RESET_TYPE] == DSIM_FUNCRST)
		samsung_dsim_enable_lane(dsi, BIT(dsi->lanes) - 1);

	samsung_dsim_enable_clock(dsi);
	if (driver_data->wait_for_reset)
		samsung_dsim_wait_for_reset(dsi);
	samsung_dsim_set_phy_ctrl(dsi);
	samsung_dsim_init_link(dsi);

	dsi->state |= DSIM_STATE_INITIALIZED;

	return 0;
}

static void samsung_dsim_atomic_pre_enable(struct drm_bridge *bridge,
					   struct drm_bridge_state *old_bridge_state)
{
	struct samsung_dsim *dsi = bridge_to_dsi(bridge);
	int ret;

	if (dsi->state & DSIM_STATE_ENABLED)
		return;

	ret = pm_runtime_resume_and_get(dsi->dev);
	if (ret < 0) {
		dev_err(dsi->dev, "failed to enable DSI device.\n");
		return;
	}

	dsi->state |= DSIM_STATE_ENABLED;

	/*
	 * For Exynos-DSIM the downstream bridge, or panel are expecting
	 * the host initialization during DSI transfer.
	 */
	if (!samsung_dsim_hw_is_exynos(dsi->plat_data->hw_type)) {
		ret = samsung_dsim_init(dsi);
		if (ret)
			return;
<<<<<<< HEAD
=======

		samsung_dsim_set_display_mode(dsi);
>>>>>>> 4db102dc
	}
}

static void samsung_dsim_atomic_enable(struct drm_bridge *bridge,
				       struct drm_bridge_state *old_bridge_state)
{
	struct samsung_dsim *dsi = bridge_to_dsi(bridge);

<<<<<<< HEAD
	samsung_dsim_set_display_mode(dsi);
	samsung_dsim_set_display_enable(dsi, true);
=======
	if (samsung_dsim_hw_is_exynos(dsi->plat_data->hw_type)) {
		samsung_dsim_set_display_mode(dsi);
		samsung_dsim_set_display_enable(dsi, true);
	} else {
		samsung_dsim_set_display_enable(dsi, true);
		samsung_dsim_set_stop_state(dsi, false);
	}
>>>>>>> 4db102dc

	dsi->state |= DSIM_STATE_VIDOUT_AVAILABLE;
}

static void samsung_dsim_atomic_disable(struct drm_bridge *bridge,
					struct drm_bridge_state *old_bridge_state)
{
	struct samsung_dsim *dsi = bridge_to_dsi(bridge);

	if (!(dsi->state & DSIM_STATE_ENABLED))
		return;

<<<<<<< HEAD
=======
	if (!samsung_dsim_hw_is_exynos(dsi->plat_data->hw_type))
		samsung_dsim_set_stop_state(dsi, true);

	samsung_dsim_set_display_enable(dsi, false);

>>>>>>> 4db102dc
	dsi->state &= ~DSIM_STATE_VIDOUT_AVAILABLE;
}

static void samsung_dsim_atomic_post_disable(struct drm_bridge *bridge,
					     struct drm_bridge_state *old_bridge_state)
{
	struct samsung_dsim *dsi = bridge_to_dsi(bridge);

	if (!samsung_dsim_hw_is_exynos(dsi->plat_data->hw_type))
		samsung_dsim_set_stop_state(dsi, true);

	dsi->state &= ~DSIM_STATE_ENABLED;
	pm_runtime_put_sync(dsi->dev);
}

/*
 * This pixel output formats list referenced from,
 * AN13573 i.MX 8/RT MIPI DSI/CSI-2, Rev. 0, 21 March 2022
 * 3.7.4 Pixel formats
 * Table 14. DSI pixel packing formats
 */
static const u32 samsung_dsim_pixel_output_fmts[] = {
	MEDIA_BUS_FMT_YUYV10_1X20,
	MEDIA_BUS_FMT_YUYV12_1X24,
	MEDIA_BUS_FMT_UYVY8_1X16,
	MEDIA_BUS_FMT_RGB101010_1X30,
	MEDIA_BUS_FMT_RGB121212_1X36,
	MEDIA_BUS_FMT_RGB565_1X16,
	MEDIA_BUS_FMT_RGB666_1X18,
	MEDIA_BUS_FMT_RGB888_1X24,
};

static bool samsung_dsim_pixel_output_fmt_supported(u32 fmt)
{
	int i;

	if (fmt == MEDIA_BUS_FMT_FIXED)
		return false;

	for (i = 0; i < ARRAY_SIZE(samsung_dsim_pixel_output_fmts); i++) {
		if (samsung_dsim_pixel_output_fmts[i] == fmt)
			return true;
	}

	return false;
}

static u32 *
samsung_dsim_atomic_get_input_bus_fmts(struct drm_bridge *bridge,
				       struct drm_bridge_state *bridge_state,
				       struct drm_crtc_state *crtc_state,
				       struct drm_connector_state *conn_state,
				       u32 output_fmt,
				       unsigned int *num_input_fmts)
{
	u32 *input_fmts;

	input_fmts = kmalloc(sizeof(*input_fmts), GFP_KERNEL);
	if (!input_fmts)
		return NULL;

	if (!samsung_dsim_pixel_output_fmt_supported(output_fmt))
		/*
		 * Some bridge/display drivers are still not able to pass the
		 * correct format, so handle those pipelines by falling back
		 * to the default format till the supported formats finalized.
		 */
		output_fmt = MEDIA_BUS_FMT_RGB888_1X24;

	input_fmts[0] = output_fmt;
	*num_input_fmts = 1;

	return input_fmts;
}

static int samsung_dsim_atomic_check(struct drm_bridge *bridge,
				     struct drm_bridge_state *bridge_state,
				     struct drm_crtc_state *crtc_state,
				     struct drm_connector_state *conn_state)
{
	struct samsung_dsim *dsi = bridge_to_dsi(bridge);
	struct drm_display_mode *adjusted_mode = &crtc_state->adjusted_mode;

	/*
	 * The i.MX8M Mini/Nano glue logic between LCDIF and DSIM
	 * inverts HS/VS/DE sync signals polarity, therefore, while
	 * i.MX 8M Mini Applications Processor Reference Manual Rev. 3, 11/2020
	 * 13.6.3.5.2 RGB interface
	 * i.MX 8M Nano Applications Processor Reference Manual Rev. 2, 07/2022
	 * 13.6.2.7.2 RGB interface
	 * both claim "Vsync, Hsync, and VDEN are active high signals.", the
	 * LCDIF must generate inverted HS/VS/DE signals, i.e. active LOW.
	 *
	 * The i.MX8M Plus glue logic between LCDIFv3 and DSIM does not
	 * implement the same behavior, therefore LCDIFv3 must generate
	 * HS/VS/DE signals active HIGH.
	 */
	if (dsi->plat_data->hw_type == DSIM_TYPE_IMX8MM) {
		adjusted_mode->flags |= (DRM_MODE_FLAG_NHSYNC | DRM_MODE_FLAG_NVSYNC);
		adjusted_mode->flags &= ~(DRM_MODE_FLAG_PHSYNC | DRM_MODE_FLAG_PVSYNC);
	} else if (dsi->plat_data->hw_type == DSIM_TYPE_IMX8MP) {
		adjusted_mode->flags &= ~(DRM_MODE_FLAG_NHSYNC | DRM_MODE_FLAG_NVSYNC);
		adjusted_mode->flags |= (DRM_MODE_FLAG_PHSYNC | DRM_MODE_FLAG_PVSYNC);
	}

	return 0;
}

static void samsung_dsim_mode_set(struct drm_bridge *bridge,
				  const struct drm_display_mode *mode,
				  const struct drm_display_mode *adjusted_mode)
{
	struct samsung_dsim *dsi = bridge_to_dsi(bridge);

	drm_mode_copy(&dsi->mode, adjusted_mode);
}

static int samsung_dsim_attach(struct drm_bridge *bridge,
			       enum drm_bridge_attach_flags flags)
{
	struct samsung_dsim *dsi = bridge_to_dsi(bridge);

	return drm_bridge_attach(bridge->encoder, dsi->out_bridge, bridge,
				 flags);
}

static const struct drm_bridge_funcs samsung_dsim_bridge_funcs = {
	.atomic_duplicate_state		= drm_atomic_helper_bridge_duplicate_state,
	.atomic_destroy_state		= drm_atomic_helper_bridge_destroy_state,
	.atomic_reset			= drm_atomic_helper_bridge_reset,
	.atomic_get_input_bus_fmts	= samsung_dsim_atomic_get_input_bus_fmts,
	.atomic_check			= samsung_dsim_atomic_check,
	.atomic_pre_enable		= samsung_dsim_atomic_pre_enable,
	.atomic_enable			= samsung_dsim_atomic_enable,
	.atomic_disable			= samsung_dsim_atomic_disable,
	.atomic_post_disable		= samsung_dsim_atomic_post_disable,
	.mode_set			= samsung_dsim_mode_set,
	.attach				= samsung_dsim_attach,
};

static irqreturn_t samsung_dsim_te_irq_handler(int irq, void *dev_id)
{
	struct samsung_dsim *dsi = (struct samsung_dsim *)dev_id;
	const struct samsung_dsim_plat_data *pdata = dsi->plat_data;

	if (pdata->host_ops && pdata->host_ops->te_irq_handler)
		return pdata->host_ops->te_irq_handler(dsi);

	return IRQ_HANDLED;
}

static int samsung_dsim_register_te_irq(struct samsung_dsim *dsi, struct device *dev)
{
	int te_gpio_irq;
	int ret;

	dsi->te_gpio = devm_gpiod_get_optional(dev, "te", GPIOD_IN);
	if (!dsi->te_gpio)
		return 0;
	else if (IS_ERR(dsi->te_gpio))
		return dev_err_probe(dev, PTR_ERR(dsi->te_gpio), "failed to get te GPIO\n");

	te_gpio_irq = gpiod_to_irq(dsi->te_gpio);

	ret = request_threaded_irq(te_gpio_irq, samsung_dsim_te_irq_handler, NULL,
				   IRQF_TRIGGER_RISING | IRQF_NO_AUTOEN, "TE", dsi);
	if (ret) {
		dev_err(dsi->dev, "request interrupt failed with %d\n", ret);
		gpiod_put(dsi->te_gpio);
		return ret;
	}

	return 0;
}

static int samsung_dsim_host_attach(struct mipi_dsi_host *host,
				    struct mipi_dsi_device *device)
{
	struct samsung_dsim *dsi = host_to_dsi(host);
	const struct samsung_dsim_plat_data *pdata = dsi->plat_data;
	struct device *dev = dsi->dev;
	struct device_node *np = dev->of_node;
	struct device_node *remote;
	struct drm_panel *panel;
	int ret;

	/*
	 * Devices can also be child nodes when we also control that device
	 * through the upstream device (ie, MIPI-DCS for a MIPI-DSI device).
	 *
	 * Lookup for a child node of the given parent that isn't either port
	 * or ports.
	 */
	for_each_available_child_of_node(np, remote) {
		if (of_node_name_eq(remote, "port") ||
		    of_node_name_eq(remote, "ports"))
			continue;

		goto of_find_panel_or_bridge;
	}

	/*
	 * of_graph_get_remote_node() produces a noisy error message if port
	 * node isn't found and the absence of the port is a legit case here,
	 * so at first we silently check whether graph presents in the
	 * device-tree node.
	 */
	if (!of_graph_is_present(np))
		return -ENODEV;

	remote = of_graph_get_remote_node(np, 1, 0);

of_find_panel_or_bridge:
	if (!remote)
		return -ENODEV;

	panel = of_drm_find_panel(remote);
	if (!IS_ERR(panel)) {
		dsi->out_bridge = devm_drm_panel_bridge_add(dev, panel);
	} else {
		dsi->out_bridge = of_drm_find_bridge(remote);
		if (!dsi->out_bridge)
			dsi->out_bridge = ERR_PTR(-EINVAL);
	}

	of_node_put(remote);

	if (IS_ERR(dsi->out_bridge)) {
		ret = PTR_ERR(dsi->out_bridge);
		DRM_DEV_ERROR(dev, "failed to find the bridge: %d\n", ret);
		return ret;
	}

	DRM_DEV_INFO(dev, "Attached %s device (lanes:%d bpp:%d mode-flags:0x%lx)\n",
		     device->name, device->lanes,
		     mipi_dsi_pixel_format_to_bpp(device->format),
		     device->mode_flags);

	drm_bridge_add(&dsi->bridge);

	/*
	 * This is a temporary solution and should be made by more generic way.
	 *
	 * If attached panel device is for command mode one, dsi should register
	 * TE interrupt handler.
	 */
	if (!(device->mode_flags & MIPI_DSI_MODE_VIDEO)) {
		ret = samsung_dsim_register_te_irq(dsi, &device->dev);
		if (ret)
			return ret;
	}

	if (pdata->host_ops && pdata->host_ops->attach) {
		ret = pdata->host_ops->attach(dsi, device);
		if (ret)
			return ret;
	}

	dsi->lanes = device->lanes;
	dsi->format = device->format;
	dsi->mode_flags = device->mode_flags;

	return 0;
}

static void samsung_dsim_unregister_te_irq(struct samsung_dsim *dsi)
{
	if (dsi->te_gpio) {
		free_irq(gpiod_to_irq(dsi->te_gpio), dsi);
		gpiod_put(dsi->te_gpio);
	}
}

static int samsung_dsim_host_detach(struct mipi_dsi_host *host,
				    struct mipi_dsi_device *device)
{
	struct samsung_dsim *dsi = host_to_dsi(host);
	const struct samsung_dsim_plat_data *pdata = dsi->plat_data;

	dsi->out_bridge = NULL;

	if (pdata->host_ops && pdata->host_ops->detach)
		pdata->host_ops->detach(dsi, device);

	samsung_dsim_unregister_te_irq(dsi);

	drm_bridge_remove(&dsi->bridge);

	return 0;
}

static ssize_t samsung_dsim_host_transfer(struct mipi_dsi_host *host,
					  const struct mipi_dsi_msg *msg)
{
	struct samsung_dsim *dsi = host_to_dsi(host);
	struct samsung_dsim_transfer xfer;
	int ret;

	if (!(dsi->state & DSIM_STATE_ENABLED))
		return -EINVAL;

	ret = samsung_dsim_init(dsi);
	if (ret)
		return ret;

	ret = mipi_dsi_create_packet(&xfer.packet, msg);
	if (ret < 0)
		return ret;

	xfer.rx_len = msg->rx_len;
	xfer.rx_payload = msg->rx_buf;
	xfer.flags = msg->flags;

	ret = samsung_dsim_transfer(dsi, &xfer);
	return (ret < 0) ? ret : xfer.rx_done;
}

static const struct mipi_dsi_host_ops samsung_dsim_ops = {
	.attach = samsung_dsim_host_attach,
	.detach = samsung_dsim_host_detach,
	.transfer = samsung_dsim_host_transfer,
};

static int samsung_dsim_of_read_u32(const struct device_node *np,
				    const char *propname, u32 *out_value, bool optional)
{
	int ret = of_property_read_u32(np, propname, out_value);

	if (ret < 0 && !optional)
		pr_err("%pOF: failed to get '%s' property\n", np, propname);

	return ret;
}

static int samsung_dsim_parse_dt(struct samsung_dsim *dsi)
{
	struct device *dev = dsi->dev;
	struct device_node *node = dev->of_node;
	u32 lane_polarities[5] = { 0 };
	struct device_node *endpoint;
	int i, nr_lanes, ret;

	ret = samsung_dsim_of_read_u32(node, "samsung,pll-clock-frequency",
				       &dsi->pll_clk_rate, 1);
	/* If it doesn't exist, read it from the clock instead of failing */
	if (ret < 0) {
		dev_dbg(dev, "Using sclk_mipi for pll clock frequency\n");
		dsi->pll_clk = devm_clk_get(dev, "sclk_mipi");
		if (IS_ERR(dsi->pll_clk))
			return PTR_ERR(dsi->pll_clk);
	}

	/* If it doesn't exist, use pixel clock instead of failing */
	ret = samsung_dsim_of_read_u32(node, "samsung,burst-clock-frequency",
				       &dsi->burst_clk_rate, 1);
	if (ret < 0) {
		dev_dbg(dev, "Using pixel clock for HS clock frequency\n");
		dsi->burst_clk_rate = 0;
	}

	ret = samsung_dsim_of_read_u32(node, "samsung,esc-clock-frequency",
				       &dsi->esc_clk_rate, 0);
	if (ret < 0)
		return ret;

	endpoint = of_graph_get_endpoint_by_regs(node, 1, -1);
	nr_lanes = of_property_count_u32_elems(endpoint, "data-lanes");
	if (nr_lanes > 0 && nr_lanes <= 4) {
		/* Polarity 0 is clock lane, 1..4 are data lanes. */
		of_property_read_u32_array(endpoint, "lane-polarities",
					   lane_polarities, nr_lanes + 1);
		for (i = 1; i <= nr_lanes; i++) {
			if (lane_polarities[1] != lane_polarities[i])
				DRM_DEV_ERROR(dsi->dev, "Data lanes polarities do not match");
		}
		if (lane_polarities[0])
			dsi->swap_dn_dp_clk = true;
		if (lane_polarities[1])
			dsi->swap_dn_dp_data = true;
	}

	return 0;
}

static int generic_dsim_register_host(struct samsung_dsim *dsi)
{
	return mipi_dsi_host_register(&dsi->dsi_host);
}

static void generic_dsim_unregister_host(struct samsung_dsim *dsi)
{
	mipi_dsi_host_unregister(&dsi->dsi_host);
}

static const struct samsung_dsim_host_ops generic_dsim_host_ops = {
	.register_host = generic_dsim_register_host,
	.unregister_host = generic_dsim_unregister_host,
};

static const struct drm_bridge_timings samsung_dsim_bridge_timings_de_high = {
	.input_bus_flags = DRM_BUS_FLAG_DE_HIGH,
};

static const struct drm_bridge_timings samsung_dsim_bridge_timings_de_low = {
	.input_bus_flags = DRM_BUS_FLAG_DE_LOW,
};

int samsung_dsim_probe(struct platform_device *pdev)
{
	struct device *dev = &pdev->dev;
	struct samsung_dsim *dsi;
	int ret, i;

	dsi = devm_kzalloc(dev, sizeof(*dsi), GFP_KERNEL);
	if (!dsi)
		return -ENOMEM;

	init_completion(&dsi->completed);
	spin_lock_init(&dsi->transfer_lock);
	INIT_LIST_HEAD(&dsi->transfer_list);

	dsi->dsi_host.ops = &samsung_dsim_ops;
	dsi->dsi_host.dev = dev;

	dsi->dev = dev;
	dsi->plat_data = of_device_get_match_data(dev);
	dsi->driver_data = samsung_dsim_types[dsi->plat_data->hw_type];

	dsi->supplies[0].supply = "vddcore";
	dsi->supplies[1].supply = "vddio";
	ret = devm_regulator_bulk_get(dev, ARRAY_SIZE(dsi->supplies),
				      dsi->supplies);
	if (ret)
		return dev_err_probe(dev, ret, "failed to get regulators\n");

	dsi->clks = devm_kcalloc(dev, dsi->driver_data->num_clks,
				 sizeof(*dsi->clks), GFP_KERNEL);
	if (!dsi->clks)
		return -ENOMEM;

	for (i = 0; i < dsi->driver_data->num_clks; i++) {
		dsi->clks[i] = devm_clk_get(dev, clk_names[i]);
		if (IS_ERR(dsi->clks[i])) {
			if (strcmp(clk_names[i], "sclk_mipi") == 0) {
				dsi->clks[i] = devm_clk_get(dev, OLD_SCLK_MIPI_CLK_NAME);
				if (!IS_ERR(dsi->clks[i]))
					continue;
			}

			dev_info(dev, "failed to get the clock: %s\n", clk_names[i]);
			return PTR_ERR(dsi->clks[i]);
		}
	}

	dsi->reg_base = devm_platform_ioremap_resource(pdev, 0);
	if (IS_ERR(dsi->reg_base))
		return PTR_ERR(dsi->reg_base);

	dsi->phy = devm_phy_optional_get(dev, "dsim");
	if (IS_ERR(dsi->phy)) {
		dev_info(dev, "failed to get dsim phy\n");
		return PTR_ERR(dsi->phy);
	}

	dsi->irq = platform_get_irq(pdev, 0);
	if (dsi->irq < 0)
		return dsi->irq;

	ret = devm_request_threaded_irq(dev, dsi->irq, NULL,
					samsung_dsim_irq,
					IRQF_ONESHOT | IRQF_NO_AUTOEN,
					dev_name(dev), dsi);
	if (ret) {
		dev_err(dev, "failed to request dsi irq\n");
		return ret;
	}

	ret = samsung_dsim_parse_dt(dsi);
	if (ret)
		return ret;

	platform_set_drvdata(pdev, dsi);

	pm_runtime_enable(dev);

	dsi->bridge.funcs = &samsung_dsim_bridge_funcs;
	dsi->bridge.of_node = dev->of_node;
	dsi->bridge.type = DRM_MODE_CONNECTOR_DSI;

	/* DE_LOW: i.MX8M Mini/Nano LCDIF-DSIM glue logic inverts HS/VS/DE */
	if (dsi->plat_data->hw_type == DSIM_TYPE_IMX8MM)
		dsi->bridge.timings = &samsung_dsim_bridge_timings_de_low;
	else
		dsi->bridge.timings = &samsung_dsim_bridge_timings_de_high;

	if (dsi->plat_data->host_ops && dsi->plat_data->host_ops->register_host) {
		ret = dsi->plat_data->host_ops->register_host(dsi);
		if (ret)
			goto err_disable_runtime;
	}

	return 0;

err_disable_runtime:
	pm_runtime_disable(dev);

	return ret;
}
EXPORT_SYMBOL_GPL(samsung_dsim_probe);

void samsung_dsim_remove(struct platform_device *pdev)
{
	struct samsung_dsim *dsi = platform_get_drvdata(pdev);

	pm_runtime_disable(&pdev->dev);

	if (dsi->plat_data->host_ops && dsi->plat_data->host_ops->unregister_host)
		dsi->plat_data->host_ops->unregister_host(dsi);
}
EXPORT_SYMBOL_GPL(samsung_dsim_remove);

static int __maybe_unused samsung_dsim_suspend(struct device *dev)
{
	struct samsung_dsim *dsi = dev_get_drvdata(dev);
	const struct samsung_dsim_driver_data *driver_data = dsi->driver_data;
	int ret, i;

	usleep_range(10000, 20000);

	if (dsi->state & DSIM_STATE_INITIALIZED) {
		dsi->state &= ~DSIM_STATE_INITIALIZED;

		samsung_dsim_disable_clock(dsi);

		samsung_dsim_disable_irq(dsi);
	}

	dsi->state &= ~DSIM_STATE_CMD_LPM;

	phy_power_off(dsi->phy);

	for (i = driver_data->num_clks - 1; i > -1; i--)
		clk_disable_unprepare(dsi->clks[i]);

	ret = regulator_bulk_disable(ARRAY_SIZE(dsi->supplies), dsi->supplies);
	if (ret < 0)
		dev_err(dsi->dev, "cannot disable regulators %d\n", ret);

	return 0;
}

static int __maybe_unused samsung_dsim_resume(struct device *dev)
{
	struct samsung_dsim *dsi = dev_get_drvdata(dev);
	const struct samsung_dsim_driver_data *driver_data = dsi->driver_data;
	int ret, i;

	ret = regulator_bulk_enable(ARRAY_SIZE(dsi->supplies), dsi->supplies);
	if (ret < 0) {
		dev_err(dsi->dev, "cannot enable regulators %d\n", ret);
		return ret;
	}

	for (i = 0; i < driver_data->num_clks; i++) {
		ret = clk_prepare_enable(dsi->clks[i]);
		if (ret < 0)
			goto err_clk;
	}

	ret = phy_power_on(dsi->phy);
	if (ret < 0) {
		dev_err(dsi->dev, "cannot enable phy %d\n", ret);
		goto err_clk;
	}

	return 0;

err_clk:
	while (--i > -1)
		clk_disable_unprepare(dsi->clks[i]);
	regulator_bulk_disable(ARRAY_SIZE(dsi->supplies), dsi->supplies);

	return ret;
}

const struct dev_pm_ops samsung_dsim_pm_ops = {
	SET_RUNTIME_PM_OPS(samsung_dsim_suspend, samsung_dsim_resume, NULL)
	SET_SYSTEM_SLEEP_PM_OPS(pm_runtime_force_suspend,
				pm_runtime_force_resume)
};
EXPORT_SYMBOL_GPL(samsung_dsim_pm_ops);

static const struct samsung_dsim_plat_data samsung_dsim_imx8mm_pdata = {
	.hw_type = DSIM_TYPE_IMX8MM,
	.host_ops = &generic_dsim_host_ops,
};

static const struct samsung_dsim_plat_data samsung_dsim_imx8mp_pdata = {
	.hw_type = DSIM_TYPE_IMX8MP,
	.host_ops = &generic_dsim_host_ops,
};

static const struct of_device_id samsung_dsim_of_match[] = {
	{
		.compatible = "fsl,imx8mm-mipi-dsim",
		.data = &samsung_dsim_imx8mm_pdata,
	},
	{
		.compatible = "fsl,imx8mp-mipi-dsim",
		.data = &samsung_dsim_imx8mp_pdata,
	},
	{ /* sentinel. */ }
};
MODULE_DEVICE_TABLE(of, samsung_dsim_of_match);

static struct platform_driver samsung_dsim_driver = {
	.probe = samsung_dsim_probe,
	.remove_new = samsung_dsim_remove,
	.driver = {
		   .name = "samsung-dsim",
		   .pm = &samsung_dsim_pm_ops,
		   .of_match_table = samsung_dsim_of_match,
	},
};

module_platform_driver(samsung_dsim_driver);

MODULE_AUTHOR("Jagan Teki <jagan@amarulasolutions.com>");
MODULE_DESCRIPTION("Samsung MIPI DSIM controller bridge");
MODULE_LICENSE("GPL");<|MERGE_RESOLUTION|>--- conflicted
+++ resolved
@@ -1481,11 +1481,6 @@
 		ret = samsung_dsim_init(dsi);
 		if (ret)
 			return;
-<<<<<<< HEAD
-=======
-
-		samsung_dsim_set_display_mode(dsi);
->>>>>>> 4db102dc
 	}
 }
 
@@ -1494,38 +1489,9 @@
 {
 	struct samsung_dsim *dsi = bridge_to_dsi(bridge);
 
-<<<<<<< HEAD
 	samsung_dsim_set_display_mode(dsi);
 	samsung_dsim_set_display_enable(dsi, true);
-=======
-	if (samsung_dsim_hw_is_exynos(dsi->plat_data->hw_type)) {
-		samsung_dsim_set_display_mode(dsi);
-		samsung_dsim_set_display_enable(dsi, true);
-	} else {
-		samsung_dsim_set_display_enable(dsi, true);
-		samsung_dsim_set_stop_state(dsi, false);
-	}
->>>>>>> 4db102dc
-
-	dsi->state |= DSIM_STATE_VIDOUT_AVAILABLE;
-}
-
-static void samsung_dsim_atomic_disable(struct drm_bridge *bridge,
-					struct drm_bridge_state *old_bridge_state)
-{
-	struct samsung_dsim *dsi = bridge_to_dsi(bridge);
-
-	if (!(dsi->state & DSIM_STATE_ENABLED))
-		return;
-
-<<<<<<< HEAD
-=======
-	if (!samsung_dsim_hw_is_exynos(dsi->plat_data->hw_type))
-		samsung_dsim_set_stop_state(dsi, true);
-
-	samsung_dsim_set_display_enable(dsi, false);
-
->>>>>>> 4db102dc
+
 	dsi->state &= ~DSIM_STATE_VIDOUT_AVAILABLE;
 }
 
