/* SPDX-License-Identifier: MIT */
/*
 * Copyright © 2021 Intel Corporation
 */

#ifndef _XE_VM_H_
#define _XE_VM_H_

#include "xe_macros.h"
#include "xe_map.h"
#include "xe_vm_types.h"

struct drm_device;
struct drm_printer;
struct drm_file;

struct ttm_buffer_object;
struct ttm_validate_buffer;

struct xe_engine;
struct xe_file;
struct xe_sync_entry;

struct xe_vm *xe_vm_create(struct xe_device *xe, u32 flags);
void xe_vm_free(struct kref *ref);

struct xe_vm *xe_vm_lookup(struct xe_file *xef, u32 id);
int xe_vma_cmp_vma_cb(const void *key, const struct rb_node *node);

static inline struct xe_vm *xe_vm_get(struct xe_vm *vm)
{
	kref_get(&vm->refcount);
	return vm;
}

static inline void xe_vm_put(struct xe_vm *vm)
{
	kref_put(&vm->refcount, xe_vm_free);
}

int xe_vm_lock(struct xe_vm *vm, struct ww_acquire_ctx *ww,
	       int num_resv, bool intr);

void xe_vm_unlock(struct xe_vm *vm, struct ww_acquire_ctx *ww);

static inline bool xe_vm_is_closed(struct xe_vm *vm)
{
	/* Only guaranteed not to change when vm->resv is held */
	return !vm->size;
}

struct xe_vma *
xe_vm_find_overlapping_vma(struct xe_vm *vm, const struct xe_vma *vma);

#define xe_vm_assert_held(vm) dma_resv_assert_held(&(vm)->resv)

u64 xe_vm_pdp4_descriptor(struct xe_vm *vm, struct xe_gt *full_gt);

int xe_vm_create_ioctl(struct drm_device *dev, void *data,
		       struct drm_file *file);
int xe_vm_destroy_ioctl(struct drm_device *dev, void *data,
			struct drm_file *file);
int xe_vm_bind_ioctl(struct drm_device *dev, void *data,
		     struct drm_file *file);

void xe_vm_close_and_put(struct xe_vm *vm);

static inline bool xe_vm_in_compute_mode(struct xe_vm *vm)
{
	return vm->flags & XE_VM_FLAG_COMPUTE_MODE;
}

static inline bool xe_vm_in_fault_mode(struct xe_vm *vm)
{
	return vm->flags & XE_VM_FLAG_FAULT_MODE;
}

static inline bool xe_vm_no_dma_fences(struct xe_vm *vm)
{
	return xe_vm_in_compute_mode(vm) || xe_vm_in_fault_mode(vm);
}

int xe_vm_add_compute_engine(struct xe_vm *vm, struct xe_engine *e);

int xe_vm_userptr_pin(struct xe_vm *vm);

int xe_vm_userptr_needs_repin(struct xe_vm *vm);

int xe_vm_userptr_check_repin(struct xe_vm *vm);

struct dma_fence *xe_vm_rebind(struct xe_vm *vm, bool rebind_worker);

int xe_vm_invalidate_vma(struct xe_vma *vma);

int xe_vm_async_fence_wait_start(struct dma_fence *fence);

extern struct ttm_device_funcs xe_ttm_funcs;

struct ttm_buffer_object *xe_vm_ttm_bo(struct xe_vm *vm);

static inline bool xe_vma_is_userptr(struct xe_vma *vma)
{
	return !vma->bo;
}

int xe_vma_userptr_pin_pages(struct xe_vma *vma);

int xe_vma_userptr_check_repin(struct xe_vma *vma);

/*
 * XE_ONSTACK_TV is used to size the tv_onstack array that is input
 * to xe_vm_lock_dma_resv() and xe_vm_unlock_dma_resv().
 */
#define XE_ONSTACK_TV 20
int xe_vm_lock_dma_resv(struct xe_vm *vm, struct ww_acquire_ctx *ww,
			struct ttm_validate_buffer *tv_onstack,
			struct ttm_validate_buffer **tv,
			struct list_head *objs,
			bool intr,
			unsigned int num_shared);

void xe_vm_unlock_dma_resv(struct xe_vm *vm,
			   struct ttm_validate_buffer *tv_onstack,
			   struct ttm_validate_buffer *tv,
			   struct ww_acquire_ctx *ww,
			   struct list_head *objs);

<<<<<<< HEAD
void xe_vm_fence_all_extobjs(struct xe_vm *vm, struct dma_fence *fence,
			     enum dma_resv_usage usage);
=======
int xe_analyze_vm(struct drm_printer *p, struct xe_vm *vm, int gt_id);
>>>>>>> c204b1be

#if IS_ENABLED(CONFIG_DRM_XE_DEBUG_VM)
#define vm_dbg drm_dbg
#else
__printf(2, 3)
static inline void vm_dbg(const struct drm_device *dev,
			  const char *format, ...)
{ /* noop */ }
#endif
#endif<|MERGE_RESOLUTION|>--- conflicted
+++ resolved
@@ -125,12 +125,10 @@
 			   struct ww_acquire_ctx *ww,
 			   struct list_head *objs);
 
-<<<<<<< HEAD
 void xe_vm_fence_all_extobjs(struct xe_vm *vm, struct dma_fence *fence,
 			     enum dma_resv_usage usage);
-=======
+
 int xe_analyze_vm(struct drm_printer *p, struct xe_vm *vm, int gt_id);
->>>>>>> c204b1be
 
 #if IS_ENABLED(CONFIG_DRM_XE_DEBUG_VM)
 #define vm_dbg drm_dbg
