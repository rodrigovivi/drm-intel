--- conflicted
+++ resolved
@@ -367,15 +367,11 @@
 	    !xe_hw_engine_timeout_in_range(value, min, max))
 		return -EINVAL;
 
-<<<<<<< HEAD
-	return q->ops->set_preempt_timeout(q, value);
-=======
 	if (!create)
 		return q->ops->set_preempt_timeout(q, value);
 
 	q->sched_props.preempt_timeout_us = value;
 	return 0;
->>>>>>> 87fc1e8b
 }
 
 static int exec_queue_set_job_timeout(struct xe_device *xe, struct xe_exec_queue *q,
@@ -742,12 +738,8 @@
 		}
 
 		q = xe_exec_queue_create(xe, vm, logical_mask,
-<<<<<<< HEAD
-					 args->width, hwe, 0);
-=======
 					 args->width, hwe, 0,
 					 args->extensions);
->>>>>>> 87fc1e8b
 		up_read(&vm->lock);
 		xe_vm_put(vm);
 		if (IS_ERR(q))
@@ -763,15 +755,6 @@
 		}
 	}
 
-<<<<<<< HEAD
-	if (args->extensions) {
-		err = exec_queue_user_extensions(xe, q, args->extensions, 0, true);
-		if (XE_IOCTL_DBG(xe, err))
-			goto kill_exec_queue;
-	}
-
-=======
->>>>>>> 87fc1e8b
 	mutex_lock(&xef->exec_queue.lock);
 	err = xa_alloc(&xef->exec_queue.xa, &id, q, xa_limit_32b, GFP_KERNEL);
 	mutex_unlock(&xef->exec_queue.lock);
