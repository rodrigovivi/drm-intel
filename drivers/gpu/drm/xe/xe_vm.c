// SPDX-License-Identifier: MIT
/*
 * Copyright © 2021 Intel Corporation
 */

#include "xe_vm.h"

#include <linux/dma-fence-array.h>

#include <drm/ttm/ttm_execbuf_util.h>
#include <drm/ttm/ttm_tt.h>
#include <drm/xe_drm.h>
#include <linux/kthread.h>
#include <linux/mm.h>
#include <linux/swap.h>

#include "xe_bo.h"
#include "xe_device.h"
#include "xe_engine.h"
#include "xe_gt.h"
#include "xe_gt_pagefault.h"
#include "xe_migrate.h"
#include "xe_preempt_fence.h"
#include "xe_pt.h"
#include "xe_trace.h"
#include "xe_sync.h"

#define TEST_VM_ASYNC_OPS_ERROR

<<<<<<< HEAD
static void prep_vma_destroy(struct xe_vm *vm, struct xe_vma *vma);

/**
 * xe_vma_userptr_check_repin() - Advisory check for repin needed
 * @vma: The userptr vma
 *
 * Check if the userptr vma has been invalidated since last successful
 * repin. The check is advisory only and can the function can be called
 * without the vm->userptr.notifier_lock held. There is no guarantee that the
 * vma userptr will remain valid after a lockless check, so typically
 * the call needs to be followed by a proper check under the notifier_lock.
 *
 * Return: 0 if userptr vma is valid, -EAGAIN otherwise; repin recommended.
 */
=======
>>>>>>> f2bc3eba
int xe_vma_userptr_check_repin(struct xe_vma *vma)
{
	return mmu_interval_check_retry(&vma->userptr.notifier,
					vma->userptr.notifier_seq) ?
		-EAGAIN : 0;
}

int xe_vma_userptr_pin_pages(struct xe_vma *vma)
{
	struct xe_vm *vm = vma->vm;
	struct xe_device *xe = vm->xe;
	const unsigned long num_pages =
		(vma->end - vma->start + 1) >> PAGE_SHIFT;
	struct page **pages;
	bool in_kthread = !current->mm;
	unsigned long notifier_seq;
	int pinned, ret, i;
	bool read_only = vma->pte_flags & PTE_READ_ONLY;

	lockdep_assert_held(&vm->lock);
	XE_BUG_ON(!xe_vma_is_userptr(vma));
retry:
	if (vma->destroyed)
		return 0;

	notifier_seq = mmu_interval_read_begin(&vma->userptr.notifier);
	if (notifier_seq == vma->userptr.notifier_seq)
		return 0;

	pages = kmalloc(sizeof(*pages) * num_pages, GFP_KERNEL);
	if (!pages)
		return -ENOMEM;

	if (vma->userptr.sg) {
		dma_unmap_sgtable(xe->drm.dev,
				  vma->userptr.sg,
				  read_only ? DMA_TO_DEVICE :
				  DMA_BIDIRECTIONAL, 0);
		sg_free_table(vma->userptr.sg);
		vma->userptr.sg = NULL;
	}

	pinned = ret = 0;
	if (in_kthread) {
		if (!mmget_not_zero(vma->userptr.notifier.mm)) {
			ret = -EFAULT;
			goto mm_closed;
		}
		kthread_use_mm(vma->userptr.notifier.mm);
	}

	while (pinned < num_pages) {
		ret = get_user_pages_fast(vma->userptr.ptr + pinned * PAGE_SIZE,
					  num_pages - pinned,
					  read_only ? 0 : FOLL_WRITE,
					  &pages[pinned]);
		if (ret < 0) {
			if (in_kthread)
				ret = 0;
			break;
		}

		pinned += ret;
		ret = 0;
	}

	if (in_kthread) {
		kthread_unuse_mm(vma->userptr.notifier.mm);
		mmput(vma->userptr.notifier.mm);
	}
mm_closed:
	if (ret)
		goto out;

	ret = sg_alloc_table_from_pages(&vma->userptr.sgt, pages, pinned,
					0, (u64)pinned << PAGE_SHIFT,
					GFP_KERNEL);
	if (ret) {
		vma->userptr.sg = NULL;
		goto out;
	}
	vma->userptr.sg = &vma->userptr.sgt;

	ret = dma_map_sgtable(xe->drm.dev, vma->userptr.sg,
			      read_only ? DMA_TO_DEVICE :
			      DMA_BIDIRECTIONAL,
			      DMA_ATTR_SKIP_CPU_SYNC |
			      DMA_ATTR_NO_KERNEL_MAPPING);
	if (ret) {
		sg_free_table(vma->userptr.sg);
		vma->userptr.sg = NULL;
		goto out;
	}

	for (i = 0; i < pinned; ++i) {
		if (!read_only) {
			lock_page(pages[i]);
			set_page_dirty(pages[i]);
			unlock_page(pages[i]);
		}

		mark_page_accessed(pages[i]);
	}

out:
	release_pages(pages, pinned);
	kfree(pages);

	if (!(ret < 0)) {
		vma->userptr.notifier_seq = notifier_seq;
		if (xe_vma_userptr_check_repin(vma) == -EAGAIN)
			goto retry;
	}

	return ret < 0 ? ret : 0;
}

static bool preempt_fences_waiting(struct xe_vm *vm)
{
	struct xe_engine *e;

	lockdep_assert_held(&vm->lock);
	xe_vm_assert_held(vm);

	list_for_each_entry(e, &vm->preempt.engines, compute.link) {
		if (!e->compute.pfence || (e->compute.pfence &&
		    test_bit(DMA_FENCE_FLAG_ENABLE_SIGNAL_BIT,
			     &e->compute.pfence->flags))) {
			return true;
		}
	}

	return false;
}

static void free_preempt_fences(struct list_head *list)
{
	struct list_head *link, *next;

	list_for_each_safe(link, next, list)
		xe_preempt_fence_free(link);
}

static int alloc_preempt_fences(struct xe_vm *vm, struct list_head *list,
				unsigned int *count)
{
	lockdep_assert_held(&vm->lock);
	xe_vm_assert_held(vm);

	if (*count >= vm->preempt.num_engines)
		return 0;

	for (; *count < vm->preempt.num_engines; ++(*count)) {
		struct list_head *link = xe_preempt_fence_alloc();

		if (IS_ERR(link))
			return PTR_ERR(link);

		list_move_tail(link, list);
	}

	return 0;
}

static int wait_for_existing_preempt_fences(struct xe_vm *vm)
{
	struct xe_engine *e;

	xe_vm_assert_held(vm);

	list_for_each_entry(e, &vm->preempt.engines, compute.link) {
		if (e->compute.pfence) {
			long timeout = dma_fence_wait(e->compute.pfence, false);

			if (timeout < 0)
				return -ETIME;
			dma_fence_put(e->compute.pfence);
			e->compute.pfence = NULL;
		}
	}

	return 0;
}

static void arm_preempt_fences(struct xe_vm *vm, struct list_head *list)
{
	struct list_head *link;
	struct xe_engine *e;

	list_for_each_entry(e, &vm->preempt.engines, compute.link) {
		struct dma_fence *pfence;

		link = list->next;
		XE_BUG_ON(link == list);

		pfence = xe_preempt_fence_arm(link, e, e->compute.context,
					      ++e->compute.seqno);
		dma_fence_put(e->compute.pfence);
		e->compute.pfence = pfence;
	}
}

static int add_preempt_fences(struct xe_vm *vm, struct xe_bo *bo)
{
	struct xe_engine *e;
	struct ww_acquire_ctx ww;
	int err;

	err = xe_bo_lock(bo, &ww, vm->preempt.num_engines, true);
	if (err)
		return err;

	list_for_each_entry(e, &vm->preempt.engines, compute.link)
		if (e->compute.pfence) {
			dma_resv_add_fence(bo->ttm.base.resv,
					   e->compute.pfence,
					   DMA_RESV_USAGE_PREEMPT_FENCE);
		}

	xe_bo_unlock(bo, &ww);
	return 0;
}

static void resume_and_reinstall_preempt_fences(struct xe_vm *vm)
{
	struct xe_engine *e;
	int i;

	lockdep_assert_held(&vm->lock);
	xe_vm_assert_held(vm);

	list_for_each_entry(e, &vm->preempt.engines, compute.link) {
		e->ops->resume(e);

		dma_resv_add_fence(&vm->resv, e->compute.pfence,
				   DMA_RESV_USAGE_PREEMPT_FENCE);

		for (i = 0; i < vm->extobj.entries; ++i) {
			struct xe_bo *bo = vm->extobj.bos[i];

			dma_resv_add_fence(bo->ttm.base.resv, e->compute.pfence,
					   DMA_RESV_USAGE_PREEMPT_FENCE);
		}
	}
}

int xe_vm_add_compute_engine(struct xe_vm *vm, struct xe_engine *e)
{
	struct ttm_validate_buffer tv_onstack[XE_ONSTACK_TV];
	struct ttm_validate_buffer *tv;
	struct ww_acquire_ctx ww;
	struct list_head objs;
	struct dma_fence *pfence;
	int i;
	int err;
	bool wait;

	XE_BUG_ON(!xe_vm_in_compute_mode(vm));

	down_write(&vm->lock);

	err = xe_vm_lock_dma_resv(vm, &ww, tv_onstack, &tv, &objs, true, 1);
	if (err)
		goto out_unlock_outer;

	pfence = xe_preempt_fence_create(e, e->compute.context,
					 ++e->compute.seqno);
	if (!pfence) {
		err = -ENOMEM;
		goto out_unlock;
	}

	list_add(&e->compute.link, &vm->preempt.engines);
	++vm->preempt.num_engines;
	e->compute.pfence = pfence;

	dma_resv_add_fence(&vm->resv, pfence,
			   DMA_RESV_USAGE_PREEMPT_FENCE);

	for (i = 0; i < vm->extobj.entries; ++i) {
		struct xe_bo *bo = vm->extobj.bos[i];

		dma_resv_add_fence(bo->ttm.base.resv, pfence,
				   DMA_RESV_USAGE_PREEMPT_FENCE);
	}

	/*
	 * Check to see if a preemption on VM is in flight, if so trigger this
	 * preempt fence to sync state with other preempt fences on the VM.
	 */
	wait = preempt_fences_waiting(vm);
	if (wait)
		dma_fence_enable_sw_signaling(pfence);

out_unlock:
	xe_vm_unlock_dma_resv(vm, tv_onstack, tv, &ww, &objs);
out_unlock_outer:
	up_write(&vm->lock);

	return err;
}

static int __xe_vm_userptr_needs_repin(struct xe_vm *vm)
{
	return (list_empty(&vm->userptr.repin_list) &&
		list_empty(&vm->userptr.invalidated)) ? 0 : -EAGAIN;
}

/**
 * xe_vm_lock_dma_resv() - Lock the vm dma_resv object and the dma_resv
 * objects of the vm's external buffer objects.
 * @vm: The vm.
 * @ww: Pointer to a struct ww_acquire_ctx locking context.
 * @tv_onstack: Array size XE_ONSTACK_TV of storage for the struct
 * ttm_validate_buffers used for locking.
 * @tv: Pointer to a pointer that on output contains the actual storage used.
 * @objs: List head for the buffer objects locked.
 * @intr: Whether to lock interruptible.
 * @num_shared: Number of dma-fence slots to reserve in the locked objects.
 *
 * Locks the vm dma-resv objects and all the dma-resv objects of the
 * buffer objects on the vm external object list. The TTM utilities require
 * a list of struct ttm_validate_buffers pointing to the actual buffer
 * objects to lock. Storage for those struct ttm_validate_buffers should
 * be provided in @tv_onstack, and is typically reserved on the stack
 * of the caller. If the size of @tv_onstack isn't sufficient, then
 * storage will be allocated internally using kvmalloc().
 *
 * The function performs deadlock handling internally, and after a
 * successful return the ww locking transaction should be considered
 * sealed.
 *
 * Return: 0 on success, Negative error code on error. In particular if
 * @intr is set to true, -EINTR or -ERESTARTSYS may be returned. In case
 * of error, any locking performed has been reverted.
 */
int xe_vm_lock_dma_resv(struct xe_vm *vm, struct ww_acquire_ctx *ww,
			struct ttm_validate_buffer *tv_onstack,
			struct ttm_validate_buffer **tv,
			struct list_head *objs,
			bool intr,
			unsigned int num_shared)
{
	struct ttm_validate_buffer *tv_vm, *tv_bo;
	struct xe_vma *vma, *next;
	LIST_HEAD(dups);
	int err;
	int i;

	lockdep_assert_held(&vm->lock);

	if (vm->extobj.entries < XE_ONSTACK_TV) {
		tv_vm = tv_onstack;
	} else {
		tv_vm = kvmalloc_array(vm->extobj.entries + 1, sizeof(*tv_vm),
				       GFP_KERNEL);
		if (!tv_vm)
			return -ENOMEM;
	}
	tv_bo = tv_vm + 1;

	INIT_LIST_HEAD(objs);
	for (i = 0; i < vm->extobj.entries; ++i, ++tv_bo) {
		struct xe_bo *bo = vm->extobj.bos[i];

		tv_bo->num_shared = num_shared;
		tv_bo->bo = &bo->ttm;

		list_add_tail(&tv_bo->head, objs);
	}
	tv_vm->num_shared = num_shared;
	tv_vm->bo = xe_vm_ttm_bo(vm);
	list_add_tail(&tv_vm->head, objs);
	err = ttm_eu_reserve_buffers(ww, objs, intr, &dups);
	if (err)
		goto out_err;

	spin_lock(&vm->notifier.list_lock);
	list_for_each_entry_safe(vma, next, &vm->notifier.rebind_list,
				 notifier.rebind_link) {
		xe_bo_assert_held(vma->bo);
		list_del_init(&vma->notifier.rebind_link);
		list_move_tail(&vma->rebind_link, &vm->rebind_list);
	}
	spin_unlock(&vm->notifier.list_lock);

	*tv = tv_vm;
	return 0;

out_err:
	if (tv_vm != tv_onstack)
		kvfree(tv_vm);

	return err;
}

/**
 * xe_vm_unlock_dma_resv() - Unlock reservation objects locked by
 * xe_vm_lock_dma_resv()
 * @vm: The vm.
 * @tv_onstack: The @tv_onstack array given to xe_vm_lock_dma_resv().
 * @tv: The value of *@tv given by xe_vm_lock_dma_resv().
 * @ww: The ww_acquire_context used for locking.
 * @objs: The list returned from xe_vm_lock_dma_resv().
 *
 * Unlocks the reservation objects and frees any memory allocated by
 * xe_vm_lock_dma_resv().
 */
void xe_vm_unlock_dma_resv(struct xe_vm *vm,
			   struct ttm_validate_buffer *tv_onstack,
			   struct ttm_validate_buffer *tv,
			   struct ww_acquire_ctx *ww,
			   struct list_head *objs)
{
	/*
	 * Nothing should've been able to enter the list while we were locked,
	 * since we've held the dma-resvs of all the vm's external objects,
	 * and holding the dma_resv of an object is required for list
	 * addition, and we shouldn't add ourselves.
	 */
	XE_WARN_ON(!list_empty(&vm->notifier.rebind_list));

	ttm_eu_backoff_reservation(ww, objs);
	if (tv && tv != tv_onstack)
		kvfree(tv);
}

static void preempt_rebind_work_func(struct work_struct *w)
{
	struct xe_vm *vm = container_of(w, struct xe_vm, preempt.rebind_work);
	struct xe_vma *vma;
	struct ttm_validate_buffer tv_onstack[XE_ONSTACK_TV];
	struct ttm_validate_buffer *tv;
	struct ww_acquire_ctx ww;
	struct list_head objs;
	struct dma_fence *rebind_fence;
	unsigned int fence_count = 0;
	LIST_HEAD(preempt_fences);
	bool write_locked;
	int err;
	long wait;

	XE_BUG_ON(!xe_vm_in_compute_mode(vm));
	trace_xe_vm_rebind_worker_enter(vm);

retry:
	if (xe_vm_is_closed(vm)) {
		trace_xe_vm_rebind_worker_exit(vm);
		return;
	}

	if (xe_vm_userptr_check_repin(vm)) {
		down_write(&vm->lock);
		write_locked = true;
	} else {
		down_read(&vm->lock);
		write_locked = false;
	}

	if (vm->async_ops.error)
		goto out_unlock_outer;

	/*
	 * Extreme corner where we exit a VM error state with a munmap style VM
	 * unbind inflight which requires a rebind. In this case the rebind
	 * needs to install some fences into the dma-resv slots. The worker to
	 * do this queued, let that worker make progress by dropping vm->lock
	 * and trying this again.
	 */
	if (vm->async_ops.munmap_rebind_inflight) {
		if (write_locked)
			up_read(&vm->lock);
		else
			up_write(&vm->lock);
		flush_work(&vm->async_ops.work);
		goto retry;
	}

	if (write_locked) {
		err = xe_vm_userptr_pin(vm);
		downgrade_write(&vm->lock);
		write_locked = false;
		if (err)
			goto out_unlock_outer;
	}

	err = xe_vm_lock_dma_resv(vm, &ww, tv_onstack, &tv, &objs,
				  false, vm->preempt.num_engines);
	if (err)
		goto out_unlock_outer;

	/* Fresh preempt fences already installed. Everyting is running. */
	if (!preempt_fences_waiting(vm))
		goto out_unlock;

	/*
	 * This makes sure vm is completely suspended and also balances
	 * xe_engine suspend- and resume; we resume *all* vm engines below.
	 */
	err = wait_for_existing_preempt_fences(vm);
	if (err)
		goto out_unlock;

	err = alloc_preempt_fences(vm, &preempt_fences, &fence_count);
	if (err)
		goto out_unlock;

	list_for_each_entry(vma, &vm->rebind_list, rebind_link) {
		if (xe_vma_is_userptr(vma))
			continue;

		err = xe_bo_validate(vma->bo, vm, false);
		if (err)
			goto out_unlock;
	}

	rebind_fence = xe_vm_rebind(vm, true);
	if (IS_ERR(rebind_fence)) {
		err = PTR_ERR(rebind_fence);
		goto out_unlock;
	}

	if (rebind_fence) {
		dma_fence_wait(rebind_fence, false);
		dma_fence_put(rebind_fence);
	}

	/* Wait on munmap style VM unbinds */
	wait = dma_resv_wait_timeout(&vm->resv,
				     DMA_RESV_USAGE_KERNEL,
				     false, MAX_SCHEDULE_TIMEOUT);
	if (wait <= 0) {
		err = -ETIME;
		goto out_unlock;
	}

	down_read(&vm->userptr.notifier_lock);
	if (__xe_vm_userptr_needs_repin(vm)) {
		up_read(&vm->userptr.notifier_lock);
		err = -EAGAIN;
		goto out_unlock;
	}

	/* Point of no return. */
	arm_preempt_fences(vm, &preempt_fences);
	vm->preempt.resume_go = 1;
	resume_and_reinstall_preempt_fences(vm);
	up_read(&vm->userptr.notifier_lock);

out_unlock:
	xe_vm_unlock_dma_resv(vm, tv_onstack, tv, &ww, &objs);
out_unlock_outer:
	if (write_locked)
		up_write(&vm->lock);
	else
		up_read(&vm->lock);
	if (err == -EAGAIN) {
		trace_xe_vm_rebind_worker_retry(vm);
		goto retry;
	}

	free_preempt_fences(&preempt_fences);

	XE_WARN_ON(err < 0);	/* TODO: Kill VM or put in error state */
	trace_xe_vm_rebind_worker_exit(vm);
}

struct async_op_fence;
static int __xe_vm_bind(struct xe_vm *vm, struct xe_vma *vma,
			struct xe_engine *e, struct xe_sync_entry *syncs,
			u32 num_syncs, struct async_op_fence *afence);

static bool vma_userptr_invalidate(struct mmu_interval_notifier *mni,
				   const struct mmu_notifier_range *range,
				   unsigned long cur_seq)
{
	struct xe_vma *vma = container_of(mni, struct xe_vma, userptr.notifier);
	struct xe_vm *vm = vma->vm;
	struct dma_resv_iter cursor;
	struct dma_fence *fence;
	long err;

	XE_BUG_ON(!xe_vma_is_userptr(vma));
	trace_xe_vma_userptr_invalidate(vma);

	if (!mmu_notifier_range_blockable(range))
		return false;

	down_write(&vm->userptr.notifier_lock);
	mmu_interval_set_seq(mni, cur_seq);

	/* No need to stop gpu access if the userptr is not yet bound. */
	if (!vma->userptr.initial_bind) {
		up_write(&vm->userptr.notifier_lock);
		return true;
	}

	/*
	 * Tell exec and rebind worker they need to repin and rebind this
	 * userptr.
	 */
	if (!xe_vm_in_fault_mode(vm) && !vma->destroyed) {
		spin_lock(&vm->userptr.invalidated_lock);
		list_move_tail(&vma->userptr.invalidate_link,
			       &vm->userptr.invalidated);
		spin_unlock(&vm->userptr.invalidated_lock);
	}

	up_write(&vm->userptr.notifier_lock);

	/*
	 * Preempt fences turn into schedule disables, pipeline these.
	 * Note that even in fault mode, we need to wait for binds and
	 * unbinds to complete, and those are attached as BOOKMARK fences
	 * to the vm.
	 */
	dma_resv_iter_begin(&cursor, &vm->resv,
			    DMA_RESV_USAGE_PREEMPT_FENCE);
	dma_resv_for_each_fence_unlocked(&cursor, fence)
		dma_fence_enable_sw_signaling(fence);
	dma_resv_iter_end(&cursor);

	err = dma_resv_wait_timeout(&vm->resv,
				    DMA_RESV_USAGE_PREEMPT_FENCE,
				    false, MAX_SCHEDULE_TIMEOUT);
	XE_WARN_ON(err <= 0);

	if (xe_vm_in_fault_mode(vm)) {
		err = xe_vm_invalidate_vma(vma);
		XE_WARN_ON(err);
	}

	trace_xe_vma_userptr_invalidate_complete(vma);

	return true;
}

static const struct mmu_interval_notifier_ops vma_userptr_notifier_ops = {
	.invalidate = vma_userptr_invalidate,
};

int xe_vm_userptr_pin(struct xe_vm *vm)
{
	struct xe_vma *vma, *next;
	int err = 0;
	LIST_HEAD(tmp_evict);

	lockdep_assert_held_write(&vm->lock);

	/* Collect invalidated userptrs */
	spin_lock(&vm->userptr.invalidated_lock);
	list_for_each_entry_safe(vma, next, &vm->userptr.invalidated,
				 userptr.invalidate_link) {
		list_del_init(&vma->userptr.invalidate_link);
		list_move_tail(&vma->userptr_link, &vm->userptr.repin_list);
	}
	spin_unlock(&vm->userptr.invalidated_lock);

	/* Pin and move to temporary list */
	list_for_each_entry_safe(vma, next, &vm->userptr.repin_list, userptr_link) {
		err = xe_vma_userptr_pin_pages(vma);
		if (err < 0)
			goto out_err;

		list_del_init(&vma->userptr_link);
		list_move_tail(&vma->rebind_link, &tmp_evict);
	}

	/* Take lock and move to rebind_list for rebinding. */
	err = dma_resv_lock_interruptible(&vm->resv, NULL);
	if (err)
		goto out_err;

	list_splice_tail(&tmp_evict, &vm->rebind_list);
	dma_resv_unlock(&vm->resv);

	return 0;

out_err:
	list_for_each_entry_safe(vma, next, &tmp_evict, rebind_link) {
		list_del_init(&vma->rebind_link);
		list_add_tail(&vma->userptr_link, &vm->userptr.repin_list);
	}

	return err;
}

/**
 * xe_vm_userptr_check_repin() - Check whether the VM might have userptrs
 * that need repinning.
 * @vm: The VM.
 *
 * This function does an advisory check for whether the VM has userptrs that
 * need repinning.
 *
 * Return: 0 if there are no indications of userptrs needing repinning,
 * -EAGAIN if there are.
 */
int xe_vm_userptr_check_repin(struct xe_vm *vm)
{
	return (list_empty_careful(&vm->userptr.repin_list) &&
		list_empty_careful(&vm->userptr.invalidated)) ? 0 : -EAGAIN;
}

/**
 * xe_vm_userptr_needs_repin() - Check whether the VM does have userptrs
 * that need repinning.
 * @vm: The VM.
 *
 * This function checks for whether the VM has userptrs that need repinning,
 * and provides a release-type barrier on the userptr.notifier_lock after
 * checking.
 *
 * Return: 0 if there are no userptrs needing repinning, -EAGAIN if there are.
 */
int xe_vm_userptr_needs_repin(struct xe_vm *vm)
{
	int err;

	lockdep_assert_held(&vm->lock);
	down_read(&vm->userptr.notifier_lock);
	err = __xe_vm_userptr_needs_repin(vm);
	up_read(&vm->userptr.notifier_lock);

	return err;
}

static struct dma_fence *
xe_vm_bind_vma(struct xe_vma *vma, struct xe_engine *e,
	       struct xe_sync_entry *syncs, u32 num_syncs);

struct dma_fence *xe_vm_rebind(struct xe_vm *vm, bool rebind_worker)
{
	struct dma_fence *fence = NULL;
	struct xe_vma *vma, *next;

	lockdep_assert_held(&vm->lock);
	if (xe_vm_no_dma_fences(vm) && !rebind_worker)
		return NULL;

	xe_vm_assert_held(vm);
	list_for_each_entry_safe(vma, next, &vm->rebind_list, rebind_link) {
		list_del_init(&vma->rebind_link);
		dma_fence_put(fence);
		if (rebind_worker)
			trace_xe_vma_rebind_worker(vma);
		else
			trace_xe_vma_rebind_exec(vma);
		fence = xe_vm_bind_vma(vma, NULL, NULL, 0);
		if (IS_ERR(fence))
			return fence;
	}

	return fence;
}

static struct xe_vma *xe_vma_create(struct xe_vm *vm,
				    struct xe_bo *bo,
				    u64 bo_offset_or_userptr,
				    u64 start, u64 end,
				    bool read_only,
				    u64 gt_mask)
{
	struct xe_vma *vma;
	struct xe_gt *gt;
	u8 id;

	XE_BUG_ON(start >= end);
	XE_BUG_ON(end >= vm->size);

	vma = kzalloc(sizeof(*vma), GFP_KERNEL);
	if (!vma) {
		vma = ERR_PTR(-ENOMEM);
		return vma;
	}

	INIT_LIST_HEAD(&vma->rebind_link);
	INIT_LIST_HEAD(&vma->unbind_link);
	INIT_LIST_HEAD(&vma->userptr_link);
	INIT_LIST_HEAD(&vma->userptr.invalidate_link);
	INIT_LIST_HEAD(&vma->notifier.rebind_link);

	vma->vm = vm;
	vma->start = start;
	vma->end = end;
	if (read_only)
		vma->pte_flags = PTE_READ_ONLY;

	if (gt_mask) {
		vma->gt_mask = gt_mask;
	} else {
		for_each_gt(gt, vm->xe, id)
			if (!xe_gt_is_media_type(gt))
				vma->gt_mask |= 0x1 << id;
	}

	if (vm->xe->info.platform == XE_PVC)
		vma->use_atomic_access_pte_bit = true;

	if (bo) {
		xe_bo_assert_held(bo);
		vma->bo_offset = bo_offset_or_userptr;
		vma->bo = xe_bo_get(bo);
		list_add_tail(&vma->bo_link, &bo->vmas);
	} else /* userptr */ {
		u64 size = end - start + 1;
		int err;

		vma->userptr.ptr = bo_offset_or_userptr;

		err = mmu_interval_notifier_insert(&vma->userptr.notifier,
						   current->mm,
						   vma->userptr.ptr, size,
						   &vma_userptr_notifier_ops);
		if (err) {
			kfree(vma);
			vma = ERR_PTR(err);
			return vma;
		}

		vma->userptr.notifier_seq = LONG_MAX;
		xe_vm_get(vm);
	}

	return vma;
}

static void xe_vma_destroy_late(struct xe_vma *vma)
{
	struct xe_vm *vm = vma->vm;
	struct xe_device *xe = vm->xe;
	bool read_only = vma->pte_flags & PTE_READ_ONLY;

	if (xe_vma_is_userptr(vma)) {
		if (vma->userptr.sg) {
			dma_unmap_sgtable(xe->drm.dev,
					  vma->userptr.sg,
					  read_only ? DMA_TO_DEVICE :
					  DMA_BIDIRECTIONAL, 0);
			sg_free_table(vma->userptr.sg);
			vma->userptr.sg = NULL;
		}

		/*
		 * Since userptr pages are not pinned, we can't remove
		 * the notifer until we're sure the GPU is not accessing
		 * them anymore
		 */
		mmu_interval_notifier_remove(&vma->userptr.notifier);
		xe_vm_put(vm);
	} else {
		xe_bo_put(vma->bo);
	}

	kfree(vma);
}

static void vma_destroy_work_func(struct work_struct *w)
{
	struct xe_vma *vma =
		container_of(w, struct xe_vma, destroy_work);

	xe_vma_destroy_late(vma);
}

static void vma_destroy_cb(struct dma_fence *fence,
			   struct dma_fence_cb *cb)
{
	struct xe_vma *vma = container_of(cb, struct xe_vma, destroy_cb);

	INIT_WORK(&vma->destroy_work, vma_destroy_work_func);
	queue_work(system_unbound_wq, &vma->destroy_work);
}

static void xe_vma_destroy(struct xe_vma *vma, struct dma_fence *fence)
{
	struct xe_vm *vm = vma->vm;

	lockdep_assert_held(&vm->lock);
	XE_BUG_ON(!list_empty(&vma->unbind_link));

	if (xe_vma_is_userptr(vma)) {
		XE_WARN_ON(!vma->destroyed);
		spin_lock(&vm->userptr.invalidated_lock);
		list_del_init(&vma->userptr.invalidate_link);
		spin_unlock(&vm->userptr.invalidated_lock);
		list_del(&vma->userptr_link);
	} else {
		xe_bo_assert_held(vma->bo);
		list_del(&vma->bo_link);
	}

	xe_vm_assert_held(vm);
	if (!list_empty(&vma->rebind_link))
		list_del(&vma->rebind_link);

	if (fence) {
		int ret = dma_fence_add_callback(fence, &vma->destroy_cb,
						 vma_destroy_cb);

		if (ret) {
			XE_WARN_ON(ret != -ENOENT);
			xe_vma_destroy_late(vma);
		}
	} else {
		xe_vma_destroy_late(vma);
	}
}

static void xe_vma_destroy_unlocked(struct xe_vma *vma)
{
	struct ttm_validate_buffer tv[2];
	struct ww_acquire_ctx ww;
	struct xe_bo *bo = vma->bo;
	LIST_HEAD(objs);
	LIST_HEAD(dups);
	int err;

	memset(tv, 0, sizeof(tv));
	tv[0].bo = xe_vm_ttm_bo(vma->vm);
	list_add(&tv[0].head, &objs);

	if (bo) {
		tv[1].bo = &xe_bo_get(bo)->ttm;
		list_add(&tv[1].head, &objs);
	}
	err = ttm_eu_reserve_buffers(&ww, &objs, false, &dups);
	XE_WARN_ON(err);

	xe_vma_destroy(vma, NULL);

	ttm_eu_backoff_reservation(&ww, &objs);
	if (bo)
		xe_bo_put(bo);
}

static struct xe_vma *to_xe_vma(const struct rb_node *node)
{
	BUILD_BUG_ON(offsetof(struct xe_vma, vm_node) != 0);
	return (struct xe_vma *)node;
}

static int xe_vma_cmp(const struct xe_vma *a, const struct xe_vma *b)
{
	if (a->end < b->start) {
		return -1;
	} else if (b->end < a->start) {
		return 1;
	} else {
		return 0;
	}
}

static bool xe_vma_less_cb(struct rb_node *a, const struct rb_node *b)
{
	return xe_vma_cmp(to_xe_vma(a), to_xe_vma(b)) < 0;
}

int xe_vma_cmp_vma_cb(const void *key, const struct rb_node *node)
{
	struct xe_vma *cmp = to_xe_vma(node);
	const struct xe_vma *own = key;

	if (own->start > cmp->end)
		return 1;

	if (own->end < cmp->start)
		return -1;

	return 0;
}

struct xe_vma *
xe_vm_find_overlapping_vma(struct xe_vm *vm, const struct xe_vma *vma)
{
	struct rb_node *node;

	if (xe_vm_is_closed(vm))
		return NULL;

	XE_BUG_ON(vma->end >= vm->size);
	lockdep_assert_held(&vm->lock);

	node = rb_find(vma, &vm->vmas, xe_vma_cmp_vma_cb);

	return node ? to_xe_vma(node) : NULL;
}

static void xe_vm_insert_vma(struct xe_vm *vm, struct xe_vma *vma)
{
	XE_BUG_ON(vma->vm != vm);
	lockdep_assert_held(&vm->lock);

	rb_add(&vma->vm_node, &vm->vmas, xe_vma_less_cb);
}

static void xe_vm_remove_vma(struct xe_vm *vm, struct xe_vma *vma)
{
	XE_BUG_ON(vma->vm != vm);
	lockdep_assert_held(&vm->lock);

	rb_erase(&vma->vm_node, &vm->vmas);
	if (vm->usm.last_fault_vma == vma)
		vm->usm.last_fault_vma = NULL;
}

static void async_op_work_func(struct work_struct *w);
static void vm_destroy_work_func(struct work_struct *w);

struct xe_vm *xe_vm_create(struct xe_device *xe, u32 flags)
{
	struct xe_vm *vm;
	int err, i = 0, number_gts = 0;
	struct xe_gt *gt;
	u8 id;

	vm = kzalloc(sizeof(*vm), GFP_KERNEL);
	if (!vm)
		return ERR_PTR(-ENOMEM);

	vm->xe = xe;
	kref_init(&vm->refcount);
	dma_resv_init(&vm->resv);

	vm->size = 1ull << xe_pt_shift(xe->info.vm_max_level + 1);

	vm->vmas = RB_ROOT;
	vm->flags = flags;

	init_rwsem(&vm->lock);

	INIT_LIST_HEAD(&vm->rebind_list);

	INIT_LIST_HEAD(&vm->userptr.repin_list);
	INIT_LIST_HEAD(&vm->userptr.invalidated);
	init_rwsem(&vm->userptr.notifier_lock);
	spin_lock_init(&vm->userptr.invalidated_lock);

	INIT_LIST_HEAD(&vm->notifier.rebind_list);
	spin_lock_init(&vm->notifier.list_lock);

	INIT_LIST_HEAD(&vm->async_ops.pending);
	INIT_WORK(&vm->async_ops.work, async_op_work_func);
	spin_lock_init(&vm->async_ops.lock);

	INIT_WORK(&vm->destroy_work, vm_destroy_work_func);

	INIT_LIST_HEAD(&vm->preempt.engines);
	init_waitqueue_head(&vm->preempt.resume_wq);
	vm->preempt.min_run_period_ms = 10;	/* FIXME: Wire up to uAPI */

	if (!(flags & XE_VM_FLAG_MIGRATION))
		xe_device_mem_access_wa_get(xe);

	err = dma_resv_lock_interruptible(&vm->resv, NULL);
	if (err)
		goto err_put;

	if (IS_DGFX(xe) && xe->info.vram_flags & XE_VRAM_FLAGS_NEED64K)
		vm->flags |= XE_VM_FLAGS_64K;

	for_each_gt(gt, xe, id) {
		if (xe_gt_is_media_type(gt))
			continue;

		if (flags & XE_VM_FLAG_MIGRATION &&
		    gt->info.id != XE_VM_FLAG_GT_ID(flags))
			continue;

		vm->pt_root[id] = xe_pt_create(vm, gt, xe->info.vm_max_level);
		if (IS_ERR(vm->pt_root[id])) {
			err = PTR_ERR(vm->pt_root[id]);
			vm->pt_root[id] = NULL;
			goto err_destroy_root;
		}
	}

	if (flags & XE_VM_FLAG_SCRATCH_PAGE) {
		for_each_gt(gt, xe, id) {
			if (!vm->pt_root[id])
				continue;

			err = xe_pt_create_scratch(xe, gt, vm);
			if (err)
				goto err_scratch_pt;
		}
	}

	if (flags & DRM_XE_VM_CREATE_COMPUTE_MODE) {
		INIT_WORK(&vm->preempt.rebind_work, preempt_rebind_work_func);
		vm->flags |= XE_VM_FLAG_COMPUTE_MODE;
	}

	if (flags & DRM_XE_VM_CREATE_ASYNC_BIND_OPS) {
		vm->async_ops.fence.context = dma_fence_context_alloc(1);
		vm->flags |= XE_VM_FLAG_ASYNC_BIND_OPS;
	}

	/* Fill pt_root after allocating scratch tables */
	for_each_gt(gt, xe, id) {
		if (!vm->pt_root[id])
			continue;

		xe_pt_populate_empty(gt, vm, vm->pt_root[id]);
	}
	dma_resv_unlock(&vm->resv);

	/* Kernel migration VM shouldn't have a circular loop.. */
	if (!(flags & XE_VM_FLAG_MIGRATION)) {
		for_each_gt(gt, xe, id) {
			struct xe_vm *migrate_vm;
			struct xe_engine *eng;

			if (!vm->pt_root[id])
				continue;

			migrate_vm = xe_migrate_get_vm(gt->migrate);
			eng = xe_engine_create_class(xe, gt, migrate_vm,
						     XE_ENGINE_CLASS_COPY,
						     ENGINE_FLAG_VM);
			xe_vm_put(migrate_vm);
			if (IS_ERR(eng)) {
				xe_vm_close_and_put(vm);
				return ERR_CAST(eng);
			}
			vm->eng[id] = eng;
			number_gts++;
		}
	}

	if (number_gts > 1)
		vm->composite_fence_ctx = dma_fence_context_alloc(1);

	mutex_lock(&xe->usm.lock);
	if (flags & XE_VM_FLAG_FAULT_MODE)
		xe->usm.num_vm_in_fault_mode++;
	else if (!(flags & XE_VM_FLAG_MIGRATION))
		xe->usm.num_vm_in_non_fault_mode++;
	mutex_unlock(&xe->usm.lock);

	trace_xe_vm_create(vm);

	return vm;

err_scratch_pt:
	for_each_gt(gt, xe, id) {
		if (!vm->pt_root[id])
			continue;

		i = vm->pt_root[id]->level;
		while (i)
			if (vm->scratch_pt[id][--i])
				xe_pt_destroy(vm->scratch_pt[id][i],
					      vm->flags, NULL);
		xe_bo_unpin(vm->scratch_bo[id]);
		xe_bo_put(vm->scratch_bo[id]);
	}
err_destroy_root:
	for_each_gt(gt, xe, id) {
		if (vm->pt_root[id])
			xe_pt_destroy(vm->pt_root[id], vm->flags, NULL);
	}
	dma_resv_unlock(&vm->resv);
err_put:
	dma_resv_fini(&vm->resv);
	kfree(vm);
	if (!(flags & XE_VM_FLAG_MIGRATION))
		xe_device_mem_access_wa_put(xe);
	return ERR_PTR(err);
}

static void flush_async_ops(struct xe_vm *vm)
{
	queue_work(system_unbound_wq, &vm->async_ops.work);
	flush_work(&vm->async_ops.work);
}

static void vm_error_capture(struct xe_vm *vm, int err,
			     u32 op, u64 addr, u64 size)
{
	struct drm_xe_vm_bind_op_error_capture capture;
	u64 __user *address =
		u64_to_user_ptr(vm->async_ops.error_capture.addr);
	bool in_kthread = !current->mm;

	capture.error = err;
	capture.op = op;
	capture.addr = addr;
	capture.size = size;

	if (in_kthread) {
		if (!mmget_not_zero(vm->async_ops.error_capture.mm))
			goto mm_closed;
		kthread_use_mm(vm->async_ops.error_capture.mm);
	}

	if (copy_to_user(address, &capture, sizeof(capture)))
		XE_WARN_ON("Copy to user failed");

	if (in_kthread) {
		kthread_unuse_mm(vm->async_ops.error_capture.mm);
		mmput(vm->async_ops.error_capture.mm);
	}

mm_closed:
	wake_up_all(&vm->async_ops.error_capture.wq);
}

void xe_vm_close_and_put(struct xe_vm *vm)
{
	struct rb_root contested = RB_ROOT;
	struct ww_acquire_ctx ww;
	struct xe_device *xe = vm->xe;
	struct xe_gt *gt;
	u8 id;

	XE_BUG_ON(vm->preempt.num_engines);

	vm->size = 0;
	smp_mb();
	flush_async_ops(vm);
	if (xe_vm_in_compute_mode(vm))
		flush_work(&vm->preempt.rebind_work);

	for_each_gt(gt, xe, id) {
		if (vm->eng[id]) {
			xe_engine_kill(vm->eng[id]);
			xe_engine_put(vm->eng[id]);
			vm->eng[id] = NULL;
		}
	}

	down_write(&vm->lock);
	xe_vm_lock(vm, &ww, 0, false);
	while (vm->vmas.rb_node) {
		struct xe_vma *vma = to_xe_vma(vm->vmas.rb_node);

		if (xe_vma_is_userptr(vma)) {
			down_read(&vm->userptr.notifier_lock);
			vma->destroyed = true;
			up_read(&vm->userptr.notifier_lock);
		}

		rb_erase(&vma->vm_node, &vm->vmas);

		/* easy case, remove from VMA? */
		if (xe_vma_is_userptr(vma) || vma->bo->vm) {
			xe_vma_destroy(vma, NULL);
			continue;
		}

		rb_add(&vma->vm_node, &contested, xe_vma_less_cb);
	}

	/*
	 * All vm operations will add shared fences to resv.
	 * The only exception is eviction for a shared object,
	 * but even so, the unbind when evicted would still
	 * install a fence to resv. Hence it's safe to
	 * destroy the pagetables immediately.
	 */
	for_each_gt(gt, xe, id) {
		if (vm->scratch_bo[id]) {
			u32 i;

			xe_bo_unpin(vm->scratch_bo[id]);
			xe_bo_put(vm->scratch_bo[id]);
			for (i = 0; i < vm->pt_root[id]->level; i++)
				xe_pt_destroy(vm->scratch_pt[id][i], vm->flags,
					      NULL);
		}
	}
	xe_vm_unlock(vm, &ww);

	if (contested.rb_node) {

		/*
		 * VM is now dead, cannot re-add nodes to vm->vmas if it's NULL
		 * Since we hold a refcount to the bo, we can remove and free
		 * the members safely without locking.
		 */
		while (contested.rb_node) {
			struct xe_vma *vma = to_xe_vma(contested.rb_node);

			rb_erase(&vma->vm_node, &contested);
			xe_vma_destroy_unlocked(vma);
		}
	}

	if (vm->async_ops.error_capture.addr)
		wake_up_all(&vm->async_ops.error_capture.wq);

	kfree(vm->extobj.bos);
	vm->extobj.bos = NULL;
	up_write(&vm->lock);

	xe_vm_put(vm);
}

static void vm_destroy_work_func(struct work_struct *w)
{
	struct xe_vm *vm =
		container_of(w, struct xe_vm, destroy_work);
	struct ww_acquire_ctx ww;
	struct xe_device *xe = vm->xe;
	struct xe_gt *gt;
	u8 id;
	void *lookup;

	/* xe_vm_close_and_put was not called? */
	XE_WARN_ON(vm->size);

	if (!(vm->flags & XE_VM_FLAG_MIGRATION)) {
		xe_device_mem_access_wa_put(xe);

		mutex_lock(&xe->usm.lock);
		lookup = xa_erase(&xe->usm.asid_to_vm, vm->usm.asid);
		XE_WARN_ON(lookup != vm);
		mutex_unlock(&xe->usm.lock);
	}

	/*
	 * XXX: We delay destroying the PT root until the VM if freed as PT root
	 * is needed for xe_vm_lock to work. If we remove that dependency this
	 * can be moved to xe_vm_close_and_put.
	 */
	xe_vm_lock(vm, &ww, 0, false);
	for_each_gt(gt, xe, id) {
		if (vm->pt_root[id]) {
			xe_pt_destroy(vm->pt_root[id], vm->flags, NULL);
			vm->pt_root[id] = NULL;
		}
	}
	xe_vm_unlock(vm, &ww);

	mutex_lock(&xe->usm.lock);
	if (vm->flags & XE_VM_FLAG_FAULT_MODE)
		xe->usm.num_vm_in_fault_mode--;
	else if (!(vm->flags & XE_VM_FLAG_MIGRATION))
		xe->usm.num_vm_in_non_fault_mode--;
	mutex_unlock(&xe->usm.lock);

	trace_xe_vm_free(vm);
	dma_fence_put(vm->rebind_fence);
	dma_resv_fini(&vm->resv);
	kfree(vm);

}

void xe_vm_free(struct kref *ref)
{
	struct xe_vm *vm = container_of(ref, struct xe_vm, refcount);

	/* To destroy the VM we need to be able to sleep */
	queue_work(system_unbound_wq, &vm->destroy_work);
}

struct xe_vm *xe_vm_lookup(struct xe_file *xef, u32 id)
{
	struct xe_vm *vm;

	mutex_lock(&xef->vm.lock);
	vm = xa_load(&xef->vm.xa, id);
	mutex_unlock(&xef->vm.lock);

	if (vm)
		xe_vm_get(vm);

	return vm;
}

u64 xe_vm_pdp4_descriptor(struct xe_vm *vm, struct xe_gt *full_gt)
{
	XE_BUG_ON(xe_gt_is_media_type(full_gt));

	return gen8_pde_encode(vm->pt_root[full_gt->info.id]->bo, 0,
			       XE_CACHE_WB);
}

static struct dma_fence *
xe_vm_unbind_vma(struct xe_vma *vma, struct xe_engine *e,
		 struct xe_sync_entry *syncs, u32 num_syncs)
{
	struct xe_gt *gt;
	struct dma_fence *fence = NULL;
	struct dma_fence **fences = NULL;
	struct dma_fence_array *cf = NULL;
	struct xe_vm *vm = vma->vm;
	int cur_fence = 0, i;
	int number_gts = hweight_long(vma->gt_present);
	int err;
	u8 id;

	trace_xe_vma_unbind(vma);

	if (number_gts > 1) {
		fences = kmalloc_array(number_gts, sizeof(*fences),
				       GFP_KERNEL);
		if (!fences)
			return ERR_PTR(-ENOMEM);
	}

	for_each_gt(gt, vm->xe, id) {
		if (!(vma->gt_present & BIT(id)))
			goto next;

		XE_BUG_ON(xe_gt_is_media_type(gt));

		fence = __xe_pt_unbind_vma(gt, vma, e, syncs, num_syncs);
		if (IS_ERR(fence)) {
			err = PTR_ERR(fence);
			goto err_fences;
		}

		if (fences)
			fences[cur_fence++] = fence;

next:
		if (e && vm->pt_root[id] && !list_empty(&e->multi_gt_list))
			e = list_next_entry(e, multi_gt_list);
	}

	if (fences) {
		cf = dma_fence_array_create(number_gts, fences,
					    vm->composite_fence_ctx,
					    vm->composite_fence_seqno++,
					    false);
		if (!cf) {
			--vm->composite_fence_seqno;
			err = -ENOMEM;
			goto err_fences;
		}
	}

	for (i = 0; i < num_syncs; i++)
		xe_sync_entry_signal(&syncs[i], NULL, cf ? &cf->base : fence);

	return cf ? &cf->base : !fence ? dma_fence_get_stub() : fence;

err_fences:
	if (fences) {
		while (cur_fence) {
			/* FIXME: Rewind the previous binds? */
			dma_fence_put(fences[--cur_fence]);
		}
		kfree(fences);
	}

	return ERR_PTR(err);
}

static struct dma_fence *
xe_vm_bind_vma(struct xe_vma *vma, struct xe_engine *e,
	       struct xe_sync_entry *syncs, u32 num_syncs)
{
	struct xe_gt *gt;
	struct dma_fence *fence;
	struct dma_fence **fences = NULL;
	struct dma_fence_array *cf = NULL;
	struct xe_vm *vm = vma->vm;
	int cur_fence = 0, i;
	int number_gts = hweight_long(vma->gt_mask);
	int err;
	u8 id;

	trace_xe_vma_bind(vma);

	if (number_gts > 1) {
		fences = kmalloc_array(number_gts, sizeof(*fences),
				       GFP_KERNEL);
		if (!fences)
			return ERR_PTR(-ENOMEM);
	}

	for_each_gt(gt, vm->xe, id) {
		if (!(vma->gt_mask & BIT(id)))
			goto next;

		XE_BUG_ON(xe_gt_is_media_type(gt));
		fence = __xe_pt_bind_vma(gt, vma, e, syncs, num_syncs,
					 vma->gt_present & BIT(id));
		if (IS_ERR(fence)) {
			err = PTR_ERR(fence);
			goto err_fences;
		}

		if (fences)
			fences[cur_fence++] = fence;

next:
		if (e && vm->pt_root[id] && !list_empty(&e->multi_gt_list))
			e = list_next_entry(e, multi_gt_list);
	}

	if (fences) {
		cf = dma_fence_array_create(number_gts, fences,
					    vm->composite_fence_ctx,
					    vm->composite_fence_seqno++,
					    false);
		if (!cf) {
			--vm->composite_fence_seqno;
			err = -ENOMEM;
			goto err_fences;
		}
	}

	for (i = 0; i < num_syncs; i++)
		xe_sync_entry_signal(&syncs[i], NULL, cf ? &cf->base : fence);

	return cf ? &cf->base : fence;

err_fences:
	if (fences) {
		while (cur_fence) {
			/* FIXME: Rewind the previous binds? */
			dma_fence_put(fences[--cur_fence]);
		}
		kfree(fences);
	}

	return ERR_PTR(err);
}

struct async_op_fence {
	struct dma_fence fence;
	struct dma_fence_cb cb;
	struct xe_vm *vm;
	wait_queue_head_t wq;
	bool started;
};

static const char *async_op_fence_get_driver_name(struct dma_fence *dma_fence)
{
	return "xe";
}

static const char *
async_op_fence_get_timeline_name(struct dma_fence *dma_fence)
{
	return "async_op_fence";
}

static const struct dma_fence_ops async_op_fence_ops = {
	.get_driver_name = async_op_fence_get_driver_name,
	.get_timeline_name = async_op_fence_get_timeline_name,
};

static void async_op_fence_cb(struct dma_fence *fence, struct dma_fence_cb *cb)
{
	struct async_op_fence *afence =
		container_of(cb, struct async_op_fence, cb);

	dma_fence_signal(&afence->fence);
	xe_vm_put(afence->vm);
	dma_fence_put(&afence->fence);
}

static void add_async_op_fence_cb(struct xe_vm *vm,
				  struct dma_fence *fence,
				  struct async_op_fence *afence)
{
	int ret;

	if (!xe_vm_no_dma_fences(vm)) {
		afence->started = true;
		smp_wmb();
		wake_up_all(&afence->wq);
	}

	afence->vm = xe_vm_get(vm);
	dma_fence_get(&afence->fence);
	ret = dma_fence_add_callback(fence, &afence->cb, async_op_fence_cb);
	if (ret == -ENOENT)
		dma_fence_signal(&afence->fence);
	if (ret) {
		xe_vm_put(vm);
		dma_fence_put(&afence->fence);
	}
	XE_WARN_ON(ret && ret != -ENOENT);
}

int xe_vm_async_fence_wait_start(struct dma_fence *fence)
{
	if (fence->ops == &async_op_fence_ops) {
		struct async_op_fence *afence =
			container_of(fence, struct async_op_fence, fence);

		XE_BUG_ON(xe_vm_no_dma_fences(afence->vm));

		smp_rmb();
		return wait_event_interruptible(afence->wq, afence->started);
	}

	return 0;
}

static int __xe_vm_bind(struct xe_vm *vm, struct xe_vma *vma,
			struct xe_engine *e, struct xe_sync_entry *syncs,
			u32 num_syncs, struct async_op_fence *afence)
{
	struct dma_fence *fence;

	xe_vm_assert_held(vm);

	fence = xe_vm_bind_vma(vma, e, syncs, num_syncs);
	if (IS_ERR(fence))
		return PTR_ERR(fence);
	if (afence)
		add_async_op_fence_cb(vm, fence, afence);

	dma_fence_put(fence);
	return 0;
}

static int xe_vm_bind(struct xe_vm *vm, struct xe_vma *vma, struct xe_engine *e,
		      struct xe_bo *bo, struct xe_sync_entry *syncs,
		      u32 num_syncs, struct async_op_fence *afence)
{
	int err;

	xe_vm_assert_held(vm);
	xe_bo_assert_held(bo);

	if (bo) {
		err = xe_bo_validate(bo, vm, true);
		if (err)
			return err;
	}

	return __xe_vm_bind(vm, vma, e, syncs, num_syncs, afence);
}

static int xe_vm_unbind(struct xe_vm *vm, struct xe_vma *vma,
			struct xe_engine *e, struct xe_sync_entry *syncs,
			u32 num_syncs, struct async_op_fence *afence)
{
	struct dma_fence *fence;

	xe_vm_assert_held(vm);
	xe_bo_assert_held(vma->bo);

	fence = xe_vm_unbind_vma(vma, e, syncs, num_syncs);
	if (IS_ERR(fence))
		return PTR_ERR(fence);
	if (afence)
		add_async_op_fence_cb(vm, fence, afence);

	xe_vma_destroy(vma, fence);
	dma_fence_put(fence);

	return 0;
}

static int vm_set_error_capture_address(struct xe_device *xe, struct xe_vm *vm,
					u64 value)
{
	if (XE_IOCTL_ERR(xe, !value))
		return -EINVAL;

	if (XE_IOCTL_ERR(xe, !(vm->flags & XE_VM_FLAG_ASYNC_BIND_OPS)))
		return -ENOTSUPP;

	if (XE_IOCTL_ERR(xe, vm->async_ops.error_capture.addr))
		return -ENOTSUPP;

	vm->async_ops.error_capture.mm = current->mm;
	vm->async_ops.error_capture.addr = value;
	init_waitqueue_head(&vm->async_ops.error_capture.wq);

	return 0;
}

typedef int (*xe_vm_set_property_fn)(struct xe_device *xe, struct xe_vm *vm,
				     u64 value);

static const xe_vm_set_property_fn vm_set_property_funcs[] = {
	[XE_VM_PROPERTY_BIND_OP_ERROR_CAPTURE_ADDRESS] =
		vm_set_error_capture_address,
};

static int vm_user_ext_set_property(struct xe_device *xe, struct xe_vm *vm,
				    u64 extension)
{
	u64 __user *address = u64_to_user_ptr(extension);
	struct drm_xe_ext_vm_set_property ext;
	int err;

	err = __copy_from_user(&ext, address, sizeof(ext));
	if (XE_IOCTL_ERR(xe, err))
		return -EFAULT;

	if (XE_IOCTL_ERR(xe, ext.property >=
			 ARRAY_SIZE(vm_set_property_funcs)))
		return -EINVAL;

	return vm_set_property_funcs[ext.property](xe, vm, ext.value);
}

typedef int (*xe_vm_user_extension_fn)(struct xe_device *xe, struct xe_vm *vm,
				       u64 extension);

static const xe_vm_set_property_fn vm_user_extension_funcs[] = {
	[XE_VM_EXTENSION_SET_PROPERTY] = vm_user_ext_set_property,
};

#define MAX_USER_EXTENSIONS	16
static int vm_user_extensions(struct xe_device *xe, struct xe_vm *vm,
			      u64 extensions, int ext_number)
{
	u64 __user *address = u64_to_user_ptr(extensions);
	struct xe_user_extension ext;
	int err;

	if (XE_IOCTL_ERR(xe, ext_number >= MAX_USER_EXTENSIONS))
		return -E2BIG;

	err = __copy_from_user(&ext, address, sizeof(ext));
	if (XE_IOCTL_ERR(xe, err))
		return -EFAULT;

	if (XE_IOCTL_ERR(xe, ext.name >=
			 ARRAY_SIZE(vm_user_extension_funcs)))
		return -EINVAL;

	err = vm_user_extension_funcs[ext.name](xe, vm, extensions);
	if (XE_IOCTL_ERR(xe, err))
		return err;

	if (ext.next_extension)
		return vm_user_extensions(xe, vm, ext.next_extension,
					  ++ext_number);

	return 0;
}

#define ALL_DRM_XE_VM_CREATE_FLAGS (DRM_XE_VM_CREATE_SCRATCH_PAGE | \
				    DRM_XE_VM_CREATE_COMPUTE_MODE | \
				    DRM_XE_VM_CREATE_ASYNC_BIND_OPS | \
				    DRM_XE_VM_CREATE_FAULT_MODE)

int xe_vm_create_ioctl(struct drm_device *dev, void *data,
		       struct drm_file *file)
{
	struct xe_device *xe = to_xe_device(dev);
	struct xe_file *xef = to_xe_file(file);
	struct drm_xe_vm_create *args = data;
	struct xe_vm *vm;
	u32 id, asid;
	int err;
	u32 flags = 0;

	if (XE_IOCTL_ERR(xe, args->flags & ~ALL_DRM_XE_VM_CREATE_FLAGS))
		return -EINVAL;

	if (XE_IOCTL_ERR(xe, args->flags & DRM_XE_VM_CREATE_SCRATCH_PAGE &&
			 args->flags & DRM_XE_VM_CREATE_FAULT_MODE))
		return -EINVAL;

	if (XE_IOCTL_ERR(xe, args->flags & DRM_XE_VM_CREATE_COMPUTE_MODE &&
			 args->flags & DRM_XE_VM_CREATE_FAULT_MODE))
		return -EINVAL;

	if (XE_IOCTL_ERR(xe, args->flags & DRM_XE_VM_CREATE_FAULT_MODE &&
			 xe_device_in_non_fault_mode(xe)))
		return -EINVAL;

	if (XE_IOCTL_ERR(xe, !(args->flags & DRM_XE_VM_CREATE_FAULT_MODE) &&
			 xe_device_in_fault_mode(xe)))
		return -EINVAL;

	if (XE_IOCTL_ERR(xe, args->flags & DRM_XE_VM_CREATE_FAULT_MODE &&
			 !xe->info.supports_usm))
		return -EINVAL;

	if (args->flags & DRM_XE_VM_CREATE_SCRATCH_PAGE)
		flags |= XE_VM_FLAG_SCRATCH_PAGE;
	if (args->flags & DRM_XE_VM_CREATE_COMPUTE_MODE)
		flags |= XE_VM_FLAG_COMPUTE_MODE;
	if (args->flags & DRM_XE_VM_CREATE_ASYNC_BIND_OPS)
		flags |= XE_VM_FLAG_ASYNC_BIND_OPS;
	if (args->flags & DRM_XE_VM_CREATE_FAULT_MODE)
		flags |= XE_VM_FLAG_FAULT_MODE;

	vm = xe_vm_create(xe, flags);
	if (IS_ERR(vm))
		return PTR_ERR(vm);

	if (args->extensions) {
		err = vm_user_extensions(xe, vm, args->extensions, 0);
		if (XE_IOCTL_ERR(xe, err)) {
			xe_vm_close_and_put(vm);
			return err;
		}
	}

	mutex_lock(&xef->vm.lock);
	err = xa_alloc(&xef->vm.xa, &id, vm, xa_limit_32b, GFP_KERNEL);
	mutex_unlock(&xef->vm.lock);
	if (err) {
		xe_vm_close_and_put(vm);
		return err;
	}

	mutex_lock(&xe->usm.lock);
	err = xa_alloc_cyclic(&xe->usm.asid_to_vm, &asid, vm,
			      XA_LIMIT(0, XE_MAX_ASID - 1),
			      &xe->usm.next_asid, GFP_KERNEL);
	mutex_unlock(&xe->usm.lock);
	if (err) {
		xe_vm_close_and_put(vm);
		return err;
	}
	vm->usm.asid = asid;

	args->vm_id = id;

#if IS_ENABLED(CONFIG_DRM_XE_DEBUG_MEM)
	/* Warning: Security issue - never enable by default */
	args->reserved[0] = xe_bo_main_addr(vm->pt_root[0]->bo, GEN8_PAGE_SIZE);
#endif

	return 0;
}

int xe_vm_destroy_ioctl(struct drm_device *dev, void *data,
			struct drm_file *file)
{
	struct xe_device *xe = to_xe_device(dev);
	struct xe_file *xef = to_xe_file(file);
	struct drm_xe_vm_destroy *args = data;
	struct xe_vm *vm;

	if (XE_IOCTL_ERR(xe, args->pad))
		return -EINVAL;

	vm = xe_vm_lookup(xef, args->vm_id);
	if (XE_IOCTL_ERR(xe, !vm))
		return -ENOENT;
	xe_vm_put(vm);

	/* FIXME: Extend this check to non-compute mode VMs */
	if (XE_IOCTL_ERR(xe, vm->preempt.num_engines))
		return -EBUSY;

	mutex_lock(&xef->vm.lock);
	xa_erase(&xef->vm.xa, args->vm_id);
	mutex_unlock(&xef->vm.lock);

	xe_vm_close_and_put(vm);

	return 0;
}

static const u32 region_to_mem_type[] = {
	XE_PL_TT,
	XE_PL_VRAM0,
	XE_PL_VRAM1,
};

static int xe_vm_prefetch(struct xe_vm *vm, struct xe_vma *vma,
			  struct xe_engine *e, u32 region,
			  struct xe_sync_entry *syncs, u32 num_syncs,
			  struct async_op_fence *afence)
{
	int err;

	XE_BUG_ON(region > ARRAY_SIZE(region_to_mem_type));

	if (!xe_vma_is_userptr(vma)) {
		err = xe_bo_migrate(vma->bo, region_to_mem_type[region]);
		if (err)
			return err;
	}

	if (vma->gt_mask != (vma->gt_present & ~vma->usm.gt_invalidated)) {
		return xe_vm_bind(vm, vma, e, vma->bo, syncs, num_syncs,
				  afence);
	} else {
		int i;

		/* Nothing to do, signal fences now */
		for (i = 0; i < num_syncs; i++)
			xe_sync_entry_signal(&syncs[i], NULL,
					     dma_fence_get_stub());
		if (afence)
			dma_fence_signal(&afence->fence);
		return 0;
	}
}

#define VM_BIND_OP(op)	(op & 0xffff)

static int __vm_bind_ioctl(struct xe_vm *vm, struct xe_vma *vma,
			   struct xe_engine *e, struct xe_bo *bo, u32 op,
			   u32 region, struct xe_sync_entry *syncs,
			   u32 num_syncs, struct async_op_fence *afence)
{
	switch (VM_BIND_OP(op)) {
	case XE_VM_BIND_OP_MAP:
		return xe_vm_bind(vm, vma, e, bo, syncs, num_syncs, afence);
	case XE_VM_BIND_OP_UNMAP:
	case XE_VM_BIND_OP_UNMAP_ALL:
		return xe_vm_unbind(vm, vma, e, syncs, num_syncs, afence);
	case XE_VM_BIND_OP_MAP_USERPTR:
		return xe_vm_bind(vm, vma, e, NULL, syncs, num_syncs, afence);
	case XE_VM_BIND_OP_PREFETCH:
		return xe_vm_prefetch(vm, vma, e, region, syncs, num_syncs,
				      afence);
		break;
	default:
		XE_BUG_ON("NOT POSSIBLE");
		return -EINVAL;
	}
}

struct ttm_buffer_object *xe_vm_ttm_bo(struct xe_vm *vm)
{
	int idx = vm->flags & XE_VM_FLAG_MIGRATION ?
		XE_VM_FLAG_GT_ID(vm->flags) : 0;

	/* Safe to use index 0 as all BO in the VM share a single dma-resv lock */
	return &vm->pt_root[idx]->bo->ttm;
}

static void xe_vm_tv_populate(struct xe_vm *vm, struct ttm_validate_buffer *tv)
{
	tv->num_shared = 1;
	tv->bo = xe_vm_ttm_bo(vm);
}

static bool is_map_op(u32 op)
{
	return VM_BIND_OP(op) == XE_VM_BIND_OP_MAP ||
		VM_BIND_OP(op) == XE_VM_BIND_OP_MAP_USERPTR;
}

static bool is_unmap_op(u32 op)
{
	return VM_BIND_OP(op) == XE_VM_BIND_OP_UNMAP ||
		VM_BIND_OP(op) == XE_VM_BIND_OP_UNMAP_ALL;
}

static int vm_bind_ioctl(struct xe_vm *vm, struct xe_vma *vma,
			 struct xe_engine *e, struct xe_bo *bo,
			 struct drm_xe_vm_bind_op *bind_op,
			 struct xe_sync_entry *syncs, u32 num_syncs,
			 struct async_op_fence *afence)
{
	LIST_HEAD(objs);
	LIST_HEAD(dups);
	struct ttm_validate_buffer tv_bo, tv_vm;
	struct ww_acquire_ctx ww;
	struct xe_bo *vbo;
	int err, i;

	lockdep_assert_held(&vm->lock);
	XE_BUG_ON(!list_empty(&vma->unbind_link));

	/* Binds deferred to faults, signal fences now */
	if (xe_vm_in_fault_mode(vm) && is_map_op(bind_op->op) &&
	    !(bind_op->op & XE_VM_BIND_FLAG_IMMEDIATE)) {
		for (i = 0; i < num_syncs; i++)
			xe_sync_entry_signal(&syncs[i], NULL,
					     dma_fence_get_stub());
		if (afence)
			dma_fence_signal(&afence->fence);
		return 0;
	}

	xe_vm_tv_populate(vm, &tv_vm);
	list_add_tail(&tv_vm.head, &objs);
	vbo = vma->bo;
	if (vbo) {
		/*
		 * An unbind can drop the last reference to the BO and
		 * the BO is needed for ttm_eu_backoff_reservation so
		 * take a reference here.
		 */
		xe_bo_get(vbo);

		tv_bo.bo = &vbo->ttm;
		tv_bo.num_shared = 1;
		list_add(&tv_bo.head, &objs);
	}

again:
	err = ttm_eu_reserve_buffers(&ww, &objs, true, &dups);
	if (!err) {
		err = __vm_bind_ioctl(vm, vma, e, bo,
				      bind_op->op, bind_op->region, syncs,
				      num_syncs, afence);
		ttm_eu_backoff_reservation(&ww, &objs);
		if (err == -EAGAIN && xe_vma_is_userptr(vma)) {
			lockdep_assert_held_write(&vm->lock);
			err = xe_vma_userptr_pin_pages(vma);
			if (!err)
				goto again;
		}
	}
	xe_bo_put(vbo);

	return err;
}

struct async_op {
	struct xe_vma *vma;
	struct xe_engine *engine;
	struct xe_bo *bo;
	struct drm_xe_vm_bind_op bind_op;
	struct xe_sync_entry *syncs;
	u32 num_syncs;
	struct list_head link;
	struct async_op_fence *fence;
};

static void async_op_cleanup(struct xe_vm *vm, struct async_op *op)
{
	while (op->num_syncs--)
		xe_sync_entry_cleanup(&op->syncs[op->num_syncs]);
	kfree(op->syncs);
	xe_bo_put(op->bo);
	if (op->engine)
		xe_engine_put(op->engine);
	xe_vm_put(vm);
	if (op->fence)
		dma_fence_put(&op->fence->fence);
	kfree(op);
}

static struct async_op *next_async_op(struct xe_vm *vm)
{
	return list_first_entry_or_null(&vm->async_ops.pending,
					struct async_op, link);
}

static void vm_set_async_error(struct xe_vm *vm, int err)
{
	lockdep_assert_held(&vm->lock);
	vm->async_ops.error = err;
}

static void async_op_work_func(struct work_struct *w)
{
	struct xe_vm *vm = container_of(w, struct xe_vm, async_ops.work);

	for (;;) {
		struct async_op *op;
		int err;

		if (vm->async_ops.error && !xe_vm_is_closed(vm))
			break;

		spin_lock_irq(&vm->async_ops.lock);
		op = next_async_op(vm);
		if (op)
			list_del_init(&op->link);
		spin_unlock_irq(&vm->async_ops.lock);

		if (!op)
			break;

		if (!xe_vm_is_closed(vm)) {
			bool first, last;

			down_write(&vm->lock);
again:
			first = op->vma->first_munmap_rebind;
			last = op->vma->last_munmap_rebind;
#ifdef TEST_VM_ASYNC_OPS_ERROR
#define FORCE_ASYNC_OP_ERROR	BIT(31)
			if (!(op->bind_op.op & FORCE_ASYNC_OP_ERROR)) {
				err = vm_bind_ioctl(vm, op->vma, op->engine,
						    op->bo, &op->bind_op,
						    op->syncs, op->num_syncs,
						    op->fence);
			} else {
				err = -ENOMEM;
				op->bind_op.op &= ~FORCE_ASYNC_OP_ERROR;
			}
#else
			err = vm_bind_ioctl(vm, op->vma, op->engine, op->bo,
					    &op->bind_op, op->syncs,
					    op->num_syncs, op->fence);
#endif
			/*
			 * In order for the fencing to work (stall behind
			 * existing jobs / prevent new jobs from running) all
			 * the dma-resv slots need to be programmed in a batch
			 * relative to execs / the rebind worker. The vm->lock
			 * ensure this.
			 */
			if (!err && ((first && VM_BIND_OP(op->bind_op.op) ==
				      XE_VM_BIND_OP_UNMAP) ||
				     vm->async_ops.munmap_rebind_inflight)) {
				if (last) {
					op->vma->last_munmap_rebind = false;
					vm->async_ops.munmap_rebind_inflight =
						false;
				} else {
					vm->async_ops.munmap_rebind_inflight =
						true;

					async_op_cleanup(vm, op);

					spin_lock_irq(&vm->async_ops.lock);
					op = next_async_op(vm);
					XE_BUG_ON(!op);
					list_del_init(&op->link);
					spin_unlock_irq(&vm->async_ops.lock);

					goto again;
				}
			}
			if (err) {
				trace_xe_vma_fail(op->vma);
				drm_warn(&vm->xe->drm, "Async VM op(%d) failed with %d",
					 VM_BIND_OP(op->bind_op.op),
					 err);

				spin_lock_irq(&vm->async_ops.lock);
				list_add(&op->link, &vm->async_ops.pending);
				spin_unlock_irq(&vm->async_ops.lock);

				vm_set_async_error(vm, err);
				up_write(&vm->lock);

				if (vm->async_ops.error_capture.addr)
					vm_error_capture(vm, err,
							 op->bind_op.op,
							 op->bind_op.addr,
							 op->bind_op.range);
				break;
			}
			up_write(&vm->lock);
		} else {
			trace_xe_vma_flush(op->vma);

			if (is_unmap_op(op->bind_op.op)) {
				down_write(&vm->lock);
				xe_vma_destroy_unlocked(op->vma);
				up_write(&vm->lock);
			}

			if (op->fence && !test_bit(DMA_FENCE_FLAG_SIGNALED_BIT,
						   &op->fence->fence.flags)) {
				if (!xe_vm_no_dma_fences(vm)) {
					op->fence->started = true;
					smp_wmb();
					wake_up_all(&op->fence->wq);
				}
				dma_fence_signal(&op->fence->fence);
			}
		}

		async_op_cleanup(vm, op);
	}
}

static int __vm_bind_ioctl_async(struct xe_vm *vm, struct xe_vma *vma,
				 struct xe_engine *e, struct xe_bo *bo,
				 struct drm_xe_vm_bind_op *bind_op,
				 struct xe_sync_entry *syncs, u32 num_syncs)
{
	struct async_op *op;
	bool installed = false;
	u64 seqno;
	int i;

	lockdep_assert_held(&vm->lock);

	op = kmalloc(sizeof(*op), GFP_KERNEL);
	if (!op) {
		return -ENOMEM;
	}

	if (num_syncs) {
		op->fence = kmalloc(sizeof(*op->fence), GFP_KERNEL);
		if (!op->fence) {
			kfree(op);
			return -ENOMEM;
		}

		seqno = e ? ++e->bind.fence_seqno : ++vm->async_ops.fence.seqno;
		dma_fence_init(&op->fence->fence, &async_op_fence_ops,
			       &vm->async_ops.lock, e ? e->bind.fence_ctx :
			       vm->async_ops.fence.context, seqno);

		if (!xe_vm_no_dma_fences(vm)) {
			op->fence->vm = vm;
			op->fence->started = false;
			init_waitqueue_head(&op->fence->wq);
		}
	} else {
		op->fence = NULL;
	}
	op->vma = vma;
	op->engine = e;
	op->bo = bo;
	op->bind_op = *bind_op;
	op->syncs = syncs;
	op->num_syncs = num_syncs;
	INIT_LIST_HEAD(&op->link);

	for (i = 0; i < num_syncs; i++)
		installed |= xe_sync_entry_signal(&syncs[i], NULL,
						  &op->fence->fence);

	if (!installed && op->fence)
		dma_fence_signal(&op->fence->fence);

	spin_lock_irq(&vm->async_ops.lock);
	list_add_tail(&op->link, &vm->async_ops.pending);
	spin_unlock_irq(&vm->async_ops.lock);

	if (!vm->async_ops.error)
		queue_work(system_unbound_wq, &vm->async_ops.work);

	return 0;
}

static int vm_bind_ioctl_async(struct xe_vm *vm, struct xe_vma *vma,
			       struct xe_engine *e, struct xe_bo *bo,
			       struct drm_xe_vm_bind_op *bind_op,
			       struct xe_sync_entry *syncs, u32 num_syncs)
{
	struct xe_vma *__vma, *next;
	struct list_head rebind_list;
	struct xe_sync_entry *in_syncs = NULL, *out_syncs = NULL;
	u32 num_in_syncs = 0, num_out_syncs = 0;
	bool first = true, last;
	int err;
	int i;

	lockdep_assert_held(&vm->lock);

	/* Not a linked list of unbinds + rebinds, easy */
	if (list_empty(&vma->unbind_link))
		return __vm_bind_ioctl_async(vm, vma, e, bo, bind_op,
					     syncs, num_syncs);

	/*
	 * Linked list of unbinds + rebinds, decompose syncs into 'in / out'
	 * passing the 'in' to the first operation and 'out' to the last. Also
	 * the reference counting is a little tricky, increment the VM / bind
	 * engine ref count on all but the last operation and increment the BOs
	 * ref count on each rebind.
	 */

	XE_BUG_ON(VM_BIND_OP(bind_op->op) != XE_VM_BIND_OP_UNMAP &&
		  VM_BIND_OP(bind_op->op) != XE_VM_BIND_OP_UNMAP_ALL &&
		  VM_BIND_OP(bind_op->op) != XE_VM_BIND_OP_PREFETCH);

	/* Decompose syncs */
	if (num_syncs) {
		in_syncs = kmalloc(sizeof(*in_syncs) * num_syncs, GFP_KERNEL);
		out_syncs = kmalloc(sizeof(*out_syncs) * num_syncs, GFP_KERNEL);
		if (!in_syncs || !out_syncs) {
			err = -ENOMEM;
			goto out_error;
		}

		for (i = 0; i < num_syncs; ++i) {
			bool signal = syncs[i].flags & DRM_XE_SYNC_SIGNAL;

			if (signal)
				out_syncs[num_out_syncs++] = syncs[i];
			else
				in_syncs[num_in_syncs++] = syncs[i];
		}
	}

	/* Do unbinds + move rebinds to new list */
	INIT_LIST_HEAD(&rebind_list);
	list_for_each_entry_safe(__vma, next, &vma->unbind_link, unbind_link) {
		if (__vma->destroyed ||
		    VM_BIND_OP(bind_op->op) == XE_VM_BIND_OP_PREFETCH) {
			list_del_init(&__vma->unbind_link);
			xe_bo_get(bo);
			err = __vm_bind_ioctl_async(xe_vm_get(vm), __vma,
						    e ? xe_engine_get(e) : NULL,
						    bo, bind_op, first ?
						    in_syncs : NULL,
						    first ? num_in_syncs : 0);
			if (err) {
				xe_bo_put(bo);
				xe_vm_put(vm);
				if (e)
					xe_engine_put(e);
				goto out_error;
			}
			in_syncs = NULL;
			first = false;
		} else {
			list_move_tail(&__vma->unbind_link, &rebind_list);
		}
	}
	last = list_empty(&rebind_list);
	if (!last) {
		xe_vm_get(vm);
		if (e)
			xe_engine_get(e);
	}
	err = __vm_bind_ioctl_async(vm, vma, e,
				    bo, bind_op,
				    first ? in_syncs :
				    last ? out_syncs : NULL,
				    first ? num_in_syncs :
				    last ? num_out_syncs : 0);
	if (err) {
		if (!last) {
			xe_vm_put(vm);
			if (e)
				xe_engine_put(e);
		}
		goto out_error;
	}
	in_syncs = NULL;

	/* Do rebinds */
	list_for_each_entry_safe(__vma, next, &rebind_list, unbind_link) {
		list_del_init(&__vma->unbind_link);
		last = list_empty(&rebind_list);

		if (xe_vma_is_userptr(__vma)) {
			bind_op->op = XE_VM_BIND_FLAG_ASYNC |
				XE_VM_BIND_OP_MAP_USERPTR;
		} else {
			bind_op->op = XE_VM_BIND_FLAG_ASYNC |
				XE_VM_BIND_OP_MAP;
			xe_bo_get(__vma->bo);
		}

		if (!last) {
			xe_vm_get(vm);
			if (e)
				xe_engine_get(e);
		}

		err = __vm_bind_ioctl_async(vm, __vma, e,
					    __vma->bo, bind_op, last ?
					    out_syncs : NULL,
					    last ? num_out_syncs : 0);
		if (err) {
			if (!last) {
				xe_vm_put(vm);
				if (e)
					xe_engine_put(e);
			}
			goto out_error;
		}
	}

	kfree(syncs);
	return 0;

out_error:
	kfree(in_syncs);
	kfree(out_syncs);
	kfree(syncs);

	return err;
}

static bool bo_has_vm_references(struct xe_bo *bo, struct xe_vm *vm,
				 struct xe_vma *ignore)
{
	struct ww_acquire_ctx ww;
	struct xe_vma *vma;
	bool ret = false;

	xe_bo_lock(bo, &ww, 0, false);
	list_for_each_entry(vma, &bo->vmas, bo_link) {
		if (vma != ignore && vma->vm == vm && !vma->destroyed) {
			ret = true;
			break;
		}
	}
	xe_bo_unlock(bo, &ww);

	return ret;
}

static int vm_insert_extobj(struct xe_vm *vm, struct xe_vma *vma)
{
	struct xe_bo **bos, *bo = vma->bo;

	lockdep_assert_held_write(&vm->lock);

	if (bo_has_vm_references(bo, vm, vma))
		return 0;

	bos = krealloc(vm->extobj.bos, (vm->extobj.entries + 1) * sizeof(*bos),
		       GFP_KERNEL);
	if (!bos)
		return -ENOMEM;

	vm->extobj.bos = bos;
	vm->extobj.bos[vm->extobj.entries++] = bo;
	return 0;
}

static void vm_remove_extobj(struct xe_vm *vm, struct xe_vma *vma)
{
	struct xe_bo *bo = vma->bo;
	int i;

	lockdep_assert_held(&vm->lock);

	if (bo_has_vm_references(bo, vm, vma))
		return;

	vm->extobj.entries--;
	for (i = 0; i < vm->extobj.entries; i++) {
		if (vm->extobj.bos[i] == bo) {
			swap(vm->extobj.bos[vm->extobj.entries],
			     vm->extobj.bos[i]);
			break;
		}
	}
}

static int __vm_bind_ioctl_lookup_vma(struct xe_vm *vm, struct xe_bo *bo,
				      u64 addr, u64 range, u32 op)
{
	struct xe_device *xe = vm->xe;
	struct xe_vma *vma, lookup;
	bool async = !!(op & XE_VM_BIND_FLAG_ASYNC);

	lockdep_assert_held(&vm->lock);

	lookup.start = addr;
	lookup.end = addr + range - 1;

	switch (VM_BIND_OP(op)) {
	case XE_VM_BIND_OP_MAP:
	case XE_VM_BIND_OP_MAP_USERPTR:
		vma = xe_vm_find_overlapping_vma(vm, &lookup);
		if (XE_IOCTL_ERR(xe, vma))
			return -EBUSY;
		break;
	case XE_VM_BIND_OP_UNMAP:
	case XE_VM_BIND_OP_PREFETCH:
		vma = xe_vm_find_overlapping_vma(vm, &lookup);
		if (XE_IOCTL_ERR(xe, !vma) ||
		    XE_IOCTL_ERR(xe, (vma->start != addr ||
				 vma->end != addr + range - 1) && !async))
			return -EINVAL;
		break;
	case XE_VM_BIND_OP_UNMAP_ALL:
		break;
	default:
		XE_BUG_ON("NOT POSSIBLE");
		return -EINVAL;
	}

	return 0;
}

static void prep_vma_destroy(struct xe_vm *vm, struct xe_vma *vma)
{
	down_read(&vm->userptr.notifier_lock);
	vma->destroyed = true;
	up_read(&vm->userptr.notifier_lock);
	xe_vm_remove_vma(vm, vma);
	if (vma->bo && !vma->bo->vm)
		vm_remove_extobj(vm, vma);
}

static int prep_replacement_vma(struct xe_vm *vm, struct xe_vma *vma)
{
	int err;

	if (vma->bo && !vma->bo->vm) {
		vm_insert_extobj(vm, vma);
		err = add_preempt_fences(vm, vma->bo);
		if (err)
			return err;
	}

	return 0;
}

/*
 * Find all overlapping VMAs in lookup range and add to a list in the returned
 * VMA, all of VMAs found will be unbound. Also possibly add 2 new VMAs that
 * need to be bound if first / last VMAs are not fully unbound. This is akin to
 * how munmap works.
 */
static struct xe_vma *vm_unbind_lookup_vmas(struct xe_vm *vm,
					    struct xe_vma *lookup)
{
	struct xe_vma *vma = xe_vm_find_overlapping_vma(vm, lookup);
	struct rb_node *node;
	struct xe_vma *first = vma, *last = vma, *new_first = NULL,
		      *new_last = NULL, *__vma, *next;
	int err = 0;
	bool first_munmap_rebind = false;

	lockdep_assert_held(&vm->lock);
	XE_BUG_ON(!vma);

	node = &vma->vm_node;
	while ((node = rb_next(node))) {
		if (!xe_vma_cmp_vma_cb(lookup, node)) {
			__vma = to_xe_vma(node);
			list_add_tail(&__vma->unbind_link, &vma->unbind_link);
			last = __vma;
		} else {
			break;
		}
	}

	node = &vma->vm_node;
	while ((node = rb_prev(node))) {
		if (!xe_vma_cmp_vma_cb(lookup, node)) {
			__vma = to_xe_vma(node);
			list_add(&__vma->unbind_link, &vma->unbind_link);
			first = __vma;
		} else {
			break;
		}
	}

	if (first->start != lookup->start) {
		struct ww_acquire_ctx ww;

		if (first->bo)
			err = xe_bo_lock(first->bo, &ww, 0, true);
		if (err)
			goto unwind;
		new_first = xe_vma_create(first->vm, first->bo,
					  first->bo ? first->bo_offset :
					  first->userptr.ptr,
					  first->start,
					  lookup->start - 1,
					  (first->pte_flags & PTE_READ_ONLY),
					  first->gt_mask);
		if (first->bo)
			xe_bo_unlock(first->bo, &ww);
		if (!new_first) {
			err = -ENOMEM;
			goto unwind;
		}
		if (!first->bo) {
			err = xe_vma_userptr_pin_pages(new_first);
			if (err)
				goto unwind;
		}
		err = prep_replacement_vma(vm, new_first);
		if (err)
			goto unwind;
	}

	if (last->end != lookup->end) {
		struct ww_acquire_ctx ww;
		u64 chunk = lookup->end + 1 - last->start;

		if (last->bo)
			err = xe_bo_lock(last->bo, &ww, 0, true);
		if (err)
			goto unwind;
		new_last = xe_vma_create(last->vm, last->bo,
					 last->bo ? last->bo_offset + chunk :
					 last->userptr.ptr + chunk,
					 last->start + chunk,
					 last->end,
					 (last->pte_flags & PTE_READ_ONLY),
					 last->gt_mask);
		if (last->bo)
			xe_bo_unlock(last->bo, &ww);
		if (!new_last) {
			err = -ENOMEM;
			goto unwind;
		}
		if (!last->bo) {
			err = xe_vma_userptr_pin_pages(new_last);
			if (err)
				goto unwind;
		}
		err = prep_replacement_vma(vm, new_last);
		if (err)
			goto unwind;
	}

	prep_vma_destroy(vm, vma);
	if (list_empty(&vma->unbind_link) && (new_first || new_last))
		vma->first_munmap_rebind = true;
	list_for_each_entry(__vma, &vma->unbind_link, unbind_link) {
		if ((new_first || new_last) && !first_munmap_rebind) {
			__vma->first_munmap_rebind = true;
			first_munmap_rebind = true;
		}
		prep_vma_destroy(vm, __vma);
	}
	if (new_first) {
		xe_vm_insert_vma(vm, new_first);
		list_add_tail(&new_first->unbind_link, &vma->unbind_link);
		if (!new_last)
			new_first->last_munmap_rebind = true;
	}
	if (new_last) {
		xe_vm_insert_vma(vm, new_last);
		list_add_tail(&new_last->unbind_link, &vma->unbind_link);
		new_last->last_munmap_rebind = true;
	}

	return vma;

unwind:
	list_for_each_entry_safe(__vma, next, &vma->unbind_link, unbind_link)
		list_del_init(&__vma->unbind_link);
	if (new_last) {
		prep_vma_destroy(vm, new_last);
		xe_vma_destroy_unlocked(new_last);
	}
	if (new_first) {
		prep_vma_destroy(vm, new_first);
		xe_vma_destroy_unlocked(new_first);
	}

	return ERR_PTR(err);
}

/*
 * Similar to vm_unbind_lookup_vmas, find all VMAs in lookup range to prefetch
 */
static struct xe_vma *vm_prefetch_lookup_vmas(struct xe_vm *vm,
					      struct xe_vma *lookup,
					      u32 region)
{
	struct xe_vma *vma = xe_vm_find_overlapping_vma(vm, lookup), *__vma,
		      *next;
	struct rb_node *node;

	if (!xe_vma_is_userptr(vma)) {
		if (!xe_bo_can_migrate(vma->bo, region_to_mem_type[region]))
			return ERR_PTR(-EINVAL);
	}

	node = &vma->vm_node;
	while ((node = rb_next(node))) {
		if (!xe_vma_cmp_vma_cb(lookup, node)) {
			__vma = to_xe_vma(node);
			if (!xe_vma_is_userptr(__vma)) {
				if (!xe_bo_can_migrate(__vma->bo, region_to_mem_type[region]))
					goto flush_list;
			}
			list_add_tail(&__vma->unbind_link, &vma->unbind_link);
		} else {
			break;
		}
	}

	node = &vma->vm_node;
	while ((node = rb_prev(node))) {
		if (!xe_vma_cmp_vma_cb(lookup, node)) {
			__vma = to_xe_vma(node);
			if (!xe_vma_is_userptr(__vma)) {
				if (!xe_bo_can_migrate(__vma->bo, region_to_mem_type[region]))
					goto flush_list;
			}
			list_add(&__vma->unbind_link, &vma->unbind_link);
		} else {
			break;
		}
	}

	return vma;

flush_list:
	list_for_each_entry_safe(__vma, next, &vma->unbind_link,
				 unbind_link)
		list_del_init(&__vma->unbind_link);

	return ERR_PTR(-EINVAL);
}

static struct xe_vma *vm_unbind_all_lookup_vmas(struct xe_vm *vm,
						struct xe_bo *bo)
{
	struct xe_vma *first = NULL, *vma;

	lockdep_assert_held(&vm->lock);
	xe_bo_assert_held(bo);

	list_for_each_entry(vma, &bo->vmas, bo_link) {
		if (vma->vm != vm)
			continue;

		prep_vma_destroy(vm, vma);
		if (!first)
			first = vma;
		else
			list_add_tail(&vma->unbind_link, &first->unbind_link);
	}

	return first;
}

static struct xe_vma *vm_bind_ioctl_lookup_vma(struct xe_vm *vm,
					       struct xe_bo *bo,
					       u64 bo_offset_or_userptr,
					       u64 addr, u64 range, u32 op,
					       u64 gt_mask, u32 region)
{
	struct ww_acquire_ctx ww;
	struct xe_vma *vma, lookup;
	int err;

	lockdep_assert_held(&vm->lock);

	lookup.start = addr;
	lookup.end = addr + range - 1;

	switch (VM_BIND_OP(op)) {
	case XE_VM_BIND_OP_MAP:
		XE_BUG_ON(!bo);

		err = xe_bo_lock(bo, &ww, 0, true);
		if (err)
			return ERR_PTR(err);
		vma = xe_vma_create(vm, bo, bo_offset_or_userptr, addr,
				    addr + range - 1,
				    op & XE_VM_BIND_FLAG_READONLY,
				    gt_mask);
		xe_bo_unlock(bo, &ww);
		if (!vma)
			return ERR_PTR(-ENOMEM);

		xe_vm_insert_vma(vm, vma);
		if (!bo->vm) {
			vm_insert_extobj(vm, vma);
			err = add_preempt_fences(vm, bo);
			if (err) {
				prep_vma_destroy(vm, vma);
				xe_vma_destroy_unlocked(vma);

				return ERR_PTR(err);
			}
		}
		break;
	case XE_VM_BIND_OP_UNMAP:
		vma = vm_unbind_lookup_vmas(vm, &lookup);
		break;
	case XE_VM_BIND_OP_PREFETCH:
		vma = vm_prefetch_lookup_vmas(vm, &lookup, region);
		break;
	case XE_VM_BIND_OP_UNMAP_ALL:
		XE_BUG_ON(!bo);

		err = xe_bo_lock(bo, &ww, 0, true);
		if (err)
			return ERR_PTR(err);
		vma = vm_unbind_all_lookup_vmas(vm, bo);
		if (!vma)
			vma = ERR_PTR(-EINVAL);
		xe_bo_unlock(bo, &ww);
		break;
	case XE_VM_BIND_OP_MAP_USERPTR:
		XE_BUG_ON(bo);

		vma = xe_vma_create(vm, NULL, bo_offset_or_userptr, addr,
				    addr + range - 1,
				    op & XE_VM_BIND_FLAG_READONLY,
				    gt_mask);
		if (!vma)
			return ERR_PTR(-ENOMEM);

		err = xe_vma_userptr_pin_pages(vma);
		if (err) {
			xe_vma_destroy(vma, NULL);

			return ERR_PTR(err);
		} else {
			xe_vm_insert_vma(vm, vma);
		}
		break;
	default:
		XE_BUG_ON("NOT POSSIBLE");
		vma = ERR_PTR(-EINVAL);
	}

	return vma;
}

#ifdef TEST_VM_ASYNC_OPS_ERROR
#define SUPPORTED_FLAGS	\
	(FORCE_ASYNC_OP_ERROR | XE_VM_BIND_FLAG_ASYNC | \
	 XE_VM_BIND_FLAG_READONLY | XE_VM_BIND_FLAG_IMMEDIATE | 0xffff)
#else
#define SUPPORTED_FLAGS	\
	(XE_VM_BIND_FLAG_ASYNC | XE_VM_BIND_FLAG_READONLY | \
	 XE_VM_BIND_FLAG_IMMEDIATE | 0xffff)
#endif
#define XE_64K_PAGE_MASK 0xffffull

#define MAX_BINDS	512	/* FIXME: Picking random upper limit */

static int vm_bind_ioctl_check_args(struct xe_device *xe,
				    struct drm_xe_vm_bind *args,
				    struct drm_xe_vm_bind_op **bind_ops,
				    bool *async)
{
	int err;
	int i;

	if (XE_IOCTL_ERR(xe, args->extensions) ||
	    XE_IOCTL_ERR(xe, !args->num_binds) ||
	    XE_IOCTL_ERR(xe, args->num_binds > MAX_BINDS))
		return -EINVAL;

	if (args->num_binds > 1) {
		u64 __user *bind_user =
			u64_to_user_ptr(args->vector_of_binds);

		*bind_ops = kmalloc(sizeof(struct drm_xe_vm_bind_op) *
				    args->num_binds, GFP_KERNEL);
		if (!*bind_ops)
			return -ENOMEM;

		err = __copy_from_user(*bind_ops, bind_user,
				       sizeof(struct drm_xe_vm_bind_op) *
				       args->num_binds);
		if (XE_IOCTL_ERR(xe, err)) {
			err = -EFAULT;
			goto free_bind_ops;
		}
	} else {
		*bind_ops = &args->bind;
	}

	for (i = 0; i < args->num_binds; ++i) {
		u64 range = (*bind_ops)[i].range;
		u64 addr = (*bind_ops)[i].addr;
		u32 op = (*bind_ops)[i].op;
		u32 obj = (*bind_ops)[i].obj;
		u64 obj_offset = (*bind_ops)[i].obj_offset;
		u32 region = (*bind_ops)[i].region;

		if (i == 0) {
			*async = !!(op & XE_VM_BIND_FLAG_ASYNC);
		} else if (XE_IOCTL_ERR(xe, !*async) ||
			   XE_IOCTL_ERR(xe, !(op & XE_VM_BIND_FLAG_ASYNC)) ||
			   XE_IOCTL_ERR(xe, VM_BIND_OP(op) ==
					XE_VM_BIND_OP_RESTART)) {
			err = -EINVAL;
			goto free_bind_ops;
		}

		if (XE_IOCTL_ERR(xe, !*async &&
				 VM_BIND_OP(op) == XE_VM_BIND_OP_UNMAP_ALL)) {
			err = -EINVAL;
			goto free_bind_ops;
		}

		if (XE_IOCTL_ERR(xe, !*async &&
				 VM_BIND_OP(op) == XE_VM_BIND_OP_PREFETCH)) {
			err = -EINVAL;
			goto free_bind_ops;
		}

		if (XE_IOCTL_ERR(xe, VM_BIND_OP(op) >
				 XE_VM_BIND_OP_PREFETCH) ||
		    XE_IOCTL_ERR(xe, op & ~SUPPORTED_FLAGS) ||
		    XE_IOCTL_ERR(xe, !obj &&
				 VM_BIND_OP(op) == XE_VM_BIND_OP_MAP) ||
		    XE_IOCTL_ERR(xe, !obj &&
				 VM_BIND_OP(op) == XE_VM_BIND_OP_UNMAP_ALL) ||
		    XE_IOCTL_ERR(xe, addr &&
				 VM_BIND_OP(op) == XE_VM_BIND_OP_UNMAP_ALL) ||
		    XE_IOCTL_ERR(xe, range &&
				 VM_BIND_OP(op) == XE_VM_BIND_OP_UNMAP_ALL) ||
		    XE_IOCTL_ERR(xe, obj &&
				 VM_BIND_OP(op) == XE_VM_BIND_OP_MAP_USERPTR) ||
		    XE_IOCTL_ERR(xe, obj &&
				 VM_BIND_OP(op) == XE_VM_BIND_OP_PREFETCH) ||
		    XE_IOCTL_ERR(xe, region &&
				 VM_BIND_OP(op) != XE_VM_BIND_OP_PREFETCH) ||
		    XE_IOCTL_ERR(xe, !(BIT(region) &
				       xe->info.mem_region_mask)) ||
		    XE_IOCTL_ERR(xe, obj &&
				 VM_BIND_OP(op) == XE_VM_BIND_OP_UNMAP)) {
			err = -EINVAL;
			goto free_bind_ops;
		}

		if (XE_IOCTL_ERR(xe, obj_offset & ~PAGE_MASK) ||
		    XE_IOCTL_ERR(xe, addr & ~PAGE_MASK) ||
		    XE_IOCTL_ERR(xe, range & ~PAGE_MASK) ||
		    XE_IOCTL_ERR(xe, !range && VM_BIND_OP(op) !=
				 XE_VM_BIND_OP_RESTART &&
				 VM_BIND_OP(op) != XE_VM_BIND_OP_UNMAP_ALL)) {
			err = -EINVAL;
			goto free_bind_ops;
		}
	}

	return 0;

free_bind_ops:
	if (args->num_binds > 1)
		kfree(*bind_ops);
	return err;
}

int xe_vm_bind_ioctl(struct drm_device *dev, void *data, struct drm_file *file)
{
	struct xe_device *xe = to_xe_device(dev);
	struct xe_file *xef = to_xe_file(file);
	struct drm_xe_vm_bind *args = data;
	struct drm_xe_sync __user *syncs_user;
	struct xe_bo **bos = NULL;
	struct xe_vma **vmas = NULL;
	struct xe_vm *vm;
	struct xe_engine *e = NULL;
	u32 num_syncs;
	struct xe_sync_entry *syncs = NULL;
	struct drm_xe_vm_bind_op *bind_ops;
	bool async;
	int err;
	int i, j = 0;

	err = vm_bind_ioctl_check_args(xe, args, &bind_ops, &async);
	if (err)
		return err;

	vm = xe_vm_lookup(xef, args->vm_id);
	if (XE_IOCTL_ERR(xe, !vm)) {
		err = -EINVAL;
		goto free_objs;
	}

	if (XE_IOCTL_ERR(xe, xe_vm_is_closed(vm))) {
		DRM_ERROR("VM closed while we began looking up?\n");
		err = -ENOENT;
		goto put_vm;
	}

	if (args->engine_id) {
		e = xe_engine_lookup(xef, args->engine_id);
		if (XE_IOCTL_ERR(xe, !e)) {
			err = -ENOENT;
			goto put_vm;
		}
		if (XE_IOCTL_ERR(xe, !(e->flags & ENGINE_FLAG_VM))) {
			err = -EINVAL;
			goto put_engine;
		}
	}

	if (VM_BIND_OP(bind_ops[0].op) == XE_VM_BIND_OP_RESTART) {
		if (XE_IOCTL_ERR(xe, !(vm->flags & XE_VM_FLAG_ASYNC_BIND_OPS)))
			err = -ENOTSUPP;
		if (XE_IOCTL_ERR(xe, !err && args->num_syncs))
			err = EINVAL;
		if (XE_IOCTL_ERR(xe, !err && !vm->async_ops.error))
			err = -EPROTO;

		if (!err) {
			down_write(&vm->lock);
			trace_xe_vm_restart(vm);
			vm_set_async_error(vm, 0);
			up_write(&vm->lock);

			queue_work(system_unbound_wq, &vm->async_ops.work);

			/* Rebinds may have been blocked, give worker a kick */
			if (xe_vm_in_compute_mode(vm))
				queue_work(vm->xe->ordered_wq,
					   &vm->preempt.rebind_work);
		}

		goto put_engine;
	}

	if (XE_IOCTL_ERR(xe, !vm->async_ops.error &&
			 async != !!(vm->flags & XE_VM_FLAG_ASYNC_BIND_OPS))) {
		err = -ENOTSUPP;
		goto put_engine;
	}

	for (i = 0; i < args->num_binds; ++i) {
		u64 range = bind_ops[i].range;
		u64 addr = bind_ops[i].addr;

		if (XE_IOCTL_ERR(xe, range > vm->size) ||
		    XE_IOCTL_ERR(xe, addr > vm->size - range)) {
			err = -EINVAL;
			goto put_engine;
		}

		if (bind_ops[i].gt_mask) {
			u64 valid_gts = BIT(xe->info.tile_count) - 1;

			if (XE_IOCTL_ERR(xe, bind_ops[i].gt_mask &
					 ~valid_gts)) {
				err = -EINVAL;
				goto put_engine;
			}
		}
	}

	bos = kzalloc(sizeof(*bos) * args->num_binds, GFP_KERNEL);
	if (!bos) {
		err = -ENOMEM;
		goto put_engine;
	}

	vmas = kzalloc(sizeof(*vmas) * args->num_binds, GFP_KERNEL);
	if (!vmas) {
		err = -ENOMEM;
		goto put_engine;
	}

	for (i = 0; i < args->num_binds; ++i) {
		struct drm_gem_object *gem_obj;
		u64 range = bind_ops[i].range;
		u64 addr = bind_ops[i].addr;
		u32 obj = bind_ops[i].obj;
		u64 obj_offset = bind_ops[i].obj_offset;

		if (!obj)
			continue;

		gem_obj = drm_gem_object_lookup(file, obj);
		if (XE_IOCTL_ERR(xe, !gem_obj)) {
			err = -ENOENT;
			goto put_obj;
		}
		bos[i] = gem_to_xe_bo(gem_obj);

		if (XE_IOCTL_ERR(xe, range > bos[i]->size) ||
		    XE_IOCTL_ERR(xe, obj_offset >
				 bos[i]->size - range)) {
			err = -EINVAL;
			goto put_obj;
		}

		if (bos[i]->flags & XE_BO_INTERNAL_64K) {
			if (XE_IOCTL_ERR(xe, obj_offset &
					 XE_64K_PAGE_MASK) ||
			    XE_IOCTL_ERR(xe, addr & XE_64K_PAGE_MASK) ||
			    XE_IOCTL_ERR(xe, range & XE_64K_PAGE_MASK)) {
				err = -EINVAL;
				goto put_obj;
			}
		}
	}

	if (args->num_syncs) {
		syncs = kcalloc(args->num_syncs, sizeof(*syncs), GFP_KERNEL);
		if (!syncs) {
			err = -ENOMEM;
			goto put_obj;
		}
	}

	syncs_user = u64_to_user_ptr(args->syncs);
	for (num_syncs = 0; num_syncs < args->num_syncs; num_syncs++) {
		err = xe_sync_entry_parse(xe, xef, &syncs[num_syncs],
					  &syncs_user[num_syncs], false,
					  xe_vm_no_dma_fences(vm));
		if (err)
			goto free_syncs;
	}

	err = down_write_killable(&vm->lock);
	if (err)
		goto free_syncs;

	/* Do some error checking first to make the unwind easier */
	for (i = 0; i < args->num_binds; ++i) {
		u64 range = bind_ops[i].range;
		u64 addr = bind_ops[i].addr;
		u32 op = bind_ops[i].op;

		err = __vm_bind_ioctl_lookup_vma(vm, bos[i], addr, range, op);
		if (err)
			goto release_vm_lock;
	}

	for (i = 0; i < args->num_binds; ++i) {
		u64 range = bind_ops[i].range;
		u64 addr = bind_ops[i].addr;
		u32 op = bind_ops[i].op;
		u64 obj_offset = bind_ops[i].obj_offset;
		u64 gt_mask = bind_ops[i].gt_mask;
		u32 region = bind_ops[i].region;

		vmas[i] = vm_bind_ioctl_lookup_vma(vm, bos[i], obj_offset,
						   addr, range, op, gt_mask,
						   region);
		if (IS_ERR(vmas[i])) {
			err = PTR_ERR(vmas[i]);
			vmas[i] = NULL;
			goto destroy_vmas;
		}
	}

	for (j = 0; j < args->num_binds; ++j) {
		struct xe_sync_entry *__syncs;
		u32 __num_syncs = 0;
		bool first_or_last = j == 0 || j == args->num_binds - 1;

		if (args->num_binds == 1) {
			__num_syncs = num_syncs;
			__syncs = syncs;
		} else if (first_or_last && num_syncs) {
			bool first = j == 0;

			__syncs = kmalloc(sizeof(*__syncs) * num_syncs,
					  GFP_KERNEL);
			if (!__syncs) {
				err = ENOMEM;
				break;
			}

			/* in-syncs on first bind, out-syncs on last bind */
			for (i = 0; i < num_syncs; ++i) {
				bool signal = syncs[i].flags &
					DRM_XE_SYNC_SIGNAL;

				if ((first && !signal) || (!first && signal))
					__syncs[__num_syncs++] = syncs[i];
			}
		} else {
			__num_syncs = 0;
			__syncs = NULL;
		}

		if (async) {
			bool last = j == args->num_binds - 1;

			/*
			 * Each pass of async worker drops the ref, take a ref
			 * here, 1 set of refs taken above
			 */
			if (!last) {
				if (e)
					xe_engine_get(e);
				xe_vm_get(vm);
			}

			err = vm_bind_ioctl_async(vm, vmas[j], e, bos[j],
						  bind_ops + j, __syncs,
						  __num_syncs);
			if (err && !last) {
				if (e)
					xe_engine_put(e);
				xe_vm_put(vm);
			}
			if (err)
				break;
		} else {
			XE_BUG_ON(j != 0);	/* Not supported */
			err = vm_bind_ioctl(vm, vmas[j], e, bos[j],
					    bind_ops + j, __syncs,
					    __num_syncs, NULL);
			break;	/* Needed so cleanup loops work */
		}
	}

	/* Most of cleanup owned by the async bind worker */
	if (async && !err) {
		up_write(&vm->lock);
		if (args->num_binds > 1)
			kfree(syncs);
		goto free_objs;
	}

destroy_vmas:
	for (i = j; err && i < args->num_binds; ++i) {
		u32 op = bind_ops[i].op;
		struct xe_vma *vma, *next;

		if (!vmas[i])
			break;

		list_for_each_entry_safe(vma, next, &vma->unbind_link,
					 unbind_link) {
			list_del_init(&vma->unbind_link);
			if (!vma->destroyed) {
				prep_vma_destroy(vm, vma);
				xe_vma_destroy_unlocked(vma);
			}
		}

		switch (VM_BIND_OP(op)) {
		case XE_VM_BIND_OP_MAP:
			prep_vma_destroy(vm, vmas[i]);
			xe_vma_destroy_unlocked(vmas[i]);
			break;
		case XE_VM_BIND_OP_MAP_USERPTR:
			prep_vma_destroy(vm, vmas[i]);
			xe_vma_destroy_unlocked(vmas[i]);
			break;
		}
	}
release_vm_lock:
	up_write(&vm->lock);
free_syncs:
	while (num_syncs--) {
		if (async && j &&
		    !(syncs[num_syncs].flags & DRM_XE_SYNC_SIGNAL))
			continue;	/* Still in async worker */
		xe_sync_entry_cleanup(&syncs[num_syncs]);
	}

	kfree(syncs);
put_obj:
	for (i = j; i < args->num_binds; ++i)
		xe_bo_put(bos[i]);
put_engine:
	if (e)
		xe_engine_put(e);
put_vm:
	xe_vm_put(vm);
free_objs:
	kfree(bos);
	kfree(vmas);
	if (args->num_binds > 1)
		kfree(bind_ops);
	return err;
}

/*
 * XXX: Using the TTM wrappers for now, likely can call into dma-resv code
 * directly to optimize. Also this likely should be an inline function.
 */
int xe_vm_lock(struct xe_vm *vm, struct ww_acquire_ctx *ww,
	       int num_resv, bool intr)
{
	struct ttm_validate_buffer tv_vm;
	LIST_HEAD(objs);
	LIST_HEAD(dups);

	XE_BUG_ON(!ww);

	tv_vm.num_shared = num_resv;
	tv_vm.bo = xe_vm_ttm_bo(vm);;
	list_add_tail(&tv_vm.head, &objs);

	return ttm_eu_reserve_buffers(ww, &objs, intr, &dups);
}

void xe_vm_unlock(struct xe_vm *vm, struct ww_acquire_ctx *ww)
{
	dma_resv_unlock(&vm->resv);
	ww_acquire_fini(ww);
}

/**
 * xe_vm_invalidate_vma - invalidate GPU mappings for VMA without a lock
 * @vma: VMA to invalidate
 *
 * Walks a list of page tables leaves which it memset the entries owned by this
 * VMA to zero, invalidates the TLBs, and block until TLBs invalidation is
 * complete.
 *
 * Returns 0 for success, negative error code otherwise.
 */
int xe_vm_invalidate_vma(struct xe_vma *vma)
{
	struct xe_device *xe = vma->vm->xe;
	struct xe_gt *gt;
	u32 gt_needs_invalidate = 0;
	int seqno[XE_MAX_GT];
	u8 id;
	int ret;

	XE_BUG_ON(!xe_vm_in_fault_mode(vma->vm));
	trace_xe_vma_usm_invalidate(vma);

	/* Check that we don't race with page-table updates */
	if (IS_ENABLED(CONFIG_PROVE_LOCKING)) {
		if (xe_vma_is_userptr(vma)) {
			WARN_ON_ONCE(!mmu_interval_check_retry
				     (&vma->userptr.notifier,
				      vma->userptr.notifier_seq));
			WARN_ON_ONCE(!dma_resv_test_signaled(&vma->vm->resv,
							     DMA_RESV_USAGE_PREEMPT_FENCE));

		} else {
			xe_bo_assert_held(vma->bo);
		}
	}

	for_each_gt(gt, xe, id) {
		if (xe_pt_zap_ptes(gt, vma)) {
			gt_needs_invalidate |= BIT(id);
			xe_device_wmb(xe);
			seqno[id] = xe_gt_tlb_invalidation(gt);
			if (seqno[id] < 0)
				return seqno[id];
		}
	}

	for_each_gt(gt, xe, id) {
		if (gt_needs_invalidate & BIT(id)) {
			ret = xe_gt_tlb_invalidation_wait(gt, seqno[id]);
			if (ret < 0)
				return ret;
		}
	}

	vma->usm.gt_invalidated = vma->gt_mask;

	return 0;
}<|MERGE_RESOLUTION|>--- conflicted
+++ resolved
@@ -26,9 +26,6 @@
 #include "xe_sync.h"
 
 #define TEST_VM_ASYNC_OPS_ERROR
-
-<<<<<<< HEAD
-static void prep_vma_destroy(struct xe_vm *vm, struct xe_vma *vma);
 
 /**
  * xe_vma_userptr_check_repin() - Advisory check for repin needed
@@ -42,8 +39,6 @@
  *
  * Return: 0 if userptr vma is valid, -EAGAIN otherwise; repin recommended.
  */
-=======
->>>>>>> f2bc3eba
 int xe_vma_userptr_check_repin(struct xe_vma *vma)
 {
 	return mmu_interval_check_retry(&vma->userptr.notifier,
