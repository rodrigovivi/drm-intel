// SPDX-License-Identifier: MIT
/*
 * Copyright © 2021 Intel Corporation
 */

#include "xe_vm.h"

#include <linux/dma-fence-array.h>
#include <linux/nospec.h>

#include <drm/drm_exec.h>
#include <drm/drm_print.h>
#include <drm/ttm/ttm_execbuf_util.h>
#include <drm/ttm/ttm_tt.h>
#include <drm/xe_drm.h>
#include <linux/ascii85.h>
#include <linux/delay.h>
#include <linux/kthread.h>
#include <linux/mm.h>
#include <linux/swap.h>

#include <generated/xe_wa_oob.h>

#include "xe_assert.h"
#include "xe_bo.h"
#include "xe_device.h"
#include "xe_drm_client.h"
#include "xe_exec_queue.h"
#include "xe_gt.h"
#include "xe_gt_pagefault.h"
#include "xe_gt_tlb_invalidation.h"
#include "xe_migrate.h"
#include "xe_pat.h"
#include "xe_pm.h"
#include "xe_preempt_fence.h"
#include "xe_pt.h"
#include "xe_res_cursor.h"
#include "xe_sync.h"
#include "xe_trace.h"
#include "xe_wa.h"

static struct drm_gem_object *xe_vm_obj(struct xe_vm *vm)
{
	return vm->gpuvm.r_obj;
}

/**
 * xe_vma_userptr_check_repin() - Advisory check for repin needed
 * @uvma: The userptr vma
 *
 * Check if the userptr vma has been invalidated since last successful
 * repin. The check is advisory only and can the function can be called
 * without the vm->userptr.notifier_lock held. There is no guarantee that the
 * vma userptr will remain valid after a lockless check, so typically
 * the call needs to be followed by a proper check under the notifier_lock.
 *
 * Return: 0 if userptr vma is valid, -EAGAIN otherwise; repin recommended.
 */
int xe_vma_userptr_check_repin(struct xe_userptr_vma *uvma)
{
	return mmu_interval_check_retry(&uvma->userptr.notifier,
					uvma->userptr.notifier_seq) ?
		-EAGAIN : 0;
}

int xe_vma_userptr_pin_pages(struct xe_userptr_vma *uvma)
{
	struct xe_userptr *userptr = &uvma->userptr;
	struct xe_vma *vma = &uvma->vma;
	struct xe_vm *vm = xe_vma_vm(vma);
	struct xe_device *xe = vm->xe;
	const unsigned long num_pages = xe_vma_size(vma) >> PAGE_SHIFT;
	struct page **pages;
	bool in_kthread = !current->mm;
	unsigned long notifier_seq;
	int pinned, ret, i;
	bool read_only = xe_vma_read_only(vma);

	lockdep_assert_held(&vm->lock);
	xe_assert(xe, xe_vma_is_userptr(vma));
retry:
	if (vma->gpuva.flags & XE_VMA_DESTROYED)
		return 0;

	notifier_seq = mmu_interval_read_begin(&userptr->notifier);
	if (notifier_seq == userptr->notifier_seq)
		return 0;

	pages = kvmalloc_array(num_pages, sizeof(*pages), GFP_KERNEL);
	if (!pages)
		return -ENOMEM;

	if (userptr->sg) {
		dma_unmap_sgtable(xe->drm.dev,
				  userptr->sg,
				  read_only ? DMA_TO_DEVICE :
				  DMA_BIDIRECTIONAL, 0);
		sg_free_table(userptr->sg);
		userptr->sg = NULL;
	}

	pinned = ret = 0;
	if (in_kthread) {
		if (!mmget_not_zero(userptr->notifier.mm)) {
			ret = -EFAULT;
			goto mm_closed;
		}
		kthread_use_mm(userptr->notifier.mm);
	}

	while (pinned < num_pages) {
		ret = get_user_pages_fast(xe_vma_userptr(vma) +
					  pinned * PAGE_SIZE,
					  num_pages - pinned,
					  read_only ? 0 : FOLL_WRITE,
					  &pages[pinned]);
		if (ret < 0)
			break;

		pinned += ret;
		ret = 0;
	}

	if (in_kthread) {
		kthread_unuse_mm(userptr->notifier.mm);
		mmput(userptr->notifier.mm);
	}
mm_closed:
	if (ret)
		goto out;

	ret = sg_alloc_table_from_pages_segment(&userptr->sgt, pages,
						pinned, 0,
						(u64)pinned << PAGE_SHIFT,
						xe_sg_segment_size(xe->drm.dev),
						GFP_KERNEL);
	if (ret) {
		userptr->sg = NULL;
		goto out;
	}
	userptr->sg = &userptr->sgt;

	ret = dma_map_sgtable(xe->drm.dev, userptr->sg,
			      read_only ? DMA_TO_DEVICE :
			      DMA_BIDIRECTIONAL,
			      DMA_ATTR_SKIP_CPU_SYNC |
			      DMA_ATTR_NO_KERNEL_MAPPING);
	if (ret) {
		sg_free_table(userptr->sg);
		userptr->sg = NULL;
		goto out;
	}

	for (i = 0; i < pinned; ++i) {
		if (!read_only) {
			lock_page(pages[i]);
			set_page_dirty(pages[i]);
			unlock_page(pages[i]);
		}

		mark_page_accessed(pages[i]);
	}

out:
	release_pages(pages, pinned);
	kvfree(pages);

	if (!(ret < 0)) {
		userptr->notifier_seq = notifier_seq;
		if (xe_vma_userptr_check_repin(uvma) == -EAGAIN)
			goto retry;
	}

	return ret < 0 ? ret : 0;
}

static bool preempt_fences_waiting(struct xe_vm *vm)
{
	struct xe_exec_queue *q;

	lockdep_assert_held(&vm->lock);
	xe_vm_assert_held(vm);

	list_for_each_entry(q, &vm->preempt.exec_queues, compute.link) {
		if (!q->compute.pfence ||
		    (q->compute.pfence && test_bit(DMA_FENCE_FLAG_ENABLE_SIGNAL_BIT,
						   &q->compute.pfence->flags))) {
			return true;
		}
	}

	return false;
}

static void free_preempt_fences(struct list_head *list)
{
	struct list_head *link, *next;

	list_for_each_safe(link, next, list)
		xe_preempt_fence_free(to_preempt_fence_from_link(link));
}

static int alloc_preempt_fences(struct xe_vm *vm, struct list_head *list,
				unsigned int *count)
{
	lockdep_assert_held(&vm->lock);
	xe_vm_assert_held(vm);

	if (*count >= vm->preempt.num_exec_queues)
		return 0;

	for (; *count < vm->preempt.num_exec_queues; ++(*count)) {
		struct xe_preempt_fence *pfence = xe_preempt_fence_alloc();

		if (IS_ERR(pfence))
			return PTR_ERR(pfence);

		list_move_tail(xe_preempt_fence_link(pfence), list);
	}

	return 0;
}

static int wait_for_existing_preempt_fences(struct xe_vm *vm)
{
	struct xe_exec_queue *q;

	xe_vm_assert_held(vm);

	list_for_each_entry(q, &vm->preempt.exec_queues, compute.link) {
		if (q->compute.pfence) {
			long timeout = dma_fence_wait(q->compute.pfence, false);

			if (timeout < 0)
				return -ETIME;
			dma_fence_put(q->compute.pfence);
			q->compute.pfence = NULL;
		}
	}

	return 0;
}

static bool xe_vm_is_idle(struct xe_vm *vm)
{
	struct xe_exec_queue *q;

	xe_vm_assert_held(vm);
	list_for_each_entry(q, &vm->preempt.exec_queues, compute.link) {
		if (!xe_exec_queue_is_idle(q))
			return false;
	}

	return true;
}

static void arm_preempt_fences(struct xe_vm *vm, struct list_head *list)
{
	struct list_head *link;
	struct xe_exec_queue *q;

	list_for_each_entry(q, &vm->preempt.exec_queues, compute.link) {
		struct dma_fence *fence;

		link = list->next;
		xe_assert(vm->xe, link != list);

		fence = xe_preempt_fence_arm(to_preempt_fence_from_link(link),
					     q, q->compute.context,
					     ++q->compute.seqno);
		dma_fence_put(q->compute.pfence);
		q->compute.pfence = fence;
	}
}

static int add_preempt_fences(struct xe_vm *vm, struct xe_bo *bo)
{
	struct xe_exec_queue *q;
	int err;

	if (!vm->preempt.num_exec_queues)
		return 0;

	err = xe_bo_lock(bo, true);
	if (err)
		return err;

	err = dma_resv_reserve_fences(bo->ttm.base.resv, vm->preempt.num_exec_queues);
	if (err)
		goto out_unlock;

	list_for_each_entry(q, &vm->preempt.exec_queues, compute.link)
		if (q->compute.pfence) {
			dma_resv_add_fence(bo->ttm.base.resv,
					   q->compute.pfence,
					   DMA_RESV_USAGE_BOOKKEEP);
		}

out_unlock:
	xe_bo_unlock(bo);
	return err;
}

static void resume_and_reinstall_preempt_fences(struct xe_vm *vm,
						struct drm_exec *exec)
{
	struct xe_exec_queue *q;

	lockdep_assert_held(&vm->lock);
	xe_vm_assert_held(vm);

	list_for_each_entry(q, &vm->preempt.exec_queues, compute.link) {
		q->ops->resume(q);

		drm_gpuvm_resv_add_fence(&vm->gpuvm, exec, q->compute.pfence,
					 DMA_RESV_USAGE_BOOKKEEP, DMA_RESV_USAGE_BOOKKEEP);
	}
}

int xe_vm_add_compute_exec_queue(struct xe_vm *vm, struct xe_exec_queue *q)
{
	struct drm_gpuvm_exec vm_exec = {
		.vm = &vm->gpuvm,
		.flags = DRM_EXEC_INTERRUPTIBLE_WAIT,
		.num_fences = 1,
	};
	struct drm_exec *exec = &vm_exec.exec;
	struct dma_fence *pfence;
	int err;
	bool wait;

	xe_assert(vm->xe, xe_vm_in_preempt_fence_mode(vm));

	down_write(&vm->lock);
	err = drm_gpuvm_exec_lock(&vm_exec);
	if (err)
		goto out_up_write;

	pfence = xe_preempt_fence_create(q, q->compute.context,
					 ++q->compute.seqno);
	if (!pfence) {
		err = -ENOMEM;
		goto out_fini;
	}

	list_add(&q->compute.link, &vm->preempt.exec_queues);
	++vm->preempt.num_exec_queues;
	q->compute.pfence = pfence;

	down_read(&vm->userptr.notifier_lock);

	drm_gpuvm_resv_add_fence(&vm->gpuvm, exec, pfence,
				 DMA_RESV_USAGE_BOOKKEEP, DMA_RESV_USAGE_BOOKKEEP);

	/*
	 * Check to see if a preemption on VM is in flight or userptr
	 * invalidation, if so trigger this preempt fence to sync state with
	 * other preempt fences on the VM.
	 */
	wait = __xe_vm_userptr_needs_repin(vm) || preempt_fences_waiting(vm);
	if (wait)
		dma_fence_enable_sw_signaling(pfence);

	up_read(&vm->userptr.notifier_lock);

out_fini:
	drm_exec_fini(exec);
out_up_write:
	up_write(&vm->lock);

	return err;
}

/**
 * xe_vm_remove_compute_exec_queue() - Remove compute exec queue from VM
 * @vm: The VM.
 * @q: The exec_queue
 */
void xe_vm_remove_compute_exec_queue(struct xe_vm *vm, struct xe_exec_queue *q)
{
	if (!xe_vm_in_preempt_fence_mode(vm))
		return;

	down_write(&vm->lock);
	list_del(&q->compute.link);
	--vm->preempt.num_exec_queues;
	if (q->compute.pfence) {
		dma_fence_enable_sw_signaling(q->compute.pfence);
		dma_fence_put(q->compute.pfence);
		q->compute.pfence = NULL;
	}
	up_write(&vm->lock);
}

/**
 * __xe_vm_userptr_needs_repin() - Check whether the VM does have userptrs
 * that need repinning.
 * @vm: The VM.
 *
 * This function checks for whether the VM has userptrs that need repinning,
 * and provides a release-type barrier on the userptr.notifier_lock after
 * checking.
 *
 * Return: 0 if there are no userptrs needing repinning, -EAGAIN if there are.
 */
int __xe_vm_userptr_needs_repin(struct xe_vm *vm)
{
	lockdep_assert_held_read(&vm->userptr.notifier_lock);

	return (list_empty(&vm->userptr.repin_list) &&
		list_empty(&vm->userptr.invalidated)) ? 0 : -EAGAIN;
}

#define XE_VM_REBIND_RETRY_TIMEOUT_MS 1000

static void xe_vm_kill(struct xe_vm *vm)
{
	struct xe_exec_queue *q;

	lockdep_assert_held(&vm->lock);

	xe_vm_lock(vm, false);
	vm->flags |= XE_VM_FLAG_BANNED;
	trace_xe_vm_kill(vm);

	list_for_each_entry(q, &vm->preempt.exec_queues, compute.link)
		q->ops->kill(q);
	xe_vm_unlock(vm);

	/* TODO: Inform user the VM is banned */
}

/**
 * xe_vm_validate_should_retry() - Whether to retry after a validate error.
 * @exec: The drm_exec object used for locking before validation.
 * @err: The error returned from ttm_bo_validate().
 * @end: A ktime_t cookie that should be set to 0 before first use and
 * that should be reused on subsequent calls.
 *
 * With multiple active VMs, under memory pressure, it is possible that
 * ttm_bo_validate() run into -EDEADLK and in such case returns -ENOMEM.
 * Until ttm properly handles locking in such scenarios, best thing the
 * driver can do is retry with a timeout. Check if that is necessary, and
 * if so unlock the drm_exec's objects while keeping the ticket to prepare
 * for a rerun.
 *
 * Return: true if a retry after drm_exec_init() is recommended;
 * false otherwise.
 */
bool xe_vm_validate_should_retry(struct drm_exec *exec, int err, ktime_t *end)
{
	ktime_t cur;

	if (err != -ENOMEM)
		return false;

	cur = ktime_get();
	*end = *end ? : ktime_add_ms(cur, XE_VM_REBIND_RETRY_TIMEOUT_MS);
	if (!ktime_before(cur, *end))
		return false;

	msleep(20);
	return true;
}

static int xe_gpuvm_validate(struct drm_gpuvm_bo *vm_bo, struct drm_exec *exec)
{
	struct xe_vm *vm = gpuvm_to_vm(vm_bo->vm);
	struct drm_gpuva *gpuva;
	int ret;

	lockdep_assert_held(&vm->lock);
	drm_gpuvm_bo_for_each_va(gpuva, vm_bo)
		list_move_tail(&gpuva_to_vma(gpuva)->combined_links.rebind,
			       &vm->rebind_list);

	ret = xe_bo_validate(gem_to_xe_bo(vm_bo->obj), vm, false);
	if (ret)
		return ret;

	vm_bo->evicted = false;
	return 0;
}

static int xe_preempt_work_begin(struct drm_exec *exec, struct xe_vm *vm,
				 bool *done)
{
	int err;

	/*
	 * 1 fence for each preempt fence plus a fence for each tile from a
	 * possible rebind
	 */
	err = drm_gpuvm_prepare_vm(&vm->gpuvm, exec, vm->preempt.num_exec_queues +
				   vm->xe->info.tile_count);
	if (err)
		return err;

	if (xe_vm_is_idle(vm)) {
		vm->preempt.rebind_deactivated = true;
		*done = true;
		return 0;
	}

	if (!preempt_fences_waiting(vm)) {
		*done = true;
		return 0;
	}

	err = drm_gpuvm_prepare_objects(&vm->gpuvm, exec, vm->preempt.num_exec_queues);
	if (err)
		return err;

	err = wait_for_existing_preempt_fences(vm);
	if (err)
		return err;

	return drm_gpuvm_validate(&vm->gpuvm, exec);
}

static void preempt_rebind_work_func(struct work_struct *w)
{
	struct xe_vm *vm = container_of(w, struct xe_vm, preempt.rebind_work);
	struct drm_exec exec;
	struct dma_fence *rebind_fence;
	unsigned int fence_count = 0;
	LIST_HEAD(preempt_fences);
	ktime_t end = 0;
	int err = 0;
	long wait;
	int __maybe_unused tries = 0;

	xe_assert(vm->xe, xe_vm_in_preempt_fence_mode(vm));
	trace_xe_vm_rebind_worker_enter(vm);

	down_write(&vm->lock);

	if (xe_vm_is_closed_or_banned(vm)) {
		up_write(&vm->lock);
		trace_xe_vm_rebind_worker_exit(vm);
		return;
	}

retry:
	if (xe_vm_userptr_check_repin(vm)) {
		err = xe_vm_userptr_pin(vm);
		if (err)
			goto out_unlock_outer;
	}

	drm_exec_init(&exec, DRM_EXEC_INTERRUPTIBLE_WAIT, 0);

	drm_exec_until_all_locked(&exec) {
		bool done = false;

		err = xe_preempt_work_begin(&exec, vm, &done);
		drm_exec_retry_on_contention(&exec);
		if (err || done) {
			drm_exec_fini(&exec);
			if (err && xe_vm_validate_should_retry(&exec, err, &end))
				err = -EAGAIN;

			goto out_unlock_outer;
		}
	}

	err = alloc_preempt_fences(vm, &preempt_fences, &fence_count);
	if (err)
		goto out_unlock;

	rebind_fence = xe_vm_rebind(vm, true);
	if (IS_ERR(rebind_fence)) {
		err = PTR_ERR(rebind_fence);
		goto out_unlock;
	}

	if (rebind_fence) {
		dma_fence_wait(rebind_fence, false);
		dma_fence_put(rebind_fence);
	}

	/* Wait on munmap style VM unbinds */
	wait = dma_resv_wait_timeout(xe_vm_resv(vm),
				     DMA_RESV_USAGE_KERNEL,
				     false, MAX_SCHEDULE_TIMEOUT);
	if (wait <= 0) {
		err = -ETIME;
		goto out_unlock;
	}

#define retry_required(__tries, __vm) \
	(IS_ENABLED(CONFIG_DRM_XE_USERPTR_INVAL_INJECT) ? \
	(!(__tries)++ || __xe_vm_userptr_needs_repin(__vm)) : \
	__xe_vm_userptr_needs_repin(__vm))

	down_read(&vm->userptr.notifier_lock);
	if (retry_required(tries, vm)) {
		up_read(&vm->userptr.notifier_lock);
		err = -EAGAIN;
		goto out_unlock;
	}

#undef retry_required

	spin_lock(&vm->xe->ttm.lru_lock);
	ttm_lru_bulk_move_tail(&vm->lru_bulk_move);
	spin_unlock(&vm->xe->ttm.lru_lock);

	/* Point of no return. */
	arm_preempt_fences(vm, &preempt_fences);
	resume_and_reinstall_preempt_fences(vm, &exec);
	up_read(&vm->userptr.notifier_lock);

out_unlock:
	drm_exec_fini(&exec);
out_unlock_outer:
	if (err == -EAGAIN) {
		trace_xe_vm_rebind_worker_retry(vm);
		goto retry;
	}

	if (err) {
		drm_warn(&vm->xe->drm, "VM worker error: %d\n", err);
		xe_vm_kill(vm);
	}
	up_write(&vm->lock);

	free_preempt_fences(&preempt_fences);

	trace_xe_vm_rebind_worker_exit(vm);
}

static bool vma_userptr_invalidate(struct mmu_interval_notifier *mni,
				   const struct mmu_notifier_range *range,
				   unsigned long cur_seq)
{
	struct xe_userptr *userptr = container_of(mni, typeof(*userptr), notifier);
	struct xe_userptr_vma *uvma = container_of(userptr, typeof(*uvma), userptr);
	struct xe_vma *vma = &uvma->vma;
	struct xe_vm *vm = xe_vma_vm(vma);
	struct dma_resv_iter cursor;
	struct dma_fence *fence;
	long err;

	xe_assert(vm->xe, xe_vma_is_userptr(vma));
	trace_xe_vma_userptr_invalidate(vma);

	if (!mmu_notifier_range_blockable(range))
		return false;

	down_write(&vm->userptr.notifier_lock);
	mmu_interval_set_seq(mni, cur_seq);

	/* No need to stop gpu access if the userptr is not yet bound. */
	if (!userptr->initial_bind) {
		up_write(&vm->userptr.notifier_lock);
		return true;
	}

	/*
	 * Tell exec and rebind worker they need to repin and rebind this
	 * userptr.
	 */
	if (!xe_vm_in_fault_mode(vm) &&
	    !(vma->gpuva.flags & XE_VMA_DESTROYED) && vma->tile_present) {
		spin_lock(&vm->userptr.invalidated_lock);
		list_move_tail(&userptr->invalidate_link,
			       &vm->userptr.invalidated);
		spin_unlock(&vm->userptr.invalidated_lock);
	}

	up_write(&vm->userptr.notifier_lock);

	/*
	 * Preempt fences turn into schedule disables, pipeline these.
	 * Note that even in fault mode, we need to wait for binds and
	 * unbinds to complete, and those are attached as BOOKMARK fences
	 * to the vm.
	 */
	dma_resv_iter_begin(&cursor, xe_vm_resv(vm),
			    DMA_RESV_USAGE_BOOKKEEP);
	dma_resv_for_each_fence_unlocked(&cursor, fence)
		dma_fence_enable_sw_signaling(fence);
	dma_resv_iter_end(&cursor);

	err = dma_resv_wait_timeout(xe_vm_resv(vm),
				    DMA_RESV_USAGE_BOOKKEEP,
				    false, MAX_SCHEDULE_TIMEOUT);
	XE_WARN_ON(err <= 0);

	if (xe_vm_in_fault_mode(vm)) {
		err = xe_vm_invalidate_vma(vma);
		XE_WARN_ON(err);
	}

	trace_xe_vma_userptr_invalidate_complete(vma);

	return true;
}

static const struct mmu_interval_notifier_ops vma_userptr_notifier_ops = {
	.invalidate = vma_userptr_invalidate,
};

int xe_vm_userptr_pin(struct xe_vm *vm)
{
	struct xe_userptr_vma *uvma, *next;
	int err = 0;
	LIST_HEAD(tmp_evict);

	xe_assert(vm->xe, !xe_vm_in_fault_mode(vm));
	lockdep_assert_held_write(&vm->lock);

	/* Collect invalidated userptrs */
	spin_lock(&vm->userptr.invalidated_lock);
	list_for_each_entry_safe(uvma, next, &vm->userptr.invalidated,
				 userptr.invalidate_link) {
		list_del_init(&uvma->userptr.invalidate_link);
		list_move_tail(&uvma->userptr.repin_link,
			       &vm->userptr.repin_list);
	}
	spin_unlock(&vm->userptr.invalidated_lock);

	/* Pin and move to temporary list */
	list_for_each_entry_safe(uvma, next, &vm->userptr.repin_list,
				 userptr.repin_link) {
		err = xe_vma_userptr_pin_pages(uvma);
		if (err == -EFAULT) {
			list_del_init(&uvma->userptr.repin_link);
<<<<<<< HEAD

			/* Wait for pending binds */
			xe_vm_lock(vm, false);
			dma_resv_wait_timeout(xe_vm_resv(vm),
					      DMA_RESV_USAGE_BOOKKEEP,
					      false, MAX_SCHEDULE_TIMEOUT);

			err = xe_vm_invalidate_vma(&uvma->vma);
			xe_vm_unlock(vm);
			if (err)
				return err;
		} else {
			if (err < 0)
				return err;

=======

			/* Wait for pending binds */
			xe_vm_lock(vm, false);
			dma_resv_wait_timeout(xe_vm_resv(vm),
					      DMA_RESV_USAGE_BOOKKEEP,
					      false, MAX_SCHEDULE_TIMEOUT);

			err = xe_vm_invalidate_vma(&uvma->vma);
			xe_vm_unlock(vm);
			if (err)
				return err;
		} else {
			if (err < 0)
				return err;

>>>>>>> df26ac94
			list_del_init(&uvma->userptr.repin_link);
			list_move_tail(&uvma->vma.combined_links.rebind,
				       &vm->rebind_list);
		}
	}

	return 0;
}

/**
 * xe_vm_userptr_check_repin() - Check whether the VM might have userptrs
 * that need repinning.
 * @vm: The VM.
 *
 * This function does an advisory check for whether the VM has userptrs that
 * need repinning.
 *
 * Return: 0 if there are no indications of userptrs needing repinning,
 * -EAGAIN if there are.
 */
int xe_vm_userptr_check_repin(struct xe_vm *vm)
{
	return (list_empty_careful(&vm->userptr.repin_list) &&
		list_empty_careful(&vm->userptr.invalidated)) ? 0 : -EAGAIN;
}

static struct dma_fence *
xe_vm_bind_vma(struct xe_vma *vma, struct xe_exec_queue *q,
	       struct xe_sync_entry *syncs, u32 num_syncs,
	       bool first_op, bool last_op);

struct dma_fence *xe_vm_rebind(struct xe_vm *vm, bool rebind_worker)
{
	struct dma_fence *fence = NULL;
	struct xe_vma *vma, *next;

	lockdep_assert_held(&vm->lock);
	if (xe_vm_in_lr_mode(vm) && !rebind_worker)
		return NULL;

	xe_vm_assert_held(vm);
	list_for_each_entry_safe(vma, next, &vm->rebind_list,
				 combined_links.rebind) {
		xe_assert(vm->xe, vma->tile_present);

		list_del_init(&vma->combined_links.rebind);
		dma_fence_put(fence);
		if (rebind_worker)
			trace_xe_vma_rebind_worker(vma);
		else
			trace_xe_vma_rebind_exec(vma);
		fence = xe_vm_bind_vma(vma, NULL, NULL, 0, false, false);
		if (IS_ERR(fence))
			return fence;
	}

	return fence;
}

static void xe_vma_free(struct xe_vma *vma)
{
	if (xe_vma_is_userptr(vma))
		kfree(to_userptr_vma(vma));
	else
		kfree(vma);
}

#define VMA_CREATE_FLAG_READ_ONLY	BIT(0)
#define VMA_CREATE_FLAG_IS_NULL		BIT(1)
#define VMA_CREATE_FLAG_DUMPABLE	BIT(2)

static struct xe_vma *xe_vma_create(struct xe_vm *vm,
				    struct xe_bo *bo,
				    u64 bo_offset_or_userptr,
				    u64 start, u64 end,
				    u16 pat_index, unsigned int flags)
{
	struct xe_vma *vma;
	struct xe_tile *tile;
	u8 id;
	bool read_only = (flags & VMA_CREATE_FLAG_READ_ONLY);
	bool is_null = (flags & VMA_CREATE_FLAG_IS_NULL);
	bool dumpable = (flags & VMA_CREATE_FLAG_DUMPABLE);

	xe_assert(vm->xe, start < end);
	xe_assert(vm->xe, end < vm->size);

	/*
	 * Allocate and ensure that the xe_vma_is_userptr() return
	 * matches what was allocated.
	 */
	if (!bo && !is_null) {
		struct xe_userptr_vma *uvma = kzalloc(sizeof(*uvma), GFP_KERNEL);

		if (!uvma)
			return ERR_PTR(-ENOMEM);

		vma = &uvma->vma;
	} else {
		vma = kzalloc(sizeof(*vma), GFP_KERNEL);
		if (!vma)
			return ERR_PTR(-ENOMEM);

		if (is_null)
			vma->gpuva.flags |= DRM_GPUVA_SPARSE;
		if (bo)
			vma->gpuva.gem.obj = &bo->ttm.base;
	}

	INIT_LIST_HEAD(&vma->combined_links.rebind);

	INIT_LIST_HEAD(&vma->gpuva.gem.entry);
	vma->gpuva.vm = &vm->gpuvm;
	vma->gpuva.va.addr = start;
	vma->gpuva.va.range = end - start + 1;
	if (read_only)
		vma->gpuva.flags |= XE_VMA_READ_ONLY;
	if (dumpable)
		vma->gpuva.flags |= XE_VMA_DUMPABLE;

	for_each_tile(tile, vm->xe, id)
		vma->tile_mask |= 0x1 << id;

	if (GRAPHICS_VER(vm->xe) >= 20 || vm->xe->info.platform == XE_PVC)
		vma->gpuva.flags |= XE_VMA_ATOMIC_PTE_BIT;

	vma->pat_index = pat_index;

	if (bo) {
		struct drm_gpuvm_bo *vm_bo;

		xe_bo_assert_held(bo);

		vm_bo = drm_gpuvm_bo_obtain(vma->gpuva.vm, &bo->ttm.base);
		if (IS_ERR(vm_bo)) {
			xe_vma_free(vma);
			return ERR_CAST(vm_bo);
		}

		drm_gpuvm_bo_extobj_add(vm_bo);
		drm_gem_object_get(&bo->ttm.base);
		vma->gpuva.gem.offset = bo_offset_or_userptr;
		drm_gpuva_link(&vma->gpuva, vm_bo);
		drm_gpuvm_bo_put(vm_bo);
	} else /* userptr or null */ {
		if (!is_null) {
			struct xe_userptr *userptr = &to_userptr_vma(vma)->userptr;
			u64 size = end - start + 1;
			int err;

			INIT_LIST_HEAD(&userptr->invalidate_link);
			INIT_LIST_HEAD(&userptr->repin_link);
			vma->gpuva.gem.offset = bo_offset_or_userptr;

			err = mmu_interval_notifier_insert(&userptr->notifier,
							   current->mm,
							   xe_vma_userptr(vma), size,
							   &vma_userptr_notifier_ops);
			if (err) {
				xe_vma_free(vma);
				return ERR_PTR(err);
			}

			userptr->notifier_seq = LONG_MAX;
		}

		xe_vm_get(vm);
	}

	return vma;
}

static void xe_vma_destroy_late(struct xe_vma *vma)
{
	struct xe_vm *vm = xe_vma_vm(vma);
	struct xe_device *xe = vm->xe;
	bool read_only = xe_vma_read_only(vma);

	if (vma->ufence) {
		xe_sync_ufence_put(vma->ufence);
		vma->ufence = NULL;
	}

	if (xe_vma_is_userptr(vma)) {
		struct xe_userptr *userptr = &to_userptr_vma(vma)->userptr;

		if (userptr->sg) {
			dma_unmap_sgtable(xe->drm.dev,
					  userptr->sg,
					  read_only ? DMA_TO_DEVICE :
					  DMA_BIDIRECTIONAL, 0);
			sg_free_table(userptr->sg);
			userptr->sg = NULL;
		}

		/*
		 * Since userptr pages are not pinned, we can't remove
		 * the notifer until we're sure the GPU is not accessing
		 * them anymore
		 */
		mmu_interval_notifier_remove(&userptr->notifier);
		xe_vm_put(vm);
	} else if (xe_vma_is_null(vma)) {
		xe_vm_put(vm);
	} else {
		xe_bo_put(xe_vma_bo(vma));
	}

	xe_vma_free(vma);
}

static void vma_destroy_work_func(struct work_struct *w)
{
	struct xe_vma *vma =
		container_of(w, struct xe_vma, destroy_work);

	xe_vma_destroy_late(vma);
}

static void vma_destroy_cb(struct dma_fence *fence,
			   struct dma_fence_cb *cb)
{
	struct xe_vma *vma = container_of(cb, struct xe_vma, destroy_cb);

	INIT_WORK(&vma->destroy_work, vma_destroy_work_func);
	queue_work(system_unbound_wq, &vma->destroy_work);
}

static void xe_vma_destroy(struct xe_vma *vma, struct dma_fence *fence)
{
	struct xe_vm *vm = xe_vma_vm(vma);

	lockdep_assert_held_write(&vm->lock);
	xe_assert(vm->xe, list_empty(&vma->combined_links.destroy));

	if (xe_vma_is_userptr(vma)) {
		xe_assert(vm->xe, vma->gpuva.flags & XE_VMA_DESTROYED);

		spin_lock(&vm->userptr.invalidated_lock);
		list_del(&to_userptr_vma(vma)->userptr.invalidate_link);
		spin_unlock(&vm->userptr.invalidated_lock);
	} else if (!xe_vma_is_null(vma)) {
		xe_bo_assert_held(xe_vma_bo(vma));

		drm_gpuva_unlink(&vma->gpuva);
	}

	xe_vm_assert_held(vm);
	if (fence) {
		int ret = dma_fence_add_callback(fence, &vma->destroy_cb,
						 vma_destroy_cb);

		if (ret) {
			XE_WARN_ON(ret != -ENOENT);
			xe_vma_destroy_late(vma);
		}
	} else {
		xe_vma_destroy_late(vma);
	}
}

/**
 * xe_vm_prepare_vma() - drm_exec utility to lock a vma
 * @exec: The drm_exec object we're currently locking for.
 * @vma: The vma for witch we want to lock the vm resv and any attached
 * object's resv.
 * @num_shared: The number of dma-fence slots to pre-allocate in the
 * objects' reservation objects.
 *
 * Return: 0 on success, negative error code on error. In particular
 * may return -EDEADLK on WW transaction contention and -EINTR if
 * an interruptible wait is terminated by a signal.
 */
int xe_vm_prepare_vma(struct drm_exec *exec, struct xe_vma *vma,
		      unsigned int num_shared)
{
	struct xe_vm *vm = xe_vma_vm(vma);
	struct xe_bo *bo = xe_vma_bo(vma);
	int err;

	XE_WARN_ON(!vm);
	if (num_shared)
		err = drm_exec_prepare_obj(exec, xe_vm_obj(vm), num_shared);
	else
		err = drm_exec_lock_obj(exec, xe_vm_obj(vm));
	if (!err && bo && !bo->vm) {
		if (num_shared)
			err = drm_exec_prepare_obj(exec, &bo->ttm.base, num_shared);
		else
			err = drm_exec_lock_obj(exec, &bo->ttm.base);
	}

	return err;
}

static void xe_vma_destroy_unlocked(struct xe_vma *vma)
{
	struct drm_exec exec;
	int err;

	drm_exec_init(&exec, 0, 0);
	drm_exec_until_all_locked(&exec) {
		err = xe_vm_prepare_vma(&exec, vma, 0);
		drm_exec_retry_on_contention(&exec);
		if (XE_WARN_ON(err))
			break;
	}

	xe_vma_destroy(vma, NULL);

	drm_exec_fini(&exec);
}

struct xe_vma *
xe_vm_find_overlapping_vma(struct xe_vm *vm, u64 start, u64 range)
{
	struct drm_gpuva *gpuva;

	lockdep_assert_held(&vm->lock);

	if (xe_vm_is_closed_or_banned(vm))
		return NULL;

	xe_assert(vm->xe, start + range <= vm->size);

	gpuva = drm_gpuva_find_first(&vm->gpuvm, start, range);

	return gpuva ? gpuva_to_vma(gpuva) : NULL;
}

static int xe_vm_insert_vma(struct xe_vm *vm, struct xe_vma *vma)
{
	int err;

	xe_assert(vm->xe, xe_vma_vm(vma) == vm);
	lockdep_assert_held(&vm->lock);

	mutex_lock(&vm->snap_mutex);
	err = drm_gpuva_insert(&vm->gpuvm, &vma->gpuva);
	mutex_unlock(&vm->snap_mutex);
	XE_WARN_ON(err);	/* Shouldn't be possible */

	return err;
}

static void xe_vm_remove_vma(struct xe_vm *vm, struct xe_vma *vma)
{
	xe_assert(vm->xe, xe_vma_vm(vma) == vm);
	lockdep_assert_held(&vm->lock);

	mutex_lock(&vm->snap_mutex);
	drm_gpuva_remove(&vma->gpuva);
	mutex_unlock(&vm->snap_mutex);
	if (vm->usm.last_fault_vma == vma)
		vm->usm.last_fault_vma = NULL;
}

static struct drm_gpuva_op *xe_vm_op_alloc(void)
{
	struct xe_vma_op *op;

	op = kzalloc(sizeof(*op), GFP_KERNEL);

	if (unlikely(!op))
		return NULL;

	return &op->base;
}

static void xe_vm_free(struct drm_gpuvm *gpuvm);

static const struct drm_gpuvm_ops gpuvm_ops = {
	.op_alloc = xe_vm_op_alloc,
	.vm_bo_validate = xe_gpuvm_validate,
	.vm_free = xe_vm_free,
};

static u64 pde_encode_pat_index(struct xe_device *xe, u16 pat_index)
{
	u64 pte = 0;

	if (pat_index & BIT(0))
		pte |= XE_PPGTT_PTE_PAT0;

	if (pat_index & BIT(1))
		pte |= XE_PPGTT_PTE_PAT1;

	return pte;
}

static u64 pte_encode_pat_index(struct xe_device *xe, u16 pat_index,
				u32 pt_level)
{
	u64 pte = 0;

	if (pat_index & BIT(0))
		pte |= XE_PPGTT_PTE_PAT0;

	if (pat_index & BIT(1))
		pte |= XE_PPGTT_PTE_PAT1;

	if (pat_index & BIT(2)) {
		if (pt_level)
			pte |= XE_PPGTT_PDE_PDPE_PAT2;
		else
			pte |= XE_PPGTT_PTE_PAT2;
	}

	if (pat_index & BIT(3))
		pte |= XELPG_PPGTT_PTE_PAT3;

	if (pat_index & (BIT(4)))
		pte |= XE2_PPGTT_PTE_PAT4;

	return pte;
}

static u64 pte_encode_ps(u32 pt_level)
{
	XE_WARN_ON(pt_level > MAX_HUGEPTE_LEVEL);

	if (pt_level == 1)
		return XE_PDE_PS_2M;
	else if (pt_level == 2)
		return XE_PDPE_PS_1G;

	return 0;
}

static u64 xelp_pde_encode_bo(struct xe_bo *bo, u64 bo_offset,
			      const u16 pat_index)
{
	struct xe_device *xe = xe_bo_device(bo);
	u64 pde;

	pde = xe_bo_addr(bo, bo_offset, XE_PAGE_SIZE);
	pde |= XE_PAGE_PRESENT | XE_PAGE_RW;
	pde |= pde_encode_pat_index(xe, pat_index);

	return pde;
}

static u64 xelp_pte_encode_bo(struct xe_bo *bo, u64 bo_offset,
			      u16 pat_index, u32 pt_level)
{
	struct xe_device *xe = xe_bo_device(bo);
	u64 pte;

	pte = xe_bo_addr(bo, bo_offset, XE_PAGE_SIZE);
	pte |= XE_PAGE_PRESENT | XE_PAGE_RW;
	pte |= pte_encode_pat_index(xe, pat_index, pt_level);
	pte |= pte_encode_ps(pt_level);

	if (xe_bo_is_vram(bo) || xe_bo_is_stolen_devmem(bo))
		pte |= XE_PPGTT_PTE_DM;

	return pte;
}

static u64 xelp_pte_encode_vma(u64 pte, struct xe_vma *vma,
			       u16 pat_index, u32 pt_level)
{
	struct xe_device *xe = xe_vma_vm(vma)->xe;

	pte |= XE_PAGE_PRESENT;

	if (likely(!xe_vma_read_only(vma)))
		pte |= XE_PAGE_RW;

	pte |= pte_encode_pat_index(xe, pat_index, pt_level);
	pte |= pte_encode_ps(pt_level);

	if (unlikely(xe_vma_is_null(vma)))
		pte |= XE_PTE_NULL;

	return pte;
}

static u64 xelp_pte_encode_addr(struct xe_device *xe, u64 addr,
				u16 pat_index,
				u32 pt_level, bool devmem, u64 flags)
{
	u64 pte;

	/* Avoid passing random bits directly as flags */
	xe_assert(xe, !(flags & ~XE_PTE_PS64));

	pte = addr;
	pte |= XE_PAGE_PRESENT | XE_PAGE_RW;
	pte |= pte_encode_pat_index(xe, pat_index, pt_level);
	pte |= pte_encode_ps(pt_level);

	if (devmem)
		pte |= XE_PPGTT_PTE_DM;

	pte |= flags;

	return pte;
}

static const struct xe_pt_ops xelp_pt_ops = {
	.pte_encode_bo = xelp_pte_encode_bo,
	.pte_encode_vma = xelp_pte_encode_vma,
	.pte_encode_addr = xelp_pte_encode_addr,
	.pde_encode_bo = xelp_pde_encode_bo,
};

static void vm_destroy_work_func(struct work_struct *w);

/**
 * xe_vm_create_scratch() - Setup a scratch memory pagetable tree for the
 * given tile and vm.
 * @xe: xe device.
 * @tile: tile to set up for.
 * @vm: vm to set up for.
 *
 * Sets up a pagetable tree with one page-table per level and a single
 * leaf PTE. All pagetable entries point to the single page-table or,
 * for MAX_HUGEPTE_LEVEL, a NULL huge PTE returning 0 on read and
 * writes become NOPs.
 *
 * Return: 0 on success, negative error code on error.
 */
static int xe_vm_create_scratch(struct xe_device *xe, struct xe_tile *tile,
				struct xe_vm *vm)
{
	u8 id = tile->id;
	int i;

	for (i = MAX_HUGEPTE_LEVEL; i < vm->pt_root[id]->level; i++) {
		vm->scratch_pt[id][i] = xe_pt_create(vm, tile, i);
		if (IS_ERR(vm->scratch_pt[id][i]))
			return PTR_ERR(vm->scratch_pt[id][i]);

		xe_pt_populate_empty(tile, vm, vm->scratch_pt[id][i]);
	}

	return 0;
}

static void xe_vm_free_scratch(struct xe_vm *vm)
{
	struct xe_tile *tile;
	u8 id;

	if (!xe_vm_has_scratch(vm))
		return;

	for_each_tile(tile, vm->xe, id) {
		u32 i;

		if (!vm->pt_root[id])
			continue;

		for (i = MAX_HUGEPTE_LEVEL; i < vm->pt_root[id]->level; ++i)
			if (vm->scratch_pt[id][i])
				xe_pt_destroy(vm->scratch_pt[id][i], vm->flags, NULL);
	}
}

struct xe_vm *xe_vm_create(struct xe_device *xe, u32 flags)
{
	struct drm_gem_object *vm_resv_obj;
	struct xe_vm *vm;
	int err, number_tiles = 0;
	struct xe_tile *tile;
	u8 id;

	vm = kzalloc(sizeof(*vm), GFP_KERNEL);
	if (!vm)
		return ERR_PTR(-ENOMEM);

	vm->xe = xe;

	vm->size = 1ull << xe->info.va_bits;

	vm->flags = flags;

	init_rwsem(&vm->lock);
	mutex_init(&vm->snap_mutex);

	INIT_LIST_HEAD(&vm->rebind_list);

	INIT_LIST_HEAD(&vm->userptr.repin_list);
	INIT_LIST_HEAD(&vm->userptr.invalidated);
	init_rwsem(&vm->userptr.notifier_lock);
	spin_lock_init(&vm->userptr.invalidated_lock);

	INIT_WORK(&vm->destroy_work, vm_destroy_work_func);

	INIT_LIST_HEAD(&vm->preempt.exec_queues);
	vm->preempt.min_run_period_ms = 10;	/* FIXME: Wire up to uAPI */

	for_each_tile(tile, xe, id)
		xe_range_fence_tree_init(&vm->rftree[id]);

	vm->pt_ops = &xelp_pt_ops;

	if (!(flags & XE_VM_FLAG_MIGRATION))
		xe_device_mem_access_get(xe);

	vm_resv_obj = drm_gpuvm_resv_object_alloc(&xe->drm);
	if (!vm_resv_obj) {
		err = -ENOMEM;
		goto err_no_resv;
	}

	drm_gpuvm_init(&vm->gpuvm, "Xe VM", DRM_GPUVM_RESV_PROTECTED, &xe->drm,
		       vm_resv_obj, 0, vm->size, 0, 0, &gpuvm_ops);

	drm_gem_object_put(vm_resv_obj);

	err = dma_resv_lock_interruptible(xe_vm_resv(vm), NULL);
	if (err)
		goto err_close;

	if (IS_DGFX(xe) && xe->info.vram_flags & XE_VRAM_FLAGS_NEED64K)
		vm->flags |= XE_VM_FLAG_64K;

	for_each_tile(tile, xe, id) {
		if (flags & XE_VM_FLAG_MIGRATION &&
		    tile->id != XE_VM_FLAG_TILE_ID(flags))
			continue;

		vm->pt_root[id] = xe_pt_create(vm, tile, xe->info.vm_max_level);
		if (IS_ERR(vm->pt_root[id])) {
			err = PTR_ERR(vm->pt_root[id]);
			vm->pt_root[id] = NULL;
			goto err_unlock_close;
		}
	}

	if (xe_vm_has_scratch(vm)) {
		for_each_tile(tile, xe, id) {
			if (!vm->pt_root[id])
				continue;

			err = xe_vm_create_scratch(xe, tile, vm);
			if (err)
				goto err_unlock_close;
		}
		vm->batch_invalidate_tlb = true;
	}

	if (flags & XE_VM_FLAG_LR_MODE) {
		INIT_WORK(&vm->preempt.rebind_work, preempt_rebind_work_func);
		vm->flags |= XE_VM_FLAG_LR_MODE;
		vm->batch_invalidate_tlb = false;
	}

	/* Fill pt_root after allocating scratch tables */
	for_each_tile(tile, xe, id) {
		if (!vm->pt_root[id])
			continue;

		xe_pt_populate_empty(tile, vm, vm->pt_root[id]);
	}
	dma_resv_unlock(xe_vm_resv(vm));

	/* Kernel migration VM shouldn't have a circular loop.. */
	if (!(flags & XE_VM_FLAG_MIGRATION)) {
		for_each_tile(tile, xe, id) {
			struct xe_gt *gt = tile->primary_gt;
			struct xe_vm *migrate_vm;
			struct xe_exec_queue *q;
			u32 create_flags = EXEC_QUEUE_FLAG_VM;

			if (!vm->pt_root[id])
				continue;

			migrate_vm = xe_migrate_get_vm(tile->migrate);
			q = xe_exec_queue_create_class(xe, gt, migrate_vm,
						       XE_ENGINE_CLASS_COPY,
						       create_flags);
			xe_vm_put(migrate_vm);
			if (IS_ERR(q)) {
				err = PTR_ERR(q);
				goto err_close;
			}
			vm->q[id] = q;
			number_tiles++;
		}
	}

	if (number_tiles > 1)
		vm->composite_fence_ctx = dma_fence_context_alloc(1);

	mutex_lock(&xe->usm.lock);
	if (flags & XE_VM_FLAG_FAULT_MODE)
		xe->usm.num_vm_in_fault_mode++;
	else if (!(flags & XE_VM_FLAG_MIGRATION))
		xe->usm.num_vm_in_non_fault_mode++;
	mutex_unlock(&xe->usm.lock);

	trace_xe_vm_create(vm);

	return vm;

err_unlock_close:
	dma_resv_unlock(xe_vm_resv(vm));
err_close:
	xe_vm_close_and_put(vm);
	return ERR_PTR(err);

err_no_resv:
	mutex_destroy(&vm->snap_mutex);
	for_each_tile(tile, xe, id)
		xe_range_fence_tree_fini(&vm->rftree[id]);
	kfree(vm);
	if (!(flags & XE_VM_FLAG_MIGRATION))
		xe_device_mem_access_put(xe);
	return ERR_PTR(err);
}

static void xe_vm_close(struct xe_vm *vm)
{
	down_write(&vm->lock);
	vm->size = 0;
	up_write(&vm->lock);
}

void xe_vm_close_and_put(struct xe_vm *vm)
{
	LIST_HEAD(contested);
	struct xe_device *xe = vm->xe;
	struct xe_tile *tile;
	struct xe_vma *vma, *next_vma;
	struct drm_gpuva *gpuva, *next;
	u8 id;

	xe_assert(xe, !vm->preempt.num_exec_queues);

	xe_vm_close(vm);
	if (xe_vm_in_preempt_fence_mode(vm))
		flush_work(&vm->preempt.rebind_work);

	down_write(&vm->lock);
	for_each_tile(tile, xe, id) {
		if (vm->q[id])
			xe_exec_queue_last_fence_put(vm->q[id], vm);
	}
	up_write(&vm->lock);

	for_each_tile(tile, xe, id) {
		if (vm->q[id]) {
			xe_exec_queue_kill(vm->q[id]);
			xe_exec_queue_put(vm->q[id]);
			vm->q[id] = NULL;
		}
	}

	down_write(&vm->lock);
	xe_vm_lock(vm, false);
	drm_gpuvm_for_each_va_safe(gpuva, next, &vm->gpuvm) {
		vma = gpuva_to_vma(gpuva);

		if (xe_vma_has_no_bo(vma)) {
			down_read(&vm->userptr.notifier_lock);
			vma->gpuva.flags |= XE_VMA_DESTROYED;
			up_read(&vm->userptr.notifier_lock);
		}

		xe_vm_remove_vma(vm, vma);

		/* easy case, remove from VMA? */
		if (xe_vma_has_no_bo(vma) || xe_vma_bo(vma)->vm) {
			list_del_init(&vma->combined_links.rebind);
			xe_vma_destroy(vma, NULL);
			continue;
		}

		list_move_tail(&vma->combined_links.destroy, &contested);
		vma->gpuva.flags |= XE_VMA_DESTROYED;
	}

	/*
	 * All vm operations will add shared fences to resv.
	 * The only exception is eviction for a shared object,
	 * but even so, the unbind when evicted would still
	 * install a fence to resv. Hence it's safe to
	 * destroy the pagetables immediately.
	 */
	xe_vm_free_scratch(vm);

	for_each_tile(tile, xe, id) {
		if (vm->pt_root[id]) {
			xe_pt_destroy(vm->pt_root[id], vm->flags, NULL);
			vm->pt_root[id] = NULL;
		}
	}
	xe_vm_unlock(vm);

	/*
	 * VM is now dead, cannot re-add nodes to vm->vmas if it's NULL
	 * Since we hold a refcount to the bo, we can remove and free
	 * the members safely without locking.
	 */
	list_for_each_entry_safe(vma, next_vma, &contested,
				 combined_links.destroy) {
		list_del_init(&vma->combined_links.destroy);
		xe_vma_destroy_unlocked(vma);
	}

	up_write(&vm->lock);

	mutex_lock(&xe->usm.lock);
	if (vm->flags & XE_VM_FLAG_FAULT_MODE)
		xe->usm.num_vm_in_fault_mode--;
	else if (!(vm->flags & XE_VM_FLAG_MIGRATION))
		xe->usm.num_vm_in_non_fault_mode--;
	mutex_unlock(&xe->usm.lock);

	for_each_tile(tile, xe, id)
		xe_range_fence_tree_fini(&vm->rftree[id]);

	xe_vm_put(vm);
}

static void vm_destroy_work_func(struct work_struct *w)
{
	struct xe_vm *vm =
		container_of(w, struct xe_vm, destroy_work);
	struct xe_device *xe = vm->xe;
	struct xe_tile *tile;
	u8 id;
	void *lookup;

	/* xe_vm_close_and_put was not called? */
	xe_assert(xe, !vm->size);

	mutex_destroy(&vm->snap_mutex);

	if (!(vm->flags & XE_VM_FLAG_MIGRATION)) {
		xe_device_mem_access_put(xe);

		if (xe->info.has_asid && vm->usm.asid) {
			mutex_lock(&xe->usm.lock);
			lookup = xa_erase(&xe->usm.asid_to_vm, vm->usm.asid);
			xe_assert(xe, lookup == vm);
			mutex_unlock(&xe->usm.lock);
		}
	}

	for_each_tile(tile, xe, id)
		XE_WARN_ON(vm->pt_root[id]);

	trace_xe_vm_free(vm);
	dma_fence_put(vm->rebind_fence);
	kfree(vm);
}

static void xe_vm_free(struct drm_gpuvm *gpuvm)
{
	struct xe_vm *vm = container_of(gpuvm, struct xe_vm, gpuvm);

	/* To destroy the VM we need to be able to sleep */
	queue_work(system_unbound_wq, &vm->destroy_work);
}

struct xe_vm *xe_vm_lookup(struct xe_file *xef, u32 id)
{
	struct xe_vm *vm;

	mutex_lock(&xef->vm.lock);
	vm = xa_load(&xef->vm.xa, id);
	if (vm)
		xe_vm_get(vm);
	mutex_unlock(&xef->vm.lock);

	return vm;
}

u64 xe_vm_pdp4_descriptor(struct xe_vm *vm, struct xe_tile *tile)
{
	return vm->pt_ops->pde_encode_bo(vm->pt_root[tile->id]->bo, 0,
					 tile_to_xe(tile)->pat.idx[XE_CACHE_WB]);
}

static struct xe_exec_queue *
to_wait_exec_queue(struct xe_vm *vm, struct xe_exec_queue *q)
{
	return q ? q : vm->q[0];
}

static struct dma_fence *
xe_vm_unbind_vma(struct xe_vma *vma, struct xe_exec_queue *q,
		 struct xe_sync_entry *syncs, u32 num_syncs,
		 bool first_op, bool last_op)
{
	struct xe_vm *vm = xe_vma_vm(vma);
	struct xe_exec_queue *wait_exec_queue = to_wait_exec_queue(vm, q);
	struct xe_tile *tile;
	struct dma_fence *fence = NULL;
	struct dma_fence **fences = NULL;
	struct dma_fence_array *cf = NULL;
	int cur_fence = 0, i;
	int number_tiles = hweight8(vma->tile_present);
	int err;
	u8 id;

	trace_xe_vma_unbind(vma);

	if (vma->ufence) {
		struct xe_user_fence * const f = vma->ufence;

		if (!xe_sync_ufence_get_status(f))
			return ERR_PTR(-EBUSY);

		vma->ufence = NULL;
		xe_sync_ufence_put(f);
	}

	if (number_tiles > 1) {
		fences = kmalloc_array(number_tiles, sizeof(*fences),
				       GFP_KERNEL);
		if (!fences)
			return ERR_PTR(-ENOMEM);
	}

	for_each_tile(tile, vm->xe, id) {
		if (!(vma->tile_present & BIT(id)))
			goto next;

		fence = __xe_pt_unbind_vma(tile, vma, q ? q : vm->q[id],
					   first_op ? syncs : NULL,
					   first_op ? num_syncs : 0);
		if (IS_ERR(fence)) {
			err = PTR_ERR(fence);
			goto err_fences;
		}

		if (fences)
			fences[cur_fence++] = fence;

next:
		if (q && vm->pt_root[id] && !list_empty(&q->multi_gt_list))
			q = list_next_entry(q, multi_gt_list);
	}

	if (fences) {
		cf = dma_fence_array_create(number_tiles, fences,
					    vm->composite_fence_ctx,
					    vm->composite_fence_seqno++,
					    false);
		if (!cf) {
			--vm->composite_fence_seqno;
			err = -ENOMEM;
			goto err_fences;
		}
	}

	fence = cf ? &cf->base : !fence ?
		xe_exec_queue_last_fence_get(wait_exec_queue, vm) : fence;
	if (last_op) {
		for (i = 0; i < num_syncs; i++)
			xe_sync_entry_signal(&syncs[i], NULL, fence);
	}

	return fence;

err_fences:
	if (fences) {
		while (cur_fence)
			dma_fence_put(fences[--cur_fence]);
		kfree(fences);
	}

	return ERR_PTR(err);
}

static struct dma_fence *
xe_vm_bind_vma(struct xe_vma *vma, struct xe_exec_queue *q,
	       struct xe_sync_entry *syncs, u32 num_syncs,
	       bool first_op, bool last_op)
{
	struct xe_tile *tile;
	struct dma_fence *fence;
	struct dma_fence **fences = NULL;
	struct dma_fence_array *cf = NULL;
	struct xe_vm *vm = xe_vma_vm(vma);
	int cur_fence = 0, i;
	int number_tiles = hweight8(vma->tile_mask);
	int err;
	u8 id;

	trace_xe_vma_bind(vma);

	if (number_tiles > 1) {
		fences = kmalloc_array(number_tiles, sizeof(*fences),
				       GFP_KERNEL);
		if (!fences)
			return ERR_PTR(-ENOMEM);
	}

	for_each_tile(tile, vm->xe, id) {
		if (!(vma->tile_mask & BIT(id)))
			goto next;

		fence = __xe_pt_bind_vma(tile, vma, q ? q : vm->q[id],
					 first_op ? syncs : NULL,
					 first_op ? num_syncs : 0,
					 vma->tile_present & BIT(id));
		if (IS_ERR(fence)) {
			err = PTR_ERR(fence);
			goto err_fences;
		}

		if (fences)
			fences[cur_fence++] = fence;

next:
		if (q && vm->pt_root[id] && !list_empty(&q->multi_gt_list))
			q = list_next_entry(q, multi_gt_list);
	}

	if (fences) {
		cf = dma_fence_array_create(number_tiles, fences,
					    vm->composite_fence_ctx,
					    vm->composite_fence_seqno++,
					    false);
		if (!cf) {
			--vm->composite_fence_seqno;
			err = -ENOMEM;
			goto err_fences;
		}
	}

	if (last_op) {
		for (i = 0; i < num_syncs; i++)
			xe_sync_entry_signal(&syncs[i], NULL,
					     cf ? &cf->base : fence);
	}

	return cf ? &cf->base : fence;

err_fences:
	if (fences) {
		while (cur_fence)
			dma_fence_put(fences[--cur_fence]);
		kfree(fences);
	}

	return ERR_PTR(err);
}

static struct xe_user_fence *
find_ufence_get(struct xe_sync_entry *syncs, u32 num_syncs)
{
	unsigned int i;

	for (i = 0; i < num_syncs; i++) {
		struct xe_sync_entry *e = &syncs[i];

		if (xe_sync_is_ufence(e))
			return xe_sync_ufence_get(e);
	}

	return NULL;
}

static int __xe_vm_bind(struct xe_vm *vm, struct xe_vma *vma,
			struct xe_exec_queue *q, struct xe_sync_entry *syncs,
			u32 num_syncs, bool immediate, bool first_op,
			bool last_op)
{
	struct dma_fence *fence;
	struct xe_exec_queue *wait_exec_queue = to_wait_exec_queue(vm, q);
	struct xe_user_fence *ufence;

	xe_vm_assert_held(vm);

	ufence = find_ufence_get(syncs, num_syncs);
	if (vma->ufence && ufence)
		xe_sync_ufence_put(vma->ufence);

	vma->ufence = ufence ?: vma->ufence;

	if (immediate) {
		fence = xe_vm_bind_vma(vma, q, syncs, num_syncs, first_op,
				       last_op);
		if (IS_ERR(fence))
			return PTR_ERR(fence);
	} else {
		int i;

		xe_assert(vm->xe, xe_vm_in_fault_mode(vm));

		fence = xe_exec_queue_last_fence_get(wait_exec_queue, vm);
		if (last_op) {
			for (i = 0; i < num_syncs; i++)
				xe_sync_entry_signal(&syncs[i], NULL, fence);
		}
	}

	if (last_op)
		xe_exec_queue_last_fence_set(wait_exec_queue, vm, fence);
	dma_fence_put(fence);

	return 0;
}

static int xe_vm_bind(struct xe_vm *vm, struct xe_vma *vma, struct xe_exec_queue *q,
		      struct xe_bo *bo, struct xe_sync_entry *syncs,
		      u32 num_syncs, bool immediate, bool first_op,
		      bool last_op)
{
	int err;

	xe_vm_assert_held(vm);
	xe_bo_assert_held(bo);

	if (bo && immediate) {
		err = xe_bo_validate(bo, vm, true);
		if (err)
			return err;
	}

	return __xe_vm_bind(vm, vma, q, syncs, num_syncs, immediate, first_op,
			    last_op);
}

static int xe_vm_unbind(struct xe_vm *vm, struct xe_vma *vma,
			struct xe_exec_queue *q, struct xe_sync_entry *syncs,
			u32 num_syncs, bool first_op, bool last_op)
{
	struct dma_fence *fence;
	struct xe_exec_queue *wait_exec_queue = to_wait_exec_queue(vm, q);

	xe_vm_assert_held(vm);
	xe_bo_assert_held(xe_vma_bo(vma));

	fence = xe_vm_unbind_vma(vma, q, syncs, num_syncs, first_op, last_op);
	if (IS_ERR(fence))
		return PTR_ERR(fence);

	xe_vma_destroy(vma, fence);
	if (last_op)
		xe_exec_queue_last_fence_set(wait_exec_queue, vm, fence);
	dma_fence_put(fence);

	return 0;
}

#define ALL_DRM_XE_VM_CREATE_FLAGS (DRM_XE_VM_CREATE_FLAG_SCRATCH_PAGE | \
				    DRM_XE_VM_CREATE_FLAG_LR_MODE | \
				    DRM_XE_VM_CREATE_FLAG_FAULT_MODE)

int xe_vm_create_ioctl(struct drm_device *dev, void *data,
		       struct drm_file *file)
{
	struct xe_device *xe = to_xe_device(dev);
	struct xe_file *xef = to_xe_file(file);
	struct drm_xe_vm_create *args = data;
	struct xe_tile *tile;
	struct xe_vm *vm;
	u32 id, asid;
	int err;
	u32 flags = 0;

	if (XE_IOCTL_DBG(xe, args->extensions))
		return -EINVAL;

	if (XE_WA(xe_root_mmio_gt(xe), 14016763929))
		args->flags |= DRM_XE_VM_CREATE_FLAG_SCRATCH_PAGE;

	if (XE_IOCTL_DBG(xe, args->flags & DRM_XE_VM_CREATE_FLAG_FAULT_MODE &&
			 !xe->info.has_usm))
		return -EINVAL;

	if (XE_IOCTL_DBG(xe, args->reserved[0] || args->reserved[1]))
		return -EINVAL;

	if (XE_IOCTL_DBG(xe, args->flags & ~ALL_DRM_XE_VM_CREATE_FLAGS))
		return -EINVAL;

	if (XE_IOCTL_DBG(xe, args->flags & DRM_XE_VM_CREATE_FLAG_SCRATCH_PAGE &&
			 args->flags & DRM_XE_VM_CREATE_FLAG_FAULT_MODE))
		return -EINVAL;

	if (XE_IOCTL_DBG(xe, !(args->flags & DRM_XE_VM_CREATE_FLAG_LR_MODE) &&
			 args->flags & DRM_XE_VM_CREATE_FLAG_FAULT_MODE))
		return -EINVAL;

	if (XE_IOCTL_DBG(xe, args->flags & DRM_XE_VM_CREATE_FLAG_FAULT_MODE &&
			 xe_device_in_non_fault_mode(xe)))
		return -EINVAL;

	if (XE_IOCTL_DBG(xe, !(args->flags & DRM_XE_VM_CREATE_FLAG_FAULT_MODE) &&
			 xe_device_in_fault_mode(xe)))
		return -EINVAL;

	if (XE_IOCTL_DBG(xe, args->extensions))
		return -EINVAL;

	if (args->flags & DRM_XE_VM_CREATE_FLAG_SCRATCH_PAGE)
		flags |= XE_VM_FLAG_SCRATCH_PAGE;
	if (args->flags & DRM_XE_VM_CREATE_FLAG_LR_MODE)
		flags |= XE_VM_FLAG_LR_MODE;
	if (args->flags & DRM_XE_VM_CREATE_FLAG_FAULT_MODE)
		flags |= XE_VM_FLAG_FAULT_MODE;

	vm = xe_vm_create(xe, flags);
	if (IS_ERR(vm))
		return PTR_ERR(vm);

	mutex_lock(&xef->vm.lock);
	err = xa_alloc(&xef->vm.xa, &id, vm, xa_limit_32b, GFP_KERNEL);
	mutex_unlock(&xef->vm.lock);
	if (err)
		goto err_close_and_put;

	if (xe->info.has_asid) {
		mutex_lock(&xe->usm.lock);
		err = xa_alloc_cyclic(&xe->usm.asid_to_vm, &asid, vm,
				      XA_LIMIT(1, XE_MAX_ASID - 1),
				      &xe->usm.next_asid, GFP_KERNEL);
		mutex_unlock(&xe->usm.lock);
		if (err < 0)
			goto err_free_id;

		vm->usm.asid = asid;
	}

	args->vm_id = id;
	vm->xef = xef;

	/* Record BO memory for VM pagetable created against client */
	for_each_tile(tile, xe, id)
		if (vm->pt_root[id])
			xe_drm_client_add_bo(vm->xef->client, vm->pt_root[id]->bo);

#if IS_ENABLED(CONFIG_DRM_XE_DEBUG_MEM)
	/* Warning: Security issue - never enable by default */
	args->reserved[0] = xe_bo_main_addr(vm->pt_root[0]->bo, XE_PAGE_SIZE);
#endif

	return 0;

err_free_id:
	mutex_lock(&xef->vm.lock);
	xa_erase(&xef->vm.xa, id);
	mutex_unlock(&xef->vm.lock);
err_close_and_put:
	xe_vm_close_and_put(vm);

	return err;
}

int xe_vm_destroy_ioctl(struct drm_device *dev, void *data,
			struct drm_file *file)
{
	struct xe_device *xe = to_xe_device(dev);
	struct xe_file *xef = to_xe_file(file);
	struct drm_xe_vm_destroy *args = data;
	struct xe_vm *vm;
	int err = 0;

	if (XE_IOCTL_DBG(xe, args->pad) ||
	    XE_IOCTL_DBG(xe, args->reserved[0] || args->reserved[1]))
		return -EINVAL;

	mutex_lock(&xef->vm.lock);
	vm = xa_load(&xef->vm.xa, args->vm_id);
	if (XE_IOCTL_DBG(xe, !vm))
		err = -ENOENT;
	else if (XE_IOCTL_DBG(xe, vm->preempt.num_exec_queues))
		err = -EBUSY;
	else
		xa_erase(&xef->vm.xa, args->vm_id);
	mutex_unlock(&xef->vm.lock);

	if (!err)
		xe_vm_close_and_put(vm);

	return err;
}

static const u32 region_to_mem_type[] = {
	XE_PL_TT,
	XE_PL_VRAM0,
	XE_PL_VRAM1,
};

static int xe_vm_prefetch(struct xe_vm *vm, struct xe_vma *vma,
			  struct xe_exec_queue *q, u32 region,
			  struct xe_sync_entry *syncs, u32 num_syncs,
			  bool first_op, bool last_op)
{
	struct xe_exec_queue *wait_exec_queue = to_wait_exec_queue(vm, q);
	int err;

	xe_assert(vm->xe, region <= ARRAY_SIZE(region_to_mem_type));

	if (!xe_vma_has_no_bo(vma)) {
		err = xe_bo_migrate(xe_vma_bo(vma), region_to_mem_type[region]);
		if (err)
			return err;
	}

	if (vma->tile_mask != (vma->tile_present & ~vma->tile_invalidated)) {
		return xe_vm_bind(vm, vma, q, xe_vma_bo(vma), syncs, num_syncs,
				  true, first_op, last_op);
	} else {
		int i;

		/* Nothing to do, signal fences now */
		if (last_op) {
			for (i = 0; i < num_syncs; i++) {
				struct dma_fence *fence =
					xe_exec_queue_last_fence_get(wait_exec_queue, vm);

				xe_sync_entry_signal(&syncs[i], NULL, fence);
				dma_fence_put(fence);
			}
		}

		return 0;
	}
}

static void prep_vma_destroy(struct xe_vm *vm, struct xe_vma *vma,
			     bool post_commit)
{
	down_read(&vm->userptr.notifier_lock);
	vma->gpuva.flags |= XE_VMA_DESTROYED;
	up_read(&vm->userptr.notifier_lock);
	if (post_commit)
		xe_vm_remove_vma(vm, vma);
}

#undef ULL
#define ULL	unsigned long long

#if IS_ENABLED(CONFIG_DRM_XE_DEBUG_VM)
static void print_op(struct xe_device *xe, struct drm_gpuva_op *op)
{
	struct xe_vma *vma;

	switch (op->op) {
	case DRM_GPUVA_OP_MAP:
		vm_dbg(&xe->drm, "MAP: addr=0x%016llx, range=0x%016llx",
		       (ULL)op->map.va.addr, (ULL)op->map.va.range);
		break;
	case DRM_GPUVA_OP_REMAP:
		vma = gpuva_to_vma(op->remap.unmap->va);
		vm_dbg(&xe->drm, "REMAP:UNMAP: addr=0x%016llx, range=0x%016llx, keep=%d",
		       (ULL)xe_vma_start(vma), (ULL)xe_vma_size(vma),
		       op->remap.unmap->keep ? 1 : 0);
		if (op->remap.prev)
			vm_dbg(&xe->drm,
			       "REMAP:PREV: addr=0x%016llx, range=0x%016llx",
			       (ULL)op->remap.prev->va.addr,
			       (ULL)op->remap.prev->va.range);
		if (op->remap.next)
			vm_dbg(&xe->drm,
			       "REMAP:NEXT: addr=0x%016llx, range=0x%016llx",
			       (ULL)op->remap.next->va.addr,
			       (ULL)op->remap.next->va.range);
		break;
	case DRM_GPUVA_OP_UNMAP:
		vma = gpuva_to_vma(op->unmap.va);
		vm_dbg(&xe->drm, "UNMAP: addr=0x%016llx, range=0x%016llx, keep=%d",
		       (ULL)xe_vma_start(vma), (ULL)xe_vma_size(vma),
		       op->unmap.keep ? 1 : 0);
		break;
	case DRM_GPUVA_OP_PREFETCH:
		vma = gpuva_to_vma(op->prefetch.va);
		vm_dbg(&xe->drm, "PREFETCH: addr=0x%016llx, range=0x%016llx",
		       (ULL)xe_vma_start(vma), (ULL)xe_vma_size(vma));
		break;
	default:
		drm_warn(&xe->drm, "NOT POSSIBLE");
	}
}
#else
static void print_op(struct xe_device *xe, struct drm_gpuva_op *op)
{
}
#endif

/*
 * Create operations list from IOCTL arguments, setup operations fields so parse
 * and commit steps are decoupled from IOCTL arguments. This step can fail.
 */
static struct drm_gpuva_ops *
vm_bind_ioctl_ops_create(struct xe_vm *vm, struct xe_bo *bo,
			 u64 bo_offset_or_userptr, u64 addr, u64 range,
			 u32 operation, u32 flags,
			 u32 prefetch_region, u16 pat_index)
{
	struct drm_gem_object *obj = bo ? &bo->ttm.base : NULL;
	struct drm_gpuva_ops *ops;
	struct drm_gpuva_op *__op;
	struct drm_gpuvm_bo *vm_bo;
	int err;

	lockdep_assert_held_write(&vm->lock);

	vm_dbg(&vm->xe->drm,
	       "op=%d, addr=0x%016llx, range=0x%016llx, bo_offset_or_userptr=0x%016llx",
	       operation, (ULL)addr, (ULL)range,
	       (ULL)bo_offset_or_userptr);

	switch (operation) {
	case DRM_XE_VM_BIND_OP_MAP:
	case DRM_XE_VM_BIND_OP_MAP_USERPTR:
		ops = drm_gpuvm_sm_map_ops_create(&vm->gpuvm, addr, range,
						  obj, bo_offset_or_userptr);
		break;
	case DRM_XE_VM_BIND_OP_UNMAP:
		ops = drm_gpuvm_sm_unmap_ops_create(&vm->gpuvm, addr, range);
		break;
	case DRM_XE_VM_BIND_OP_PREFETCH:
		ops = drm_gpuvm_prefetch_ops_create(&vm->gpuvm, addr, range);
		break;
	case DRM_XE_VM_BIND_OP_UNMAP_ALL:
		xe_assert(vm->xe, bo);

		err = xe_bo_lock(bo, true);
		if (err)
			return ERR_PTR(err);

		vm_bo = drm_gpuvm_bo_obtain(&vm->gpuvm, obj);
		if (IS_ERR(vm_bo)) {
			xe_bo_unlock(bo);
			return ERR_CAST(vm_bo);
		}

		ops = drm_gpuvm_bo_unmap_ops_create(vm_bo);
		drm_gpuvm_bo_put(vm_bo);
		xe_bo_unlock(bo);
		break;
	default:
		drm_warn(&vm->xe->drm, "NOT POSSIBLE");
		ops = ERR_PTR(-EINVAL);
	}
	if (IS_ERR(ops))
		return ops;

	drm_gpuva_for_each_op(__op, ops) {
		struct xe_vma_op *op = gpuva_op_to_vma_op(__op);

		if (__op->op == DRM_GPUVA_OP_MAP) {
			op->map.is_null = flags & DRM_XE_VM_BIND_FLAG_NULL;
			op->map.dumpable = flags & DRM_XE_VM_BIND_FLAG_DUMPABLE;
			op->map.pat_index = pat_index;
		} else if (__op->op == DRM_GPUVA_OP_PREFETCH) {
			op->prefetch.region = prefetch_region;
		}

		print_op(vm->xe, __op);
	}

	return ops;
}

static struct xe_vma *new_vma(struct xe_vm *vm, struct drm_gpuva_op_map *op,
			      u16 pat_index, unsigned int flags)
{
	struct xe_bo *bo = op->gem.obj ? gem_to_xe_bo(op->gem.obj) : NULL;
	struct drm_exec exec;
	struct xe_vma *vma;
	int err;

	lockdep_assert_held_write(&vm->lock);

	if (bo) {
		drm_exec_init(&exec, DRM_EXEC_INTERRUPTIBLE_WAIT, 0);
		drm_exec_until_all_locked(&exec) {
			err = 0;
			if (!bo->vm) {
				err = drm_exec_lock_obj(&exec, xe_vm_obj(vm));
				drm_exec_retry_on_contention(&exec);
			}
			if (!err) {
				err = drm_exec_lock_obj(&exec, &bo->ttm.base);
				drm_exec_retry_on_contention(&exec);
			}
			if (err) {
				drm_exec_fini(&exec);
				return ERR_PTR(err);
			}
		}
	}
	vma = xe_vma_create(vm, bo, op->gem.offset,
			    op->va.addr, op->va.addr +
			    op->va.range - 1, pat_index, flags);
	if (bo)
		drm_exec_fini(&exec);

	if (xe_vma_is_userptr(vma)) {
		err = xe_vma_userptr_pin_pages(to_userptr_vma(vma));
		if (err) {
			prep_vma_destroy(vm, vma, false);
			xe_vma_destroy_unlocked(vma);
			return ERR_PTR(err);
		}
	} else if (!xe_vma_has_no_bo(vma) && !bo->vm) {
		err = add_preempt_fences(vm, bo);
		if (err) {
			prep_vma_destroy(vm, vma, false);
			xe_vma_destroy_unlocked(vma);
			return ERR_PTR(err);
		}
	}

	return vma;
}

static u64 xe_vma_max_pte_size(struct xe_vma *vma)
{
	if (vma->gpuva.flags & XE_VMA_PTE_1G)
		return SZ_1G;
	else if (vma->gpuva.flags & (XE_VMA_PTE_2M | XE_VMA_PTE_COMPACT))
		return SZ_2M;
	else if (vma->gpuva.flags & XE_VMA_PTE_64K)
		return SZ_64K;
	else if (vma->gpuva.flags & XE_VMA_PTE_4K)
		return SZ_4K;

	return SZ_1G;	/* Uninitialized, used max size */
}

static void xe_vma_set_pte_size(struct xe_vma *vma, u64 size)
{
	switch (size) {
	case SZ_1G:
		vma->gpuva.flags |= XE_VMA_PTE_1G;
		break;
	case SZ_2M:
		vma->gpuva.flags |= XE_VMA_PTE_2M;
		break;
	case SZ_64K:
		vma->gpuva.flags |= XE_VMA_PTE_64K;
		break;
	case SZ_4K:
		vma->gpuva.flags |= XE_VMA_PTE_4K;
		break;
	}
}

static int xe_vma_op_commit(struct xe_vm *vm, struct xe_vma_op *op)
{
	int err = 0;

	lockdep_assert_held_write(&vm->lock);

	switch (op->base.op) {
	case DRM_GPUVA_OP_MAP:
		err |= xe_vm_insert_vma(vm, op->map.vma);
		if (!err)
			op->flags |= XE_VMA_OP_COMMITTED;
		break;
	case DRM_GPUVA_OP_REMAP:
	{
		u8 tile_present =
			gpuva_to_vma(op->base.remap.unmap->va)->tile_present;

		prep_vma_destroy(vm, gpuva_to_vma(op->base.remap.unmap->va),
				 true);
		op->flags |= XE_VMA_OP_COMMITTED;

		if (op->remap.prev) {
			err |= xe_vm_insert_vma(vm, op->remap.prev);
			if (!err)
				op->flags |= XE_VMA_OP_PREV_COMMITTED;
			if (!err && op->remap.skip_prev) {
				op->remap.prev->tile_present =
					tile_present;
				op->remap.prev = NULL;
			}
		}
		if (op->remap.next) {
			err |= xe_vm_insert_vma(vm, op->remap.next);
			if (!err)
				op->flags |= XE_VMA_OP_NEXT_COMMITTED;
			if (!err && op->remap.skip_next) {
				op->remap.next->tile_present =
					tile_present;
				op->remap.next = NULL;
			}
		}

		/* Adjust for partial unbind after removin VMA from VM */
		if (!err) {
			op->base.remap.unmap->va->va.addr = op->remap.start;
			op->base.remap.unmap->va->va.range = op->remap.range;
		}
		break;
	}
	case DRM_GPUVA_OP_UNMAP:
		prep_vma_destroy(vm, gpuva_to_vma(op->base.unmap.va), true);
		op->flags |= XE_VMA_OP_COMMITTED;
		break;
	case DRM_GPUVA_OP_PREFETCH:
		op->flags |= XE_VMA_OP_COMMITTED;
		break;
	default:
		drm_warn(&vm->xe->drm, "NOT POSSIBLE");
	}

	return err;
}


static int vm_bind_ioctl_ops_parse(struct xe_vm *vm, struct xe_exec_queue *q,
				   struct drm_gpuva_ops *ops,
				   struct xe_sync_entry *syncs, u32 num_syncs,
				   struct list_head *ops_list, bool last)
{
	struct xe_device *xe = vm->xe;
	struct xe_vma_op *last_op = NULL;
	struct drm_gpuva_op *__op;
	int err = 0;

	lockdep_assert_held_write(&vm->lock);

	drm_gpuva_for_each_op(__op, ops) {
		struct xe_vma_op *op = gpuva_op_to_vma_op(__op);
		struct xe_vma *vma;
		bool first = list_empty(ops_list);
		unsigned int flags = 0;

		INIT_LIST_HEAD(&op->link);
		list_add_tail(&op->link, ops_list);

		if (first) {
			op->flags |= XE_VMA_OP_FIRST;
			op->num_syncs = num_syncs;
			op->syncs = syncs;
		}

		op->q = q;

		switch (op->base.op) {
		case DRM_GPUVA_OP_MAP:
		{
			flags |= op->map.is_null ?
				VMA_CREATE_FLAG_IS_NULL : 0;
			flags |= op->map.dumpable ?
				VMA_CREATE_FLAG_DUMPABLE : 0;

			vma = new_vma(vm, &op->base.map, op->map.pat_index,
				      flags);
			if (IS_ERR(vma))
				return PTR_ERR(vma);

			op->map.vma = vma;
			break;
		}
		case DRM_GPUVA_OP_REMAP:
		{
			struct xe_vma *old =
				gpuva_to_vma(op->base.remap.unmap->va);

			op->remap.start = xe_vma_start(old);
			op->remap.range = xe_vma_size(old);

			if (op->base.remap.prev) {
				flags |= op->base.remap.unmap->va->flags &
					XE_VMA_READ_ONLY ?
					VMA_CREATE_FLAG_READ_ONLY : 0;
				flags |= op->base.remap.unmap->va->flags &
					DRM_GPUVA_SPARSE ?
					VMA_CREATE_FLAG_IS_NULL : 0;
				flags |= op->base.remap.unmap->va->flags &
					XE_VMA_DUMPABLE ?
					VMA_CREATE_FLAG_DUMPABLE : 0;

				vma = new_vma(vm, op->base.remap.prev,
					      old->pat_index, flags);
				if (IS_ERR(vma))
					return PTR_ERR(vma);

				op->remap.prev = vma;

				/*
				 * Userptr creates a new SG mapping so
				 * we must also rebind.
				 */
				op->remap.skip_prev = !xe_vma_is_userptr(old) &&
					IS_ALIGNED(xe_vma_end(vma),
						   xe_vma_max_pte_size(old));
				if (op->remap.skip_prev) {
					xe_vma_set_pte_size(vma, xe_vma_max_pte_size(old));
					op->remap.range -=
						xe_vma_end(vma) -
						xe_vma_start(old);
					op->remap.start = xe_vma_end(vma);
					vm_dbg(&xe->drm, "REMAP:SKIP_PREV: addr=0x%016llx, range=0x%016llx",
					       (ULL)op->remap.start,
					       (ULL)op->remap.range);
				}
			}

			if (op->base.remap.next) {
				flags |= op->base.remap.unmap->va->flags &
					XE_VMA_READ_ONLY ?
					VMA_CREATE_FLAG_READ_ONLY : 0;
				flags |= op->base.remap.unmap->va->flags &
					DRM_GPUVA_SPARSE ?
					VMA_CREATE_FLAG_IS_NULL : 0;
				flags |= op->base.remap.unmap->va->flags &
					XE_VMA_DUMPABLE ?
					VMA_CREATE_FLAG_DUMPABLE : 0;

				vma = new_vma(vm, op->base.remap.next,
					      old->pat_index, flags);
				if (IS_ERR(vma))
					return PTR_ERR(vma);

				op->remap.next = vma;

				/*
				 * Userptr creates a new SG mapping so
				 * we must also rebind.
				 */
				op->remap.skip_next = !xe_vma_is_userptr(old) &&
					IS_ALIGNED(xe_vma_start(vma),
						   xe_vma_max_pte_size(old));
				if (op->remap.skip_next) {
					xe_vma_set_pte_size(vma, xe_vma_max_pte_size(old));
					op->remap.range -=
						xe_vma_end(old) -
						xe_vma_start(vma);
					vm_dbg(&xe->drm, "REMAP:SKIP_NEXT: addr=0x%016llx, range=0x%016llx",
					       (ULL)op->remap.start,
					       (ULL)op->remap.range);
				}
			}
			break;
		}
		case DRM_GPUVA_OP_UNMAP:
		case DRM_GPUVA_OP_PREFETCH:
			/* Nothing to do */
			break;
		default:
			drm_warn(&vm->xe->drm, "NOT POSSIBLE");
		}

		last_op = op;

		err = xe_vma_op_commit(vm, op);
		if (err)
			return err;
	}

	/* FIXME: Unhandled corner case */
	XE_WARN_ON(!last_op && last && !list_empty(ops_list));

	if (!last_op)
		return 0;

	last_op->ops = ops;
	if (last) {
		last_op->flags |= XE_VMA_OP_LAST;
		last_op->num_syncs = num_syncs;
		last_op->syncs = syncs;
	}

	return 0;
}

static int op_execute(struct drm_exec *exec, struct xe_vm *vm,
		      struct xe_vma *vma, struct xe_vma_op *op)
{
	int err;

	lockdep_assert_held_write(&vm->lock);

	err = xe_vm_prepare_vma(exec, vma, 1);
	if (err)
		return err;

	xe_vm_assert_held(vm);
	xe_bo_assert_held(xe_vma_bo(vma));

	switch (op->base.op) {
	case DRM_GPUVA_OP_MAP:
		err = xe_vm_bind(vm, vma, op->q, xe_vma_bo(vma),
				 op->syncs, op->num_syncs,
				 !xe_vm_in_fault_mode(vm),
				 op->flags & XE_VMA_OP_FIRST,
				 op->flags & XE_VMA_OP_LAST);
		break;
	case DRM_GPUVA_OP_REMAP:
	{
		bool prev = !!op->remap.prev;
		bool next = !!op->remap.next;

		if (!op->remap.unmap_done) {
			if (prev || next)
				vma->gpuva.flags |= XE_VMA_FIRST_REBIND;
			err = xe_vm_unbind(vm, vma, op->q, op->syncs,
					   op->num_syncs,
					   op->flags & XE_VMA_OP_FIRST,
					   op->flags & XE_VMA_OP_LAST &&
					   !prev && !next);
			if (err)
				break;
			op->remap.unmap_done = true;
		}

		if (prev) {
			op->remap.prev->gpuva.flags |= XE_VMA_LAST_REBIND;
			err = xe_vm_bind(vm, op->remap.prev, op->q,
					 xe_vma_bo(op->remap.prev), op->syncs,
					 op->num_syncs, true, false,
					 op->flags & XE_VMA_OP_LAST && !next);
			op->remap.prev->gpuva.flags &= ~XE_VMA_LAST_REBIND;
			if (err)
				break;
			op->remap.prev = NULL;
		}

		if (next) {
			op->remap.next->gpuva.flags |= XE_VMA_LAST_REBIND;
			err = xe_vm_bind(vm, op->remap.next, op->q,
					 xe_vma_bo(op->remap.next),
					 op->syncs, op->num_syncs,
					 true, false,
					 op->flags & XE_VMA_OP_LAST);
			op->remap.next->gpuva.flags &= ~XE_VMA_LAST_REBIND;
			if (err)
				break;
			op->remap.next = NULL;
		}

		break;
	}
	case DRM_GPUVA_OP_UNMAP:
		err = xe_vm_unbind(vm, vma, op->q, op->syncs,
				   op->num_syncs, op->flags & XE_VMA_OP_FIRST,
				   op->flags & XE_VMA_OP_LAST);
		break;
	case DRM_GPUVA_OP_PREFETCH:
		err = xe_vm_prefetch(vm, vma, op->q, op->prefetch.region,
				     op->syncs, op->num_syncs,
				     op->flags & XE_VMA_OP_FIRST,
				     op->flags & XE_VMA_OP_LAST);
		break;
	default:
		drm_warn(&vm->xe->drm, "NOT POSSIBLE");
	}

	if (err)
		trace_xe_vma_fail(vma);

	return err;
}

static int __xe_vma_op_execute(struct xe_vm *vm, struct xe_vma *vma,
			       struct xe_vma_op *op)
{
	struct drm_exec exec;
	int err;

retry_userptr:
	drm_exec_init(&exec, DRM_EXEC_INTERRUPTIBLE_WAIT, 0);
	drm_exec_until_all_locked(&exec) {
		err = op_execute(&exec, vm, vma, op);
		drm_exec_retry_on_contention(&exec);
		if (err)
			break;
	}
	drm_exec_fini(&exec);

	if (err == -EAGAIN) {
		lockdep_assert_held_write(&vm->lock);

		if (op->base.op == DRM_GPUVA_OP_REMAP) {
			if (!op->remap.unmap_done)
				vma = gpuva_to_vma(op->base.remap.unmap->va);
			else if (op->remap.prev)
				vma = op->remap.prev;
			else
				vma = op->remap.next;
		}

		if (xe_vma_is_userptr(vma)) {
			err = xe_vma_userptr_pin_pages(to_userptr_vma(vma));
			if (!err)
				goto retry_userptr;

			trace_xe_vma_fail(vma);
		}
	}

	return err;
}

static int xe_vma_op_execute(struct xe_vm *vm, struct xe_vma_op *op)
{
	int ret = 0;

	lockdep_assert_held_write(&vm->lock);

	switch (op->base.op) {
	case DRM_GPUVA_OP_MAP:
		ret = __xe_vma_op_execute(vm, op->map.vma, op);
		break;
	case DRM_GPUVA_OP_REMAP:
	{
		struct xe_vma *vma;

		if (!op->remap.unmap_done)
			vma = gpuva_to_vma(op->base.remap.unmap->va);
		else if (op->remap.prev)
			vma = op->remap.prev;
		else
			vma = op->remap.next;

		ret = __xe_vma_op_execute(vm, vma, op);
		break;
	}
	case DRM_GPUVA_OP_UNMAP:
		ret = __xe_vma_op_execute(vm, gpuva_to_vma(op->base.unmap.va),
					  op);
		break;
	case DRM_GPUVA_OP_PREFETCH:
		ret = __xe_vma_op_execute(vm,
					  gpuva_to_vma(op->base.prefetch.va),
					  op);
		break;
	default:
		drm_warn(&vm->xe->drm, "NOT POSSIBLE");
	}

	return ret;
}

static void xe_vma_op_cleanup(struct xe_vm *vm, struct xe_vma_op *op)
{
	bool last = op->flags & XE_VMA_OP_LAST;

	if (last) {
		while (op->num_syncs--)
			xe_sync_entry_cleanup(&op->syncs[op->num_syncs]);
		kfree(op->syncs);
		if (op->q)
			xe_exec_queue_put(op->q);
	}
	if (!list_empty(&op->link))
		list_del(&op->link);
	if (op->ops)
		drm_gpuva_ops_free(&vm->gpuvm, op->ops);
	if (last)
		xe_vm_put(vm);
}

static void xe_vma_op_unwind(struct xe_vm *vm, struct xe_vma_op *op,
			     bool post_commit, bool prev_post_commit,
			     bool next_post_commit)
{
	lockdep_assert_held_write(&vm->lock);

	switch (op->base.op) {
	case DRM_GPUVA_OP_MAP:
		if (op->map.vma) {
			prep_vma_destroy(vm, op->map.vma, post_commit);
			xe_vma_destroy_unlocked(op->map.vma);
		}
		break;
	case DRM_GPUVA_OP_UNMAP:
	{
		struct xe_vma *vma = gpuva_to_vma(op->base.unmap.va);

		if (vma) {
			down_read(&vm->userptr.notifier_lock);
			vma->gpuva.flags &= ~XE_VMA_DESTROYED;
			up_read(&vm->userptr.notifier_lock);
			if (post_commit)
				xe_vm_insert_vma(vm, vma);
		}
		break;
	}
	case DRM_GPUVA_OP_REMAP:
	{
		struct xe_vma *vma = gpuva_to_vma(op->base.remap.unmap->va);

		if (op->remap.prev) {
			prep_vma_destroy(vm, op->remap.prev, prev_post_commit);
			xe_vma_destroy_unlocked(op->remap.prev);
		}
		if (op->remap.next) {
			prep_vma_destroy(vm, op->remap.next, next_post_commit);
			xe_vma_destroy_unlocked(op->remap.next);
		}
		if (vma) {
			down_read(&vm->userptr.notifier_lock);
			vma->gpuva.flags &= ~XE_VMA_DESTROYED;
			up_read(&vm->userptr.notifier_lock);
			if (post_commit)
				xe_vm_insert_vma(vm, vma);
		}
		break;
	}
	case DRM_GPUVA_OP_PREFETCH:
		/* Nothing to do */
		break;
	default:
		drm_warn(&vm->xe->drm, "NOT POSSIBLE");
	}
}

static void vm_bind_ioctl_ops_unwind(struct xe_vm *vm,
				     struct drm_gpuva_ops **ops,
				     int num_ops_list)
{
	int i;

	for (i = num_ops_list - 1; i >= 0; --i) {
		struct drm_gpuva_ops *__ops = ops[i];
		struct drm_gpuva_op *__op;

		if (!__ops)
			continue;

		drm_gpuva_for_each_op_reverse(__op, __ops) {
			struct xe_vma_op *op = gpuva_op_to_vma_op(__op);

			xe_vma_op_unwind(vm, op,
					 op->flags & XE_VMA_OP_COMMITTED,
					 op->flags & XE_VMA_OP_PREV_COMMITTED,
					 op->flags & XE_VMA_OP_NEXT_COMMITTED);
		}

		drm_gpuva_ops_free(&vm->gpuvm, __ops);
	}
}

static int vm_bind_ioctl_ops_execute(struct xe_vm *vm,
				     struct list_head *ops_list)
{
	struct xe_vma_op *op, *next;
	int err;

	lockdep_assert_held_write(&vm->lock);

	list_for_each_entry_safe(op, next, ops_list, link) {
		err = xe_vma_op_execute(vm, op);
		if (err) {
			drm_warn(&vm->xe->drm, "VM op(%d) failed with %d",
				 op->base.op, err);
			/*
			 * FIXME: Killing VM rather than proper error handling
			 */
			xe_vm_kill(vm);
			return -ENOSPC;
		}
		xe_vma_op_cleanup(vm, op);
	}

	return 0;
}

#define SUPPORTED_FLAGS	(DRM_XE_VM_BIND_FLAG_NULL | \
	 DRM_XE_VM_BIND_FLAG_DUMPABLE)
#define XE_64K_PAGE_MASK 0xffffull
#define ALL_DRM_XE_SYNCS_FLAGS (DRM_XE_SYNCS_FLAG_WAIT_FOR_OP)

static int vm_bind_ioctl_check_args(struct xe_device *xe,
				    struct drm_xe_vm_bind *args,
				    struct drm_xe_vm_bind_op **bind_ops)
{
	int err;
	int i;

	if (XE_IOCTL_DBG(xe, args->pad || args->pad2) ||
	    XE_IOCTL_DBG(xe, args->reserved[0] || args->reserved[1]))
		return -EINVAL;

	if (XE_IOCTL_DBG(xe, args->extensions))
		return -EINVAL;

	if (args->num_binds > 1) {
		u64 __user *bind_user =
			u64_to_user_ptr(args->vector_of_binds);

		*bind_ops = kvmalloc_array(args->num_binds,
					   sizeof(struct drm_xe_vm_bind_op),
					   GFP_KERNEL | __GFP_ACCOUNT);
		if (!*bind_ops)
			return -ENOMEM;

		err = __copy_from_user(*bind_ops, bind_user,
				       sizeof(struct drm_xe_vm_bind_op) *
				       args->num_binds);
		if (XE_IOCTL_DBG(xe, err)) {
			err = -EFAULT;
			goto free_bind_ops;
		}
	} else {
		*bind_ops = &args->bind;
	}

	for (i = 0; i < args->num_binds; ++i) {
		u64 range = (*bind_ops)[i].range;
		u64 addr = (*bind_ops)[i].addr;
		u32 op = (*bind_ops)[i].op;
		u32 flags = (*bind_ops)[i].flags;
		u32 obj = (*bind_ops)[i].obj;
		u64 obj_offset = (*bind_ops)[i].obj_offset;
		u32 prefetch_region = (*bind_ops)[i].prefetch_mem_region_instance;
		bool is_null = flags & DRM_XE_VM_BIND_FLAG_NULL;
		u16 pat_index = (*bind_ops)[i].pat_index;
		u16 coh_mode;

		if (XE_IOCTL_DBG(xe, pat_index >= xe->pat.n_entries)) {
			err = -EINVAL;
			goto free_bind_ops;
		}

		pat_index = array_index_nospec(pat_index, xe->pat.n_entries);
		(*bind_ops)[i].pat_index = pat_index;
		coh_mode = xe_pat_index_get_coh_mode(xe, pat_index);
		if (XE_IOCTL_DBG(xe, !coh_mode)) { /* hw reserved */
			err = -EINVAL;
			goto free_bind_ops;
		}

		if (XE_WARN_ON(coh_mode > XE_COH_AT_LEAST_1WAY)) {
			err = -EINVAL;
			goto free_bind_ops;
		}

		if (XE_IOCTL_DBG(xe, op > DRM_XE_VM_BIND_OP_PREFETCH) ||
		    XE_IOCTL_DBG(xe, flags & ~SUPPORTED_FLAGS) ||
		    XE_IOCTL_DBG(xe, obj && is_null) ||
		    XE_IOCTL_DBG(xe, obj_offset && is_null) ||
		    XE_IOCTL_DBG(xe, op != DRM_XE_VM_BIND_OP_MAP &&
				 is_null) ||
		    XE_IOCTL_DBG(xe, !obj &&
				 op == DRM_XE_VM_BIND_OP_MAP &&
				 !is_null) ||
		    XE_IOCTL_DBG(xe, !obj &&
				 op == DRM_XE_VM_BIND_OP_UNMAP_ALL) ||
		    XE_IOCTL_DBG(xe, addr &&
				 op == DRM_XE_VM_BIND_OP_UNMAP_ALL) ||
		    XE_IOCTL_DBG(xe, range &&
				 op == DRM_XE_VM_BIND_OP_UNMAP_ALL) ||
		    XE_IOCTL_DBG(xe, obj &&
				 op == DRM_XE_VM_BIND_OP_MAP_USERPTR) ||
		    XE_IOCTL_DBG(xe, coh_mode == XE_COH_NONE &&
				 op == DRM_XE_VM_BIND_OP_MAP_USERPTR) ||
		    XE_IOCTL_DBG(xe, obj &&
				 op == DRM_XE_VM_BIND_OP_PREFETCH) ||
		    XE_IOCTL_DBG(xe, prefetch_region &&
				 op != DRM_XE_VM_BIND_OP_PREFETCH) ||
		    XE_IOCTL_DBG(xe, !(BIT(prefetch_region) &
				       xe->info.mem_region_mask)) ||
		    XE_IOCTL_DBG(xe, obj &&
				 op == DRM_XE_VM_BIND_OP_UNMAP)) {
			err = -EINVAL;
			goto free_bind_ops;
		}

		if (XE_IOCTL_DBG(xe, obj_offset & ~PAGE_MASK) ||
		    XE_IOCTL_DBG(xe, addr & ~PAGE_MASK) ||
		    XE_IOCTL_DBG(xe, range & ~PAGE_MASK) ||
		    XE_IOCTL_DBG(xe, !range &&
				 op != DRM_XE_VM_BIND_OP_UNMAP_ALL)) {
			err = -EINVAL;
			goto free_bind_ops;
		}
	}

	return 0;

free_bind_ops:
	if (args->num_binds > 1)
		kvfree(*bind_ops);
	return err;
}

static int vm_bind_ioctl_signal_fences(struct xe_vm *vm,
				       struct xe_exec_queue *q,
				       struct xe_sync_entry *syncs,
				       int num_syncs)
{
	struct dma_fence *fence;
	int i, err = 0;

	fence = xe_sync_in_fence_get(syncs, num_syncs,
				     to_wait_exec_queue(vm, q), vm);
	if (IS_ERR(fence))
		return PTR_ERR(fence);

	for (i = 0; i < num_syncs; i++)
		xe_sync_entry_signal(&syncs[i], NULL, fence);

	xe_exec_queue_last_fence_set(to_wait_exec_queue(vm, q), vm,
				     fence);
	dma_fence_put(fence);

	return err;
}

int xe_vm_bind_ioctl(struct drm_device *dev, void *data, struct drm_file *file)
{
	struct xe_device *xe = to_xe_device(dev);
	struct xe_file *xef = to_xe_file(file);
	struct drm_xe_vm_bind *args = data;
	struct drm_xe_sync __user *syncs_user;
	struct xe_bo **bos = NULL;
	struct drm_gpuva_ops **ops = NULL;
	struct xe_vm *vm;
	struct xe_exec_queue *q = NULL;
	u32 num_syncs, num_ufence = 0;
	struct xe_sync_entry *syncs = NULL;
	struct drm_xe_vm_bind_op *bind_ops;
	LIST_HEAD(ops_list);
	int err;
	int i;

	err = vm_bind_ioctl_check_args(xe, args, &bind_ops);
	if (err)
		return err;

	if (args->exec_queue_id) {
		q = xe_exec_queue_lookup(xef, args->exec_queue_id);
		if (XE_IOCTL_DBG(xe, !q)) {
			err = -ENOENT;
			goto free_objs;
		}

		if (XE_IOCTL_DBG(xe, !(q->flags & EXEC_QUEUE_FLAG_VM))) {
			err = -EINVAL;
			goto put_exec_queue;
		}
	}

	vm = xe_vm_lookup(xef, args->vm_id);
	if (XE_IOCTL_DBG(xe, !vm)) {
		err = -EINVAL;
		goto put_exec_queue;
	}

	err = down_write_killable(&vm->lock);
	if (err)
		goto put_vm;

	if (XE_IOCTL_DBG(xe, xe_vm_is_closed_or_banned(vm))) {
		err = -ENOENT;
		goto release_vm_lock;
	}

	for (i = 0; i < args->num_binds; ++i) {
		u64 range = bind_ops[i].range;
		u64 addr = bind_ops[i].addr;

		if (XE_IOCTL_DBG(xe, range > vm->size) ||
		    XE_IOCTL_DBG(xe, addr > vm->size - range)) {
			err = -EINVAL;
			goto release_vm_lock;
		}
	}

	if (args->num_binds) {
		bos = kvcalloc(args->num_binds, sizeof(*bos),
			       GFP_KERNEL | __GFP_ACCOUNT);
		if (!bos) {
			err = -ENOMEM;
			goto release_vm_lock;
		}

		ops = kvcalloc(args->num_binds, sizeof(*ops),
			       GFP_KERNEL | __GFP_ACCOUNT);
		if (!ops) {
			err = -ENOMEM;
			goto release_vm_lock;
		}
	}

	for (i = 0; i < args->num_binds; ++i) {
		struct drm_gem_object *gem_obj;
		u64 range = bind_ops[i].range;
		u64 addr = bind_ops[i].addr;
		u32 obj = bind_ops[i].obj;
		u64 obj_offset = bind_ops[i].obj_offset;
		u16 pat_index = bind_ops[i].pat_index;
		u16 coh_mode;

		if (!obj)
			continue;

		gem_obj = drm_gem_object_lookup(file, obj);
		if (XE_IOCTL_DBG(xe, !gem_obj)) {
			err = -ENOENT;
			goto put_obj;
		}
		bos[i] = gem_to_xe_bo(gem_obj);

		if (XE_IOCTL_DBG(xe, range > bos[i]->size) ||
		    XE_IOCTL_DBG(xe, obj_offset >
				 bos[i]->size - range)) {
			err = -EINVAL;
			goto put_obj;
		}

		if (bos[i]->flags & XE_BO_INTERNAL_64K) {
			if (XE_IOCTL_DBG(xe, obj_offset &
					 XE_64K_PAGE_MASK) ||
			    XE_IOCTL_DBG(xe, addr & XE_64K_PAGE_MASK) ||
			    XE_IOCTL_DBG(xe, range & XE_64K_PAGE_MASK)) {
				err = -EINVAL;
				goto put_obj;
			}
		}

		coh_mode = xe_pat_index_get_coh_mode(xe, pat_index);
		if (bos[i]->cpu_caching) {
			if (XE_IOCTL_DBG(xe, coh_mode == XE_COH_NONE &&
					 bos[i]->cpu_caching == DRM_XE_GEM_CPU_CACHING_WB)) {
				err = -EINVAL;
				goto put_obj;
			}
		} else if (XE_IOCTL_DBG(xe, coh_mode == XE_COH_NONE)) {
			/*
			 * Imported dma-buf from a different device should
			 * require 1way or 2way coherency since we don't know
			 * how it was mapped on the CPU. Just assume is it
			 * potentially cached on CPU side.
			 */
			err = -EINVAL;
			goto put_obj;
		}
	}

	if (args->num_syncs) {
		syncs = kcalloc(args->num_syncs, sizeof(*syncs), GFP_KERNEL);
		if (!syncs) {
			err = -ENOMEM;
			goto put_obj;
		}
	}

	syncs_user = u64_to_user_ptr(args->syncs);
	for (num_syncs = 0; num_syncs < args->num_syncs; num_syncs++) {
		err = xe_sync_entry_parse(xe, xef, &syncs[num_syncs],
					  &syncs_user[num_syncs],
					  (xe_vm_in_lr_mode(vm) ?
					   SYNC_PARSE_FLAG_LR_MODE : 0) |
					  (!args->num_binds ?
					   SYNC_PARSE_FLAG_DISALLOW_USER_FENCE : 0));
		if (err)
			goto free_syncs;

		if (xe_sync_is_ufence(&syncs[num_syncs]))
			num_ufence++;
	}

	if (XE_IOCTL_DBG(xe, num_ufence > 1)) {
		err = -EINVAL;
		goto free_syncs;
	}

	if (!args->num_binds) {
		err = -ENODATA;
		goto free_syncs;
	}

	for (i = 0; i < args->num_binds; ++i) {
		u64 range = bind_ops[i].range;
		u64 addr = bind_ops[i].addr;
		u32 op = bind_ops[i].op;
		u32 flags = bind_ops[i].flags;
		u64 obj_offset = bind_ops[i].obj_offset;
		u32 prefetch_region = bind_ops[i].prefetch_mem_region_instance;
		u16 pat_index = bind_ops[i].pat_index;

		ops[i] = vm_bind_ioctl_ops_create(vm, bos[i], obj_offset,
						  addr, range, op, flags,
						  prefetch_region, pat_index);
		if (IS_ERR(ops[i])) {
			err = PTR_ERR(ops[i]);
			ops[i] = NULL;
			goto unwind_ops;
		}

		err = vm_bind_ioctl_ops_parse(vm, q, ops[i], syncs, num_syncs,
					      &ops_list,
					      i == args->num_binds - 1);
		if (err)
			goto unwind_ops;
	}

	/* Nothing to do */
	if (list_empty(&ops_list)) {
		err = -ENODATA;
		goto unwind_ops;
	}

	xe_vm_get(vm);
	if (q)
		xe_exec_queue_get(q);

	err = vm_bind_ioctl_ops_execute(vm, &ops_list);

	up_write(&vm->lock);

	if (q)
		xe_exec_queue_put(q);
	xe_vm_put(vm);

	for (i = 0; bos && i < args->num_binds; ++i)
		xe_bo_put(bos[i]);

	kvfree(bos);
	kvfree(ops);
	if (args->num_binds > 1)
		kvfree(bind_ops);

	return err;

unwind_ops:
	vm_bind_ioctl_ops_unwind(vm, ops, args->num_binds);
free_syncs:
	if (err == -ENODATA)
		err = vm_bind_ioctl_signal_fences(vm, q, syncs, num_syncs);
	while (num_syncs--)
		xe_sync_entry_cleanup(&syncs[num_syncs]);

	kfree(syncs);
put_obj:
	for (i = 0; i < args->num_binds; ++i)
		xe_bo_put(bos[i]);
release_vm_lock:
	up_write(&vm->lock);
put_vm:
	xe_vm_put(vm);
put_exec_queue:
	if (q)
		xe_exec_queue_put(q);
free_objs:
	kvfree(bos);
	kvfree(ops);
	if (args->num_binds > 1)
		kvfree(bind_ops);
	return err;
}

/**
 * xe_vm_lock() - Lock the vm's dma_resv object
 * @vm: The struct xe_vm whose lock is to be locked
 * @intr: Whether to perform any wait interruptible
 *
 * Return: 0 on success, -EINTR if @intr is true and the wait for a
 * contended lock was interrupted. If @intr is false, the function
 * always returns 0.
 */
int xe_vm_lock(struct xe_vm *vm, bool intr)
{
	if (intr)
		return dma_resv_lock_interruptible(xe_vm_resv(vm), NULL);

	return dma_resv_lock(xe_vm_resv(vm), NULL);
}

/**
 * xe_vm_unlock() - Unlock the vm's dma_resv object
 * @vm: The struct xe_vm whose lock is to be released.
 *
 * Unlock a buffer object lock that was locked by xe_vm_lock().
 */
void xe_vm_unlock(struct xe_vm *vm)
{
	dma_resv_unlock(xe_vm_resv(vm));
}

/**
 * xe_vm_invalidate_vma - invalidate GPU mappings for VMA without a lock
 * @vma: VMA to invalidate
 *
 * Walks a list of page tables leaves which it memset the entries owned by this
 * VMA to zero, invalidates the TLBs, and block until TLBs invalidation is
 * complete.
 *
 * Returns 0 for success, negative error code otherwise.
 */
int xe_vm_invalidate_vma(struct xe_vma *vma)
{
	struct xe_device *xe = xe_vma_vm(vma)->xe;
	struct xe_tile *tile;
	u32 tile_needs_invalidate = 0;
	int seqno[XE_MAX_TILES_PER_DEVICE];
	u8 id;
	int ret;

	xe_assert(xe, !xe_vma_is_null(vma));
	trace_xe_vma_invalidate(vma);

	/* Check that we don't race with page-table updates */
	if (IS_ENABLED(CONFIG_PROVE_LOCKING)) {
		if (xe_vma_is_userptr(vma)) {
			WARN_ON_ONCE(!mmu_interval_check_retry
				     (&to_userptr_vma(vma)->userptr.notifier,
				      to_userptr_vma(vma)->userptr.notifier_seq));
			WARN_ON_ONCE(!dma_resv_test_signaled(xe_vm_resv(xe_vma_vm(vma)),
							     DMA_RESV_USAGE_BOOKKEEP));

		} else {
			xe_bo_assert_held(xe_vma_bo(vma));
		}
	}

	for_each_tile(tile, xe, id) {
		if (xe_pt_zap_ptes(tile, vma)) {
			tile_needs_invalidate |= BIT(id);
			xe_device_wmb(xe);
			/*
			 * FIXME: We potentially need to invalidate multiple
			 * GTs within the tile
			 */
			seqno[id] = xe_gt_tlb_invalidation_vma(tile->primary_gt, NULL, vma);
			if (seqno[id] < 0)
				return seqno[id];
		}
	}

	for_each_tile(tile, xe, id) {
		if (tile_needs_invalidate & BIT(id)) {
			ret = xe_gt_tlb_invalidation_wait(tile->primary_gt, seqno[id]);
			if (ret < 0)
				return ret;
		}
	}

	vma->tile_invalidated = vma->tile_mask;

	return 0;
}

int xe_analyze_vm(struct drm_printer *p, struct xe_vm *vm, int gt_id)
{
	struct drm_gpuva *gpuva;
	bool is_vram;
	uint64_t addr;

	if (!down_read_trylock(&vm->lock)) {
		drm_printf(p, " Failed to acquire VM lock to dump capture");
		return 0;
	}
	if (vm->pt_root[gt_id]) {
		addr = xe_bo_addr(vm->pt_root[gt_id]->bo, 0, XE_PAGE_SIZE);
		is_vram = xe_bo_is_vram(vm->pt_root[gt_id]->bo);
		drm_printf(p, " VM root: A:0x%llx %s\n", addr,
			   is_vram ? "VRAM" : "SYS");
	}

	drm_gpuvm_for_each_va(gpuva, &vm->gpuvm) {
		struct xe_vma *vma = gpuva_to_vma(gpuva);
		bool is_userptr = xe_vma_is_userptr(vma);
		bool is_null = xe_vma_is_null(vma);

		if (is_null) {
			addr = 0;
		} else if (is_userptr) {
			struct sg_table *sg = to_userptr_vma(vma)->userptr.sg;
			struct xe_res_cursor cur;

			if (sg) {
				xe_res_first_sg(sg, 0, XE_PAGE_SIZE, &cur);
				addr = xe_res_dma(&cur);
			} else {
				addr = 0;
			}
		} else {
			addr = __xe_bo_addr(xe_vma_bo(vma), 0, XE_PAGE_SIZE);
			is_vram = xe_bo_is_vram(xe_vma_bo(vma));
		}
		drm_printf(p, " [%016llx-%016llx] S:0x%016llx A:%016llx %s\n",
			   xe_vma_start(vma), xe_vma_end(vma) - 1,
			   xe_vma_size(vma),
			   addr, is_null ? "NULL" : is_userptr ? "USR" :
			   is_vram ? "VRAM" : "SYS");
	}
	up_read(&vm->lock);

	return 0;
}

struct xe_vm_snapshot {
	unsigned long num_snaps;
	struct {
		u64 ofs, bo_ofs;
		unsigned long len;
		struct xe_bo *bo;
		void *data;
		struct mm_struct *mm;
	} snap[];
};

struct xe_vm_snapshot *xe_vm_snapshot_capture(struct xe_vm *vm)
{
	unsigned long num_snaps = 0, i;
	struct xe_vm_snapshot *snap = NULL;
	struct drm_gpuva *gpuva;

	if (!vm)
		return NULL;

	mutex_lock(&vm->snap_mutex);
	drm_gpuvm_for_each_va(gpuva, &vm->gpuvm) {
		if (gpuva->flags & XE_VMA_DUMPABLE)
			num_snaps++;
	}

	if (num_snaps)
		snap = kvzalloc(offsetof(struct xe_vm_snapshot, snap[num_snaps]), GFP_NOWAIT);
	if (!snap)
		goto out_unlock;

	snap->num_snaps = num_snaps;
	i = 0;
	drm_gpuvm_for_each_va(gpuva, &vm->gpuvm) {
		struct xe_vma *vma = gpuva_to_vma(gpuva);
		struct xe_bo *bo = vma->gpuva.gem.obj ?
			gem_to_xe_bo(vma->gpuva.gem.obj) : NULL;

		if (!(gpuva->flags & XE_VMA_DUMPABLE))
			continue;

		snap->snap[i].ofs = xe_vma_start(vma);
		snap->snap[i].len = xe_vma_size(vma);
		if (bo) {
			snap->snap[i].bo = xe_bo_get(bo);
			snap->snap[i].bo_ofs = xe_vma_bo_offset(vma);
		} else if (xe_vma_is_userptr(vma)) {
			struct mm_struct *mm =
				to_userptr_vma(vma)->userptr.notifier.mm;

			if (mmget_not_zero(mm))
				snap->snap[i].mm = mm;
			else
				snap->snap[i].data = ERR_PTR(-EFAULT);

			snap->snap[i].bo_ofs = xe_vma_userptr(vma);
		} else {
			snap->snap[i].data = ERR_PTR(-ENOENT);
		}
		i++;
	}

out_unlock:
	mutex_unlock(&vm->snap_mutex);
	return snap;
}

void xe_vm_snapshot_capture_delayed(struct xe_vm_snapshot *snap)
{
	if (!snap)
		return;

	for (int i = 0; i < snap->num_snaps; i++) {
		struct xe_bo *bo = snap->snap[i].bo;
		struct iosys_map src;
		int err;

		if (IS_ERR(snap->snap[i].data))
			continue;

		snap->snap[i].data = kvmalloc(snap->snap[i].len, GFP_USER);
		if (!snap->snap[i].data) {
			snap->snap[i].data = ERR_PTR(-ENOMEM);
			goto cleanup_bo;
		}

		if (bo) {
			dma_resv_lock(bo->ttm.base.resv, NULL);
			err = ttm_bo_vmap(&bo->ttm, &src);
			if (!err) {
				xe_map_memcpy_from(xe_bo_device(bo),
						   snap->snap[i].data,
						   &src, snap->snap[i].bo_ofs,
						   snap->snap[i].len);
				ttm_bo_vunmap(&bo->ttm, &src);
			}
			dma_resv_unlock(bo->ttm.base.resv);
		} else {
			void __user *userptr = (void __user *)(size_t)snap->snap[i].bo_ofs;

			kthread_use_mm(snap->snap[i].mm);
			if (!copy_from_user(snap->snap[i].data, userptr, snap->snap[i].len))
				err = 0;
			else
				err = -EFAULT;
			kthread_unuse_mm(snap->snap[i].mm);

			mmput(snap->snap[i].mm);
			snap->snap[i].mm = NULL;
		}

		if (err) {
			kvfree(snap->snap[i].data);
			snap->snap[i].data = ERR_PTR(err);
		}

cleanup_bo:
		xe_bo_put(bo);
		snap->snap[i].bo = NULL;
	}
}

void xe_vm_snapshot_print(struct xe_vm_snapshot *snap, struct drm_printer *p)
{
	unsigned long i, j;

	for (i = 0; i < snap->num_snaps; i++) {
		if (IS_ERR(snap->snap[i].data))
			goto uncaptured;

		drm_printf(p, "[%llx].length: 0x%lx\n", snap->snap[i].ofs, snap->snap[i].len);
		drm_printf(p, "[%llx].data: ",
			   snap->snap[i].ofs);

		for (j = 0; j < snap->snap[i].len; j += sizeof(u32)) {
			u32 *val = snap->snap[i].data + j;
			char dumped[ASCII85_BUFSZ];

			drm_puts(p, ascii85_encode(*val, dumped));
		}

		drm_puts(p, "\n");
		continue;

uncaptured:
		drm_printf(p, "Unable to capture range [%llx-%llx]: %li\n",
			   snap->snap[i].ofs, snap->snap[i].ofs + snap->snap[i].len - 1,
			   PTR_ERR(snap->snap[i].data));
	}
}

void xe_vm_snapshot_free(struct xe_vm_snapshot *snap)
{
	unsigned long i;

	if (!snap)
		return;

	for (i = 0; i < snap->num_snaps; i++) {
		if (!IS_ERR(snap->snap[i].data))
			kvfree(snap->snap[i].data);
		xe_bo_put(snap->snap[i].bo);
		if (snap->snap[i].mm)
			mmput(snap->snap[i].mm);
	}
	kvfree(snap);
}<|MERGE_RESOLUTION|>--- conflicted
+++ resolved
@@ -727,7 +727,6 @@
 		err = xe_vma_userptr_pin_pages(uvma);
 		if (err == -EFAULT) {
 			list_del_init(&uvma->userptr.repin_link);
-<<<<<<< HEAD
 
 			/* Wait for pending binds */
 			xe_vm_lock(vm, false);
@@ -743,23 +742,6 @@
 			if (err < 0)
 				return err;
 
-=======
-
-			/* Wait for pending binds */
-			xe_vm_lock(vm, false);
-			dma_resv_wait_timeout(xe_vm_resv(vm),
-					      DMA_RESV_USAGE_BOOKKEEP,
-					      false, MAX_SCHEDULE_TIMEOUT);
-
-			err = xe_vm_invalidate_vma(&uvma->vma);
-			xe_vm_unlock(vm);
-			if (err)
-				return err;
-		} else {
-			if (err < 0)
-				return err;
-
->>>>>>> df26ac94
 			list_del_init(&uvma->userptr.repin_link);
 			list_move_tail(&uvma->vma.combined_links.rebind,
 				       &vm->rebind_list);
