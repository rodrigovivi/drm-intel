--- conflicted
+++ resolved
@@ -133,11 +133,7 @@
 		return;
 
 	intel_display_driver_remove_noirq(xe);
-<<<<<<< HEAD
-	intel_opregion_cleanup(xe);
-=======
 	intel_opregion_cleanup(display);
->>>>>>> a809b92e
 }
 
 int xe_display_init_noirq(struct xe_device *xe)
@@ -165,11 +161,7 @@
 
 	err = intel_display_driver_probe_noirq(xe);
 	if (err) {
-<<<<<<< HEAD
-		intel_opregion_cleanup(xe);
-=======
 		intel_opregion_cleanup(display);
->>>>>>> a809b92e
 		return err;
 	}
 
