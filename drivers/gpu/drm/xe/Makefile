--- conflicted
+++ resolved
@@ -21,26 +21,6 @@
 		 $(src)/xe_wa_oob.rules
 	$(call cmd,wa_oob)
 
-<<<<<<< HEAD
-uses_generated_oob := \
-	$(obj)/xe_ggtt.o \
-	$(obj)/xe_device.o \
-	$(obj)/xe_gsc.o \
-	$(obj)/xe_gt.o \
-	$(obj)/xe_guc.o \
-	$(obj)/xe_guc_ads.o \
-	$(obj)/xe_guc_pc.o \
-	$(obj)/xe_migrate.o \
-	$(obj)/xe_pat.o \
-	$(obj)/xe_ring_ops.o \
-	$(obj)/xe_vm.o \
-	$(obj)/xe_wa.o \
-	$(obj)/xe_ttm_stolen_mgr.o
-
-$(uses_generated_oob): $(generated_oob)
-
-=======
->>>>>>> a809b92e
 # Please keep these build lists sorted!
 
 # core driver code
