--- conflicted
+++ resolved
@@ -1415,13 +1415,8 @@
 }
 
 static int
-<<<<<<< HEAD
-mst_connector_mode_valid_ctx(struct drm_connector *connector,
+mst_connector_mode_valid_ctx(struct drm_connector *_connector,
 			     const struct drm_display_mode *mode,
-=======
-mst_connector_mode_valid_ctx(struct drm_connector *_connector,
-			     struct drm_display_mode *mode,
->>>>>>> 8305d473
 			     struct drm_modeset_acquire_ctx *ctx,
 			     enum drm_mode_status *status)
 {
