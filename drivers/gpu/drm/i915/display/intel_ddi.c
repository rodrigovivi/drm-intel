/*
 * Copyright © 2012 Intel Corporation
 *
 * Permission is hereby granted, free of charge, to any person obtaining a
 * copy of this software and associated documentation files (the "Software"),
 * to deal in the Software without restriction, including without limitation
 * the rights to use, copy, modify, merge, publish, distribute, sublicense,
 * and/or sell copies of the Software, and to permit persons to whom the
 * Software is furnished to do so, subject to the following conditions:
 *
 * The above copyright notice and this permission notice (including the next
 * paragraph) shall be included in all copies or substantial portions of the
 * Software.
 *
 * THE SOFTWARE IS PROVIDED "AS IS", WITHOUT WARRANTY OF ANY KIND, EXPRESS OR
 * IMPLIED, INCLUDING BUT NOT LIMITED TO THE WARRANTIES OF MERCHANTABILITY,
 * FITNESS FOR A PARTICULAR PURPOSE AND NONINFRINGEMENT.  IN NO EVENT SHALL
 * THE AUTHORS OR COPYRIGHT HOLDERS BE LIABLE FOR ANY CLAIM, DAMAGES OR OTHER
 * LIABILITY, WHETHER IN AN ACTION OF CONTRACT, TORT OR OTHERWISE, ARISING
 * FROM, OUT OF OR IN CONNECTION WITH THE SOFTWARE OR THE USE OR OTHER DEALINGS
 * IN THE SOFTWARE.
 *
 * Authors:
 *    Eugeni Dodonov <eugeni.dodonov@intel.com>
 *
 */

#include <linux/string_helpers.h>

#include <drm/display/drm_scdc_helper.h>
#include <drm/drm_privacy_screen_consumer.h>

#include "i915_drv.h"
#include "i915_reg.h"
#include "intel_audio.h"
#include "intel_audio_regs.h"
#include "intel_backlight.h"
#include "intel_combo_phy.h"
#include "intel_combo_phy_regs.h"
#include "intel_connector.h"
#include "intel_crtc.h"
#include "intel_cx0_phy.h"
#include "intel_cx0_phy_regs.h"
#include "intel_ddi.h"
#include "intel_ddi_buf_trans.h"
#include "intel_de.h"
#include "intel_display_power.h"
#include "intel_display_types.h"
#include "intel_dkl_phy.h"
#include "intel_dkl_phy_regs.h"
#include "intel_dp.h"
#include "intel_dp_aux.h"
#include "intel_dp_link_training.h"
#include "intel_dp_mst.h"
#include "intel_dpio_phy.h"
#include "intel_dsi.h"
#include "intel_fdi.h"
#include "intel_fifo_underrun.h"
#include "intel_gmbus.h"
#include "intel_hdcp.h"
#include "intel_hdmi.h"
#include "intel_hotplug.h"
#include "intel_hti.h"
#include "intel_lspcon.h"
#include "intel_mg_phy_regs.h"
#include "intel_pps.h"
#include "intel_psr.h"
#include "intel_quirks.h"
#include "intel_snps_phy.h"
#include "intel_tc.h"
#include "intel_vdsc.h"
#include "intel_vdsc_regs.h"
#include "skl_scaler.h"
#include "skl_universal_plane.h"

static const u8 index_to_dp_signal_levels[] = {
	[0] = DP_TRAIN_VOLTAGE_SWING_LEVEL_0 | DP_TRAIN_PRE_EMPH_LEVEL_0,
	[1] = DP_TRAIN_VOLTAGE_SWING_LEVEL_0 | DP_TRAIN_PRE_EMPH_LEVEL_1,
	[2] = DP_TRAIN_VOLTAGE_SWING_LEVEL_0 | DP_TRAIN_PRE_EMPH_LEVEL_2,
	[3] = DP_TRAIN_VOLTAGE_SWING_LEVEL_0 | DP_TRAIN_PRE_EMPH_LEVEL_3,
	[4] = DP_TRAIN_VOLTAGE_SWING_LEVEL_1 | DP_TRAIN_PRE_EMPH_LEVEL_0,
	[5] = DP_TRAIN_VOLTAGE_SWING_LEVEL_1 | DP_TRAIN_PRE_EMPH_LEVEL_1,
	[6] = DP_TRAIN_VOLTAGE_SWING_LEVEL_1 | DP_TRAIN_PRE_EMPH_LEVEL_2,
	[7] = DP_TRAIN_VOLTAGE_SWING_LEVEL_2 | DP_TRAIN_PRE_EMPH_LEVEL_0,
	[8] = DP_TRAIN_VOLTAGE_SWING_LEVEL_2 | DP_TRAIN_PRE_EMPH_LEVEL_1,
	[9] = DP_TRAIN_VOLTAGE_SWING_LEVEL_3 | DP_TRAIN_PRE_EMPH_LEVEL_0,
};

static int intel_ddi_hdmi_level(struct intel_encoder *encoder,
				const struct intel_ddi_buf_trans *trans)
{
	int level;

	level = intel_bios_hdmi_level_shift(encoder->devdata);
	if (level < 0)
		level = trans->hdmi_default_entry;

	return level;
}

static bool has_buf_trans_select(struct drm_i915_private *i915)
{
	return DISPLAY_VER(i915) < 10 && !IS_BROXTON(i915);
}

static bool has_iboost(struct drm_i915_private *i915)
{
	return DISPLAY_VER(i915) == 9 && !IS_BROXTON(i915);
}

/*
 * Starting with Haswell, DDI port buffers must be programmed with correct
 * values in advance. This function programs the correct values for
 * DP/eDP/FDI use cases.
 */
void hsw_prepare_dp_ddi_buffers(struct intel_encoder *encoder,
				const struct intel_crtc_state *crtc_state)
{
	struct drm_i915_private *dev_priv = to_i915(encoder->base.dev);
	u32 iboost_bit = 0;
	int i, n_entries;
	enum port port = encoder->port;
	const struct intel_ddi_buf_trans *trans;

	trans = encoder->get_buf_trans(encoder, crtc_state, &n_entries);
	if (drm_WARN_ON_ONCE(&dev_priv->drm, !trans))
		return;

	/* If we're boosting the current, set bit 31 of trans1 */
	if (has_iboost(dev_priv) &&
	    intel_bios_dp_boost_level(encoder->devdata))
		iboost_bit = DDI_BUF_BALANCE_LEG_ENABLE;

	for (i = 0; i < n_entries; i++) {
		intel_de_write(dev_priv, DDI_BUF_TRANS_LO(port, i),
			       trans->entries[i].hsw.trans1 | iboost_bit);
		intel_de_write(dev_priv, DDI_BUF_TRANS_HI(port, i),
			       trans->entries[i].hsw.trans2);
	}
}

/*
 * Starting with Haswell, DDI port buffers must be programmed with correct
 * values in advance. This function programs the correct values for
 * HDMI/DVI use cases.
 */
static void hsw_prepare_hdmi_ddi_buffers(struct intel_encoder *encoder,
					 const struct intel_crtc_state *crtc_state)
{
	struct drm_i915_private *dev_priv = to_i915(encoder->base.dev);
	int level = intel_ddi_level(encoder, crtc_state, 0);
	u32 iboost_bit = 0;
	int n_entries;
	enum port port = encoder->port;
	const struct intel_ddi_buf_trans *trans;

	trans = encoder->get_buf_trans(encoder, crtc_state, &n_entries);
	if (drm_WARN_ON_ONCE(&dev_priv->drm, !trans))
		return;

	/* If we're boosting the current, set bit 31 of trans1 */
	if (has_iboost(dev_priv) &&
	    intel_bios_hdmi_boost_level(encoder->devdata))
		iboost_bit = DDI_BUF_BALANCE_LEG_ENABLE;

	/* Entry 9 is for HDMI: */
	intel_de_write(dev_priv, DDI_BUF_TRANS_LO(port, 9),
		       trans->entries[level].hsw.trans1 | iboost_bit);
	intel_de_write(dev_priv, DDI_BUF_TRANS_HI(port, 9),
		       trans->entries[level].hsw.trans2);
}

static void mtl_wait_ddi_buf_idle(struct drm_i915_private *i915, enum port port)
{
	int ret;

	/* FIXME: find out why Bspec's 100us timeout is too short */
	ret = wait_for_us((intel_de_read(i915, XELPDP_PORT_BUF_CTL1(port)) &
			   XELPDP_PORT_BUF_PHY_IDLE), 10000);
	if (ret)
		drm_err(&i915->drm, "Timeout waiting for DDI BUF %c to get idle\n",
			port_name(port));
}

void intel_wait_ddi_buf_idle(struct drm_i915_private *dev_priv,
			     enum port port)
{
	if (IS_BROXTON(dev_priv)) {
		udelay(16);
		return;
	}

	if (wait_for_us((intel_de_read(dev_priv, DDI_BUF_CTL(port)) &
			 DDI_BUF_IS_IDLE), 8))
		drm_err(&dev_priv->drm, "Timeout waiting for DDI BUF %c to get idle\n",
			port_name(port));
}

static void intel_wait_ddi_buf_active(struct drm_i915_private *dev_priv,
				      enum port port)
{
	enum phy phy = intel_port_to_phy(dev_priv, port);
	int timeout_us;
	int ret;

	/* Wait > 518 usecs for DDI_BUF_CTL to be non idle */
	if (DISPLAY_VER(dev_priv) < 10) {
		usleep_range(518, 1000);
		return;
	}

	if (DISPLAY_VER(dev_priv) >= 14) {
		timeout_us = 10000;
	} else if (IS_DG2(dev_priv)) {
		timeout_us = 1200;
	} else if (DISPLAY_VER(dev_priv) >= 12) {
		if (intel_phy_is_tc(dev_priv, phy))
			timeout_us = 3000;
		else
			timeout_us = 1000;
	} else {
		timeout_us = 500;
	}

	if (DISPLAY_VER(dev_priv) >= 14)
		ret = _wait_for(!(intel_de_read(dev_priv, XELPDP_PORT_BUF_CTL1(port)) & XELPDP_PORT_BUF_PHY_IDLE),
				timeout_us, 10, 10);
	else
		ret = _wait_for(!(intel_de_read(dev_priv, DDI_BUF_CTL(port)) & DDI_BUF_IS_IDLE),
				timeout_us, 10, 10);

	if (ret)
		drm_err(&dev_priv->drm, "Timeout waiting for DDI BUF %c to get active\n",
			port_name(port));
}

static u32 hsw_pll_to_ddi_pll_sel(const struct intel_shared_dpll *pll)
{
	switch (pll->info->id) {
	case DPLL_ID_WRPLL1:
		return PORT_CLK_SEL_WRPLL1;
	case DPLL_ID_WRPLL2:
		return PORT_CLK_SEL_WRPLL2;
	case DPLL_ID_SPLL:
		return PORT_CLK_SEL_SPLL;
	case DPLL_ID_LCPLL_810:
		return PORT_CLK_SEL_LCPLL_810;
	case DPLL_ID_LCPLL_1350:
		return PORT_CLK_SEL_LCPLL_1350;
	case DPLL_ID_LCPLL_2700:
		return PORT_CLK_SEL_LCPLL_2700;
	default:
		MISSING_CASE(pll->info->id);
		return PORT_CLK_SEL_NONE;
	}
}

static u32 icl_pll_to_ddi_clk_sel(struct intel_encoder *encoder,
				  const struct intel_crtc_state *crtc_state)
{
	const struct intel_shared_dpll *pll = crtc_state->shared_dpll;
	int clock = crtc_state->port_clock;
	const enum intel_dpll_id id = pll->info->id;

	switch (id) {
	default:
		/*
		 * DPLL_ID_ICL_DPLL0 and DPLL_ID_ICL_DPLL1 should not be used
		 * here, so do warn if this get passed in
		 */
		MISSING_CASE(id);
		return DDI_CLK_SEL_NONE;
	case DPLL_ID_ICL_TBTPLL:
		switch (clock) {
		case 162000:
			return DDI_CLK_SEL_TBT_162;
		case 270000:
			return DDI_CLK_SEL_TBT_270;
		case 540000:
			return DDI_CLK_SEL_TBT_540;
		case 810000:
			return DDI_CLK_SEL_TBT_810;
		default:
			MISSING_CASE(clock);
			return DDI_CLK_SEL_NONE;
		}
	case DPLL_ID_ICL_MGPLL1:
	case DPLL_ID_ICL_MGPLL2:
	case DPLL_ID_ICL_MGPLL3:
	case DPLL_ID_ICL_MGPLL4:
	case DPLL_ID_TGL_MGPLL5:
	case DPLL_ID_TGL_MGPLL6:
		return DDI_CLK_SEL_MG;
	}
}

static u32 ddi_buf_phy_link_rate(int port_clock)
{
	switch (port_clock) {
	case 162000:
		return DDI_BUF_PHY_LINK_RATE(0);
	case 216000:
		return DDI_BUF_PHY_LINK_RATE(4);
	case 243000:
		return DDI_BUF_PHY_LINK_RATE(5);
	case 270000:
		return DDI_BUF_PHY_LINK_RATE(1);
	case 324000:
		return DDI_BUF_PHY_LINK_RATE(6);
	case 432000:
		return DDI_BUF_PHY_LINK_RATE(7);
	case 540000:
		return DDI_BUF_PHY_LINK_RATE(2);
	case 810000:
		return DDI_BUF_PHY_LINK_RATE(3);
	default:
		MISSING_CASE(port_clock);
		return DDI_BUF_PHY_LINK_RATE(0);
	}
}

static void intel_ddi_init_dp_buf_reg(struct intel_encoder *encoder,
				      const struct intel_crtc_state *crtc_state)
{
	struct drm_i915_private *i915 = to_i915(encoder->base.dev);
	struct intel_dp *intel_dp = enc_to_intel_dp(encoder);
	struct intel_digital_port *dig_port = enc_to_dig_port(encoder);
	enum phy phy = intel_port_to_phy(i915, encoder->port);

	/* DDI_BUF_CTL_ENABLE will be set by intel_ddi_prepare_link_retrain() later */
	intel_dp->DP = dig_port->saved_port_bits |
		DDI_PORT_WIDTH(crtc_state->lane_count) |
		DDI_BUF_TRANS_SELECT(0);

	if (DISPLAY_VER(i915) >= 14) {
		if (intel_dp_is_uhbr(crtc_state))
			intel_dp->DP |= DDI_BUF_PORT_DATA_40BIT;
		else
			intel_dp->DP |= DDI_BUF_PORT_DATA_10BIT;
	}

	if (IS_ALDERLAKE_P(i915) && intel_phy_is_tc(i915, phy)) {
		intel_dp->DP |= ddi_buf_phy_link_rate(crtc_state->port_clock);
		if (!intel_tc_port_in_tbt_alt_mode(dig_port))
			intel_dp->DP |= DDI_BUF_CTL_TC_PHY_OWNERSHIP;
	}
}

static int icl_calc_tbt_pll_link(struct drm_i915_private *dev_priv,
				 enum port port)
{
	u32 val = intel_de_read(dev_priv, DDI_CLK_SEL(port)) & DDI_CLK_SEL_MASK;

	switch (val) {
	case DDI_CLK_SEL_NONE:
		return 0;
	case DDI_CLK_SEL_TBT_162:
		return 162000;
	case DDI_CLK_SEL_TBT_270:
		return 270000;
	case DDI_CLK_SEL_TBT_540:
		return 540000;
	case DDI_CLK_SEL_TBT_810:
		return 810000;
	default:
		MISSING_CASE(val);
		return 0;
	}
}

static void ddi_dotclock_get(struct intel_crtc_state *pipe_config)
{
	/* CRT dotclock is determined via other means */
	if (pipe_config->has_pch_encoder)
		return;

	pipe_config->hw.adjusted_mode.crtc_clock =
		intel_crtc_dotclock(pipe_config);
}

void intel_ddi_set_dp_msa(const struct intel_crtc_state *crtc_state,
			  const struct drm_connector_state *conn_state)
{
	struct intel_crtc *crtc = to_intel_crtc(crtc_state->uapi.crtc);
	struct drm_i915_private *dev_priv = to_i915(crtc->base.dev);
	enum transcoder cpu_transcoder = crtc_state->cpu_transcoder;
	u32 temp;

	if (!intel_crtc_has_dp_encoder(crtc_state))
		return;

	drm_WARN_ON(&dev_priv->drm, transcoder_is_dsi(cpu_transcoder));

	temp = DP_MSA_MISC_SYNC_CLOCK;

	switch (crtc_state->pipe_bpp) {
	case 18:
		temp |= DP_MSA_MISC_6_BPC;
		break;
	case 24:
		temp |= DP_MSA_MISC_8_BPC;
		break;
	case 30:
		temp |= DP_MSA_MISC_10_BPC;
		break;
	case 36:
		temp |= DP_MSA_MISC_12_BPC;
		break;
	default:
		MISSING_CASE(crtc_state->pipe_bpp);
		break;
	}

	/* nonsense combination */
	drm_WARN_ON(&dev_priv->drm, crtc_state->limited_color_range &&
		    crtc_state->output_format != INTEL_OUTPUT_FORMAT_RGB);

	if (crtc_state->limited_color_range)
		temp |= DP_MSA_MISC_COLOR_CEA_RGB;

	/*
	 * As per DP 1.2 spec section 2.3.4.3 while sending
	 * YCBCR 444 signals we should program MSA MISC1/0 fields with
	 * colorspace information.
	 */
	if (crtc_state->output_format == INTEL_OUTPUT_FORMAT_YCBCR444)
		temp |= DP_MSA_MISC_COLOR_YCBCR_444_BT709;

	/*
	 * As per DP 1.4a spec section 2.2.4.3 [MSA Field for Indication
	 * of Color Encoding Format and Content Color Gamut] while sending
	 * YCBCR 420, HDR BT.2020 signals we should program MSA MISC1 fields
	 * which indicate VSC SDP for the Pixel Encoding/Colorimetry Format.
	 */
	if (intel_dp_needs_vsc_sdp(crtc_state, conn_state))
		temp |= DP_MSA_MISC_COLOR_VSC_SDP;

	intel_de_write(dev_priv, TRANS_MSA_MISC(cpu_transcoder), temp);
}

static u32 bdw_trans_port_sync_master_select(enum transcoder master_transcoder)
{
	if (master_transcoder == TRANSCODER_EDP)
		return 0;
	else
		return master_transcoder + 1;
}

static void
intel_ddi_config_transcoder_dp2(struct intel_encoder *encoder,
				const struct intel_crtc_state *crtc_state)
{
	struct drm_i915_private *i915 = to_i915(encoder->base.dev);
	enum transcoder cpu_transcoder = crtc_state->cpu_transcoder;
	u32 val = 0;

	if (intel_dp_is_uhbr(crtc_state))
		val = TRANS_DP2_128B132B_CHANNEL_CODING;

	intel_de_write(i915, TRANS_DP2_CTL(cpu_transcoder), val);
}

/*
 * Returns the TRANS_DDI_FUNC_CTL value based on CRTC state.
 *
 * Only intended to be used by intel_ddi_enable_transcoder_func() and
 * intel_ddi_config_transcoder_func().
 */
static u32
intel_ddi_transcoder_func_reg_val_get(struct intel_encoder *encoder,
				      const struct intel_crtc_state *crtc_state)
{
	struct intel_crtc *crtc = to_intel_crtc(crtc_state->uapi.crtc);
	struct drm_i915_private *dev_priv = to_i915(crtc->base.dev);
	enum pipe pipe = crtc->pipe;
	enum transcoder cpu_transcoder = crtc_state->cpu_transcoder;
	enum port port = encoder->port;
	u32 temp;

	/* Enable TRANS_DDI_FUNC_CTL for the pipe to work in HDMI mode */
	temp = TRANS_DDI_FUNC_ENABLE;
	if (DISPLAY_VER(dev_priv) >= 12)
		temp |= TGL_TRANS_DDI_SELECT_PORT(port);
	else
		temp |= TRANS_DDI_SELECT_PORT(port);

	switch (crtc_state->pipe_bpp) {
	default:
		MISSING_CASE(crtc_state->pipe_bpp);
		fallthrough;
	case 18:
		temp |= TRANS_DDI_BPC_6;
		break;
	case 24:
		temp |= TRANS_DDI_BPC_8;
		break;
	case 30:
		temp |= TRANS_DDI_BPC_10;
		break;
	case 36:
		temp |= TRANS_DDI_BPC_12;
		break;
	}

	if (crtc_state->hw.adjusted_mode.flags & DRM_MODE_FLAG_PVSYNC)
		temp |= TRANS_DDI_PVSYNC;
	if (crtc_state->hw.adjusted_mode.flags & DRM_MODE_FLAG_PHSYNC)
		temp |= TRANS_DDI_PHSYNC;

	if (cpu_transcoder == TRANSCODER_EDP) {
		switch (pipe) {
		default:
			MISSING_CASE(pipe);
			fallthrough;
		case PIPE_A:
			/* On Haswell, can only use the always-on power well for
			 * eDP when not using the panel fitter, and when not
			 * using motion blur mitigation (which we don't
			 * support). */
			if (crtc_state->pch_pfit.force_thru)
				temp |= TRANS_DDI_EDP_INPUT_A_ONOFF;
			else
				temp |= TRANS_DDI_EDP_INPUT_A_ON;
			break;
		case PIPE_B:
			temp |= TRANS_DDI_EDP_INPUT_B_ONOFF;
			break;
		case PIPE_C:
			temp |= TRANS_DDI_EDP_INPUT_C_ONOFF;
			break;
		}
	}

	if (intel_crtc_has_type(crtc_state, INTEL_OUTPUT_HDMI)) {
		if (crtc_state->has_hdmi_sink)
			temp |= TRANS_DDI_MODE_SELECT_HDMI;
		else
			temp |= TRANS_DDI_MODE_SELECT_DVI;

		if (crtc_state->hdmi_scrambling)
			temp |= TRANS_DDI_HDMI_SCRAMBLING;
		if (crtc_state->hdmi_high_tmds_clock_ratio)
			temp |= TRANS_DDI_HIGH_TMDS_CHAR_RATE;
		if (DISPLAY_VER(dev_priv) >= 14)
			temp |= TRANS_DDI_PORT_WIDTH(crtc_state->lane_count);
	} else if (intel_crtc_has_type(crtc_state, INTEL_OUTPUT_ANALOG)) {
		temp |= TRANS_DDI_MODE_SELECT_FDI_OR_128B132B;
		temp |= (crtc_state->fdi_lanes - 1) << 1;
	} else if (intel_crtc_has_type(crtc_state, INTEL_OUTPUT_DP_MST)) {
		if (intel_dp_is_uhbr(crtc_state))
			temp |= TRANS_DDI_MODE_SELECT_FDI_OR_128B132B;
		else
			temp |= TRANS_DDI_MODE_SELECT_DP_MST;
		temp |= DDI_PORT_WIDTH(crtc_state->lane_count);

		if (DISPLAY_VER(dev_priv) >= 12) {
			enum transcoder master;

			master = crtc_state->mst_master_transcoder;
			drm_WARN_ON(&dev_priv->drm,
				    master == INVALID_TRANSCODER);
			temp |= TRANS_DDI_MST_TRANSPORT_SELECT(master);
		}
	} else {
		temp |= TRANS_DDI_MODE_SELECT_DP_SST;
		temp |= DDI_PORT_WIDTH(crtc_state->lane_count);
	}

	if (IS_DISPLAY_VER(dev_priv, 8, 10) &&
	    crtc_state->master_transcoder != INVALID_TRANSCODER) {
		u8 master_select =
			bdw_trans_port_sync_master_select(crtc_state->master_transcoder);

		temp |= TRANS_DDI_PORT_SYNC_ENABLE |
			TRANS_DDI_PORT_SYNC_MASTER_SELECT(master_select);
	}

	return temp;
}

void intel_ddi_enable_transcoder_func(struct intel_encoder *encoder,
				      const struct intel_crtc_state *crtc_state)
{
	struct intel_crtc *crtc = to_intel_crtc(crtc_state->uapi.crtc);
	struct drm_i915_private *dev_priv = to_i915(crtc->base.dev);
	enum transcoder cpu_transcoder = crtc_state->cpu_transcoder;

	if (DISPLAY_VER(dev_priv) >= 11) {
		enum transcoder master_transcoder = crtc_state->master_transcoder;
		u32 ctl2 = 0;

		if (master_transcoder != INVALID_TRANSCODER) {
			u8 master_select =
				bdw_trans_port_sync_master_select(master_transcoder);

			ctl2 |= PORT_SYNC_MODE_ENABLE |
				PORT_SYNC_MODE_MASTER_SELECT(master_select);
		}

		intel_de_write(dev_priv,
			       TRANS_DDI_FUNC_CTL2(cpu_transcoder), ctl2);
	}

	intel_de_write(dev_priv, TRANS_DDI_FUNC_CTL(cpu_transcoder),
		       intel_ddi_transcoder_func_reg_val_get(encoder,
							     crtc_state));
}

/*
 * Same as intel_ddi_enable_transcoder_func(), but it does not set the enable
 * bit.
 */
static void
intel_ddi_config_transcoder_func(struct intel_encoder *encoder,
				 const struct intel_crtc_state *crtc_state)
{
	struct intel_crtc *crtc = to_intel_crtc(crtc_state->uapi.crtc);
	struct drm_i915_private *dev_priv = to_i915(crtc->base.dev);
	enum transcoder cpu_transcoder = crtc_state->cpu_transcoder;
	u32 ctl;

	ctl = intel_ddi_transcoder_func_reg_val_get(encoder, crtc_state);
	ctl &= ~TRANS_DDI_FUNC_ENABLE;
	intel_de_write(dev_priv, TRANS_DDI_FUNC_CTL(cpu_transcoder), ctl);
}

void intel_ddi_disable_transcoder_func(const struct intel_crtc_state *crtc_state)
{
	struct intel_crtc *crtc = to_intel_crtc(crtc_state->uapi.crtc);
	struct drm_i915_private *dev_priv = to_i915(crtc->base.dev);
	enum transcoder cpu_transcoder = crtc_state->cpu_transcoder;
	u32 ctl;

	if (DISPLAY_VER(dev_priv) >= 11)
		intel_de_write(dev_priv,
			       TRANS_DDI_FUNC_CTL2(cpu_transcoder), 0);

	ctl = intel_de_read(dev_priv, TRANS_DDI_FUNC_CTL(cpu_transcoder));

	drm_WARN_ON(crtc->base.dev, ctl & TRANS_DDI_HDCP_SIGNALLING);

	ctl &= ~TRANS_DDI_FUNC_ENABLE;

	if (IS_DISPLAY_VER(dev_priv, 8, 10))
		ctl &= ~(TRANS_DDI_PORT_SYNC_ENABLE |
			 TRANS_DDI_PORT_SYNC_MASTER_SELECT_MASK);

	if (DISPLAY_VER(dev_priv) >= 12) {
		if (!intel_dp_mst_is_master_trans(crtc_state)) {
			ctl &= ~(TGL_TRANS_DDI_PORT_MASK |
				 TRANS_DDI_MODE_SELECT_MASK);
		}
	} else {
		ctl &= ~(TRANS_DDI_PORT_MASK | TRANS_DDI_MODE_SELECT_MASK);
	}

	intel_de_write(dev_priv, TRANS_DDI_FUNC_CTL(cpu_transcoder), ctl);

	if (intel_has_quirk(dev_priv, QUIRK_INCREASE_DDI_DISABLED_TIME) &&
	    intel_crtc_has_type(crtc_state, INTEL_OUTPUT_HDMI)) {
		drm_dbg_kms(&dev_priv->drm,
			    "Quirk Increase DDI disabled time\n");
		/* Quirk time at 100ms for reliable operation */
		msleep(100);
	}
}

int intel_ddi_toggle_hdcp_bits(struct intel_encoder *intel_encoder,
			       enum transcoder cpu_transcoder,
			       bool enable, u32 hdcp_mask)
{
	struct drm_device *dev = intel_encoder->base.dev;
	struct drm_i915_private *dev_priv = to_i915(dev);
	intel_wakeref_t wakeref;
	int ret = 0;

	wakeref = intel_display_power_get_if_enabled(dev_priv,
						     intel_encoder->power_domain);
	if (drm_WARN_ON(dev, !wakeref))
		return -ENXIO;

	intel_de_rmw(dev_priv, TRANS_DDI_FUNC_CTL(cpu_transcoder),
		     hdcp_mask, enable ? hdcp_mask : 0);
	intel_display_power_put(dev_priv, intel_encoder->power_domain, wakeref);
	return ret;
}

bool intel_ddi_connector_get_hw_state(struct intel_connector *intel_connector)
{
	struct drm_device *dev = intel_connector->base.dev;
	struct drm_i915_private *dev_priv = to_i915(dev);
	struct intel_encoder *encoder = intel_attached_encoder(intel_connector);
	int type = intel_connector->base.connector_type;
	enum port port = encoder->port;
	enum transcoder cpu_transcoder;
	intel_wakeref_t wakeref;
	enum pipe pipe = 0;
	u32 tmp;
	bool ret;

	wakeref = intel_display_power_get_if_enabled(dev_priv,
						     encoder->power_domain);
	if (!wakeref)
		return false;

	if (!encoder->get_hw_state(encoder, &pipe)) {
		ret = false;
		goto out;
	}

	if (HAS_TRANSCODER(dev_priv, TRANSCODER_EDP) && port == PORT_A)
		cpu_transcoder = TRANSCODER_EDP;
	else
		cpu_transcoder = (enum transcoder) pipe;

	tmp = intel_de_read(dev_priv, TRANS_DDI_FUNC_CTL(cpu_transcoder));

	switch (tmp & TRANS_DDI_MODE_SELECT_MASK) {
	case TRANS_DDI_MODE_SELECT_HDMI:
	case TRANS_DDI_MODE_SELECT_DVI:
		ret = type == DRM_MODE_CONNECTOR_HDMIA;
		break;

	case TRANS_DDI_MODE_SELECT_DP_SST:
		ret = type == DRM_MODE_CONNECTOR_eDP ||
		      type == DRM_MODE_CONNECTOR_DisplayPort;
		break;

	case TRANS_DDI_MODE_SELECT_DP_MST:
		/* if the transcoder is in MST state then
		 * connector isn't connected */
		ret = false;
		break;

	case TRANS_DDI_MODE_SELECT_FDI_OR_128B132B:
		if (HAS_DP20(dev_priv))
			/* 128b/132b */
			ret = false;
		else
			/* FDI */
			ret = type == DRM_MODE_CONNECTOR_VGA;
		break;

	default:
		ret = false;
		break;
	}

out:
	intel_display_power_put(dev_priv, encoder->power_domain, wakeref);

	return ret;
}

static void intel_ddi_get_encoder_pipes(struct intel_encoder *encoder,
					u8 *pipe_mask, bool *is_dp_mst)
{
	struct drm_device *dev = encoder->base.dev;
	struct drm_i915_private *dev_priv = to_i915(dev);
	enum port port = encoder->port;
	intel_wakeref_t wakeref;
	enum pipe p;
	u32 tmp;
	u8 mst_pipe_mask;

	*pipe_mask = 0;
	*is_dp_mst = false;

	wakeref = intel_display_power_get_if_enabled(dev_priv,
						     encoder->power_domain);
	if (!wakeref)
		return;

	tmp = intel_de_read(dev_priv, DDI_BUF_CTL(port));
	if (!(tmp & DDI_BUF_CTL_ENABLE))
		goto out;

	if (HAS_TRANSCODER(dev_priv, TRANSCODER_EDP) && port == PORT_A) {
		tmp = intel_de_read(dev_priv,
				    TRANS_DDI_FUNC_CTL(TRANSCODER_EDP));

		switch (tmp & TRANS_DDI_EDP_INPUT_MASK) {
		default:
			MISSING_CASE(tmp & TRANS_DDI_EDP_INPUT_MASK);
			fallthrough;
		case TRANS_DDI_EDP_INPUT_A_ON:
		case TRANS_DDI_EDP_INPUT_A_ONOFF:
			*pipe_mask = BIT(PIPE_A);
			break;
		case TRANS_DDI_EDP_INPUT_B_ONOFF:
			*pipe_mask = BIT(PIPE_B);
			break;
		case TRANS_DDI_EDP_INPUT_C_ONOFF:
			*pipe_mask = BIT(PIPE_C);
			break;
		}

		goto out;
	}

	mst_pipe_mask = 0;
	for_each_pipe(dev_priv, p) {
		enum transcoder cpu_transcoder = (enum transcoder)p;
		unsigned int port_mask, ddi_select;
		intel_wakeref_t trans_wakeref;

		trans_wakeref = intel_display_power_get_if_enabled(dev_priv,
								   POWER_DOMAIN_TRANSCODER(cpu_transcoder));
		if (!trans_wakeref)
			continue;

		if (DISPLAY_VER(dev_priv) >= 12) {
			port_mask = TGL_TRANS_DDI_PORT_MASK;
			ddi_select = TGL_TRANS_DDI_SELECT_PORT(port);
		} else {
			port_mask = TRANS_DDI_PORT_MASK;
			ddi_select = TRANS_DDI_SELECT_PORT(port);
		}

		tmp = intel_de_read(dev_priv,
				    TRANS_DDI_FUNC_CTL(cpu_transcoder));
		intel_display_power_put(dev_priv, POWER_DOMAIN_TRANSCODER(cpu_transcoder),
					trans_wakeref);

		if ((tmp & port_mask) != ddi_select)
			continue;

		if ((tmp & TRANS_DDI_MODE_SELECT_MASK) == TRANS_DDI_MODE_SELECT_DP_MST ||
		    (HAS_DP20(dev_priv) &&
		     (tmp & TRANS_DDI_MODE_SELECT_MASK) == TRANS_DDI_MODE_SELECT_FDI_OR_128B132B))
			mst_pipe_mask |= BIT(p);

		*pipe_mask |= BIT(p);
	}

	if (!*pipe_mask)
		drm_dbg_kms(&dev_priv->drm,
			    "No pipe for [ENCODER:%d:%s] found\n",
			    encoder->base.base.id, encoder->base.name);

	if (!mst_pipe_mask && hweight8(*pipe_mask) > 1) {
		drm_dbg_kms(&dev_priv->drm,
			    "Multiple pipes for [ENCODER:%d:%s] (pipe_mask %02x)\n",
			    encoder->base.base.id, encoder->base.name,
			    *pipe_mask);
		*pipe_mask = BIT(ffs(*pipe_mask) - 1);
	}

	if (mst_pipe_mask && mst_pipe_mask != *pipe_mask)
		drm_dbg_kms(&dev_priv->drm,
			    "Conflicting MST and non-MST state for [ENCODER:%d:%s] (pipe_mask %02x mst_pipe_mask %02x)\n",
			    encoder->base.base.id, encoder->base.name,
			    *pipe_mask, mst_pipe_mask);
	else
		*is_dp_mst = mst_pipe_mask;

out:
	if (*pipe_mask && (IS_GEMINILAKE(dev_priv) || IS_BROXTON(dev_priv))) {
		tmp = intel_de_read(dev_priv, BXT_PHY_CTL(port));
		if ((tmp & (BXT_PHY_CMNLANE_POWERDOWN_ACK |
			    BXT_PHY_LANE_POWERDOWN_ACK |
			    BXT_PHY_LANE_ENABLED)) != BXT_PHY_LANE_ENABLED)
			drm_err(&dev_priv->drm,
				"[ENCODER:%d:%s] enabled but PHY powered down? (PHY_CTL %08x)\n",
				encoder->base.base.id, encoder->base.name, tmp);
	}

	intel_display_power_put(dev_priv, encoder->power_domain, wakeref);
}

bool intel_ddi_get_hw_state(struct intel_encoder *encoder,
			    enum pipe *pipe)
{
	u8 pipe_mask;
	bool is_mst;

	intel_ddi_get_encoder_pipes(encoder, &pipe_mask, &is_mst);

	if (is_mst || !pipe_mask)
		return false;

	*pipe = ffs(pipe_mask) - 1;

	return true;
}

static enum intel_display_power_domain
intel_ddi_main_link_aux_domain(struct intel_digital_port *dig_port,
			       const struct intel_crtc_state *crtc_state)
{
	struct drm_i915_private *i915 = to_i915(dig_port->base.base.dev);
	enum phy phy = intel_port_to_phy(i915, dig_port->base.port);

	/*
	 * ICL+ HW requires corresponding AUX IOs to be powered up for PSR with
	 * DC states enabled at the same time, while for driver initiated AUX
	 * transfers we need the same AUX IOs to be powered but with DC states
	 * disabled. Accordingly use the AUX_IO_<port> power domain here which
	 * leaves DC states enabled.
	 *
	 * Before MTL TypeC PHYs (in all TypeC modes and both DP/HDMI) also require
	 * AUX IO to be enabled, but all these require DC_OFF to be enabled as
	 * well, so we can acquire a wider AUX_<port> power domain reference
	 * instead of a specific AUX_IO_<port> reference without powering up any
	 * extra wells.
	 */
	if (intel_encoder_can_psr(&dig_port->base))
		return intel_display_power_aux_io_domain(i915, dig_port->aux_ch);
	else if (DISPLAY_VER(i915) < 14 &&
		 (intel_crtc_has_dp_encoder(crtc_state) ||
		  intel_phy_is_tc(i915, phy)))
		return intel_aux_power_domain(dig_port);
	else
		return POWER_DOMAIN_INVALID;
}

static void
main_link_aux_power_domain_get(struct intel_digital_port *dig_port,
			       const struct intel_crtc_state *crtc_state)
{
	struct drm_i915_private *i915 = to_i915(dig_port->base.base.dev);
	enum intel_display_power_domain domain =
		intel_ddi_main_link_aux_domain(dig_port, crtc_state);

	drm_WARN_ON(&i915->drm, dig_port->aux_wakeref);

	if (domain == POWER_DOMAIN_INVALID)
		return;

	dig_port->aux_wakeref = intel_display_power_get(i915, domain);
}

static void
main_link_aux_power_domain_put(struct intel_digital_port *dig_port,
			       const struct intel_crtc_state *crtc_state)
{
	struct drm_i915_private *i915 = to_i915(dig_port->base.base.dev);
	enum intel_display_power_domain domain =
		intel_ddi_main_link_aux_domain(dig_port, crtc_state);
	intel_wakeref_t wf;

	wf = fetch_and_zero(&dig_port->aux_wakeref);
	if (!wf)
		return;

	intel_display_power_put(i915, domain, wf);
}

static void intel_ddi_get_power_domains(struct intel_encoder *encoder,
					struct intel_crtc_state *crtc_state)
{
	struct drm_i915_private *dev_priv = to_i915(encoder->base.dev);
	struct intel_digital_port *dig_port;

	/*
	 * TODO: Add support for MST encoders. Atm, the following should never
	 * happen since fake-MST encoders don't set their get_power_domains()
	 * hook.
	 */
	if (drm_WARN_ON(&dev_priv->drm,
			intel_crtc_has_type(crtc_state, INTEL_OUTPUT_DP_MST)))
		return;

	dig_port = enc_to_dig_port(encoder);

	if (!intel_tc_port_in_tbt_alt_mode(dig_port)) {
		drm_WARN_ON(&dev_priv->drm, dig_port->ddi_io_wakeref);
		dig_port->ddi_io_wakeref = intel_display_power_get(dev_priv,
								   dig_port->ddi_io_power_domain);
	}

	main_link_aux_power_domain_get(dig_port, crtc_state);
}

void intel_ddi_enable_transcoder_clock(struct intel_encoder *encoder,
				       const struct intel_crtc_state *crtc_state)
{
	struct intel_crtc *crtc = to_intel_crtc(crtc_state->uapi.crtc);
	struct drm_i915_private *dev_priv = to_i915(crtc->base.dev);
	enum transcoder cpu_transcoder = crtc_state->cpu_transcoder;
	enum phy phy = intel_port_to_phy(dev_priv, encoder->port);
	u32 val;

	if (cpu_transcoder == TRANSCODER_EDP)
		return;

	if (DISPLAY_VER(dev_priv) >= 13)
		val = TGL_TRANS_CLK_SEL_PORT(phy);
	else if (DISPLAY_VER(dev_priv) >= 12)
		val = TGL_TRANS_CLK_SEL_PORT(encoder->port);
	else
		val = TRANS_CLK_SEL_PORT(encoder->port);

	intel_de_write(dev_priv, TRANS_CLK_SEL(cpu_transcoder), val);
}

void intel_ddi_disable_transcoder_clock(const struct intel_crtc_state *crtc_state)
{
	struct drm_i915_private *dev_priv = to_i915(crtc_state->uapi.crtc->dev);
	enum transcoder cpu_transcoder = crtc_state->cpu_transcoder;
	u32 val;

	if (cpu_transcoder == TRANSCODER_EDP)
		return;

	if (DISPLAY_VER(dev_priv) >= 12)
		val = TGL_TRANS_CLK_SEL_DISABLED;
	else
		val = TRANS_CLK_SEL_DISABLED;

	intel_de_write(dev_priv, TRANS_CLK_SEL(cpu_transcoder), val);
}

static void _skl_ddi_set_iboost(struct drm_i915_private *dev_priv,
				enum port port, u8 iboost)
{
	u32 tmp;

	tmp = intel_de_read(dev_priv, DISPIO_CR_TX_BMU_CR0);
	tmp &= ~(BALANCE_LEG_MASK(port) | BALANCE_LEG_DISABLE(port));
	if (iboost)
		tmp |= iboost << BALANCE_LEG_SHIFT(port);
	else
		tmp |= BALANCE_LEG_DISABLE(port);
	intel_de_write(dev_priv, DISPIO_CR_TX_BMU_CR0, tmp);
}

static void skl_ddi_set_iboost(struct intel_encoder *encoder,
			       const struct intel_crtc_state *crtc_state,
			       int level)
{
	struct intel_digital_port *dig_port = enc_to_dig_port(encoder);
	struct drm_i915_private *dev_priv = to_i915(encoder->base.dev);
	u8 iboost;

	if (intel_crtc_has_type(crtc_state, INTEL_OUTPUT_HDMI))
		iboost = intel_bios_hdmi_boost_level(encoder->devdata);
	else
		iboost = intel_bios_dp_boost_level(encoder->devdata);

	if (iboost == 0) {
		const struct intel_ddi_buf_trans *trans;
		int n_entries;

		trans = encoder->get_buf_trans(encoder, crtc_state, &n_entries);
		if (drm_WARN_ON_ONCE(&dev_priv->drm, !trans))
			return;

		iboost = trans->entries[level].hsw.i_boost;
	}

	/* Make sure that the requested I_boost is valid */
	if (iboost && iboost != 0x1 && iboost != 0x3 && iboost != 0x7) {
		drm_err(&dev_priv->drm, "Invalid I_boost value %u\n", iboost);
		return;
	}

	_skl_ddi_set_iboost(dev_priv, encoder->port, iboost);

	if (encoder->port == PORT_A && dig_port->max_lanes == 4)
		_skl_ddi_set_iboost(dev_priv, PORT_E, iboost);
}

static u8 intel_ddi_dp_voltage_max(struct intel_dp *intel_dp,
				   const struct intel_crtc_state *crtc_state)
{
	struct intel_encoder *encoder = &dp_to_dig_port(intel_dp)->base;
	struct drm_i915_private *dev_priv = to_i915(encoder->base.dev);
	int n_entries;

	encoder->get_buf_trans(encoder, crtc_state, &n_entries);

	if (drm_WARN_ON(&dev_priv->drm, n_entries < 1))
		n_entries = 1;
	if (drm_WARN_ON(&dev_priv->drm,
			n_entries > ARRAY_SIZE(index_to_dp_signal_levels)))
		n_entries = ARRAY_SIZE(index_to_dp_signal_levels);

	return index_to_dp_signal_levels[n_entries - 1] &
		DP_TRAIN_VOLTAGE_SWING_MASK;
}

/*
 * We assume that the full set of pre-emphasis values can be
 * used on all DDI platforms. Should that change we need to
 * rethink this code.
 */
static u8 intel_ddi_dp_preemph_max(struct intel_dp *intel_dp)
{
	return DP_TRAIN_PRE_EMPH_LEVEL_3;
}

static u32 icl_combo_phy_loadgen_select(const struct intel_crtc_state *crtc_state,
					int lane)
{
	if (crtc_state->port_clock > 600000)
		return 0;

	if (crtc_state->lane_count == 4)
		return lane >= 1 ? LOADGEN_SELECT : 0;
	else
		return lane == 1 || lane == 2 ? LOADGEN_SELECT : 0;
}

static void icl_ddi_combo_vswing_program(struct intel_encoder *encoder,
					 const struct intel_crtc_state *crtc_state)
{
	struct drm_i915_private *dev_priv = to_i915(encoder->base.dev);
	const struct intel_ddi_buf_trans *trans;
	enum phy phy = intel_port_to_phy(dev_priv, encoder->port);
	int n_entries, ln;
	u32 val;

	trans = encoder->get_buf_trans(encoder, crtc_state, &n_entries);
	if (drm_WARN_ON_ONCE(&dev_priv->drm, !trans))
		return;

	if (intel_crtc_has_type(crtc_state, INTEL_OUTPUT_EDP)) {
		struct intel_dp *intel_dp = enc_to_intel_dp(encoder);

		val = EDP4K2K_MODE_OVRD_EN | EDP4K2K_MODE_OVRD_OPTIMIZED;
		intel_dp->hobl_active = is_hobl_buf_trans(trans);
		intel_de_rmw(dev_priv, ICL_PORT_CL_DW10(phy), val,
			     intel_dp->hobl_active ? val : 0);
	}

	/* Set PORT_TX_DW5 */
	val = intel_de_read(dev_priv, ICL_PORT_TX_DW5_LN(0, phy));
	val &= ~(SCALING_MODE_SEL_MASK | RTERM_SELECT_MASK |
		  TAP2_DISABLE | TAP3_DISABLE);
	val |= SCALING_MODE_SEL(0x2);
	val |= RTERM_SELECT(0x6);
	val |= TAP3_DISABLE;
	intel_de_write(dev_priv, ICL_PORT_TX_DW5_GRP(phy), val);

	/* Program PORT_TX_DW2 */
	for (ln = 0; ln < 4; ln++) {
		int level = intel_ddi_level(encoder, crtc_state, ln);

		intel_de_rmw(dev_priv, ICL_PORT_TX_DW2_LN(ln, phy),
			     SWING_SEL_UPPER_MASK | SWING_SEL_LOWER_MASK | RCOMP_SCALAR_MASK,
			     SWING_SEL_UPPER(trans->entries[level].icl.dw2_swing_sel) |
			     SWING_SEL_LOWER(trans->entries[level].icl.dw2_swing_sel) |
			     RCOMP_SCALAR(0x98));
	}

	/* Program PORT_TX_DW4 */
	/* We cannot write to GRP. It would overwrite individual loadgen. */
	for (ln = 0; ln < 4; ln++) {
		int level = intel_ddi_level(encoder, crtc_state, ln);

		intel_de_rmw(dev_priv, ICL_PORT_TX_DW4_LN(ln, phy),
			     POST_CURSOR_1_MASK | POST_CURSOR_2_MASK | CURSOR_COEFF_MASK,
			     POST_CURSOR_1(trans->entries[level].icl.dw4_post_cursor_1) |
			     POST_CURSOR_2(trans->entries[level].icl.dw4_post_cursor_2) |
			     CURSOR_COEFF(trans->entries[level].icl.dw4_cursor_coeff));
	}

	/* Program PORT_TX_DW7 */
	for (ln = 0; ln < 4; ln++) {
		int level = intel_ddi_level(encoder, crtc_state, ln);

		intel_de_rmw(dev_priv, ICL_PORT_TX_DW7_LN(ln, phy),
			     N_SCALAR_MASK,
			     N_SCALAR(trans->entries[level].icl.dw7_n_scalar));
	}
}

static void icl_combo_phy_set_signal_levels(struct intel_encoder *encoder,
					    const struct intel_crtc_state *crtc_state)
{
	struct drm_i915_private *dev_priv = to_i915(encoder->base.dev);
	enum phy phy = intel_port_to_phy(dev_priv, encoder->port);
	u32 val;
	int ln;

	/*
	 * 1. If port type is eDP or DP,
	 * set PORT_PCS_DW1 cmnkeeper_enable to 1b,
	 * else clear to 0b.
	 */
	val = intel_de_read(dev_priv, ICL_PORT_PCS_DW1_LN(0, phy));
	if (intel_crtc_has_type(crtc_state, INTEL_OUTPUT_HDMI))
		val &= ~COMMON_KEEPER_EN;
	else
		val |= COMMON_KEEPER_EN;
	intel_de_write(dev_priv, ICL_PORT_PCS_DW1_GRP(phy), val);

	/* 2. Program loadgen select */
	/*
	 * Program PORT_TX_DW4 depending on Bit rate and used lanes
	 * <= 6 GHz and 4 lanes (LN0=0, LN1=1, LN2=1, LN3=1)
	 * <= 6 GHz and 1,2 lanes (LN0=0, LN1=1, LN2=1, LN3=0)
	 * > 6 GHz (LN0=0, LN1=0, LN2=0, LN3=0)
	 */
	for (ln = 0; ln < 4; ln++) {
		intel_de_rmw(dev_priv, ICL_PORT_TX_DW4_LN(ln, phy),
			     LOADGEN_SELECT,
			     icl_combo_phy_loadgen_select(crtc_state, ln));
	}

	/* 3. Set PORT_CL_DW5 SUS Clock Config to 11b */
	intel_de_rmw(dev_priv, ICL_PORT_CL_DW5(phy),
		     0, SUS_CLOCK_CONFIG);

	/* 4. Clear training enable to change swing values */
	val = intel_de_read(dev_priv, ICL_PORT_TX_DW5_LN(0, phy));
	val &= ~TX_TRAINING_EN;
	intel_de_write(dev_priv, ICL_PORT_TX_DW5_GRP(phy), val);

	/* 5. Program swing and de-emphasis */
	icl_ddi_combo_vswing_program(encoder, crtc_state);

	/* 6. Set training enable to trigger update */
	val = intel_de_read(dev_priv, ICL_PORT_TX_DW5_LN(0, phy));
	val |= TX_TRAINING_EN;
	intel_de_write(dev_priv, ICL_PORT_TX_DW5_GRP(phy), val);
}

static void icl_mg_phy_set_signal_levels(struct intel_encoder *encoder,
					 const struct intel_crtc_state *crtc_state)
{
	struct drm_i915_private *dev_priv = to_i915(encoder->base.dev);
	enum tc_port tc_port = intel_port_to_tc(dev_priv, encoder->port);
	const struct intel_ddi_buf_trans *trans;
	int n_entries, ln;

	if (intel_tc_port_in_tbt_alt_mode(enc_to_dig_port(encoder)))
		return;

	trans = encoder->get_buf_trans(encoder, crtc_state, &n_entries);
	if (drm_WARN_ON_ONCE(&dev_priv->drm, !trans))
		return;

	for (ln = 0; ln < 2; ln++) {
		intel_de_rmw(dev_priv, MG_TX1_LINK_PARAMS(ln, tc_port),
			     CRI_USE_FS32, 0);
		intel_de_rmw(dev_priv, MG_TX2_LINK_PARAMS(ln, tc_port),
			     CRI_USE_FS32, 0);
	}

	/* Program MG_TX_SWINGCTRL with values from vswing table */
	for (ln = 0; ln < 2; ln++) {
		int level;

		level = intel_ddi_level(encoder, crtc_state, 2*ln+0);

		intel_de_rmw(dev_priv, MG_TX1_SWINGCTRL(ln, tc_port),
			     CRI_TXDEEMPH_OVERRIDE_17_12_MASK,
			     CRI_TXDEEMPH_OVERRIDE_17_12(trans->entries[level].mg.cri_txdeemph_override_17_12));

		level = intel_ddi_level(encoder, crtc_state, 2*ln+1);

		intel_de_rmw(dev_priv, MG_TX2_SWINGCTRL(ln, tc_port),
			     CRI_TXDEEMPH_OVERRIDE_17_12_MASK,
			     CRI_TXDEEMPH_OVERRIDE_17_12(trans->entries[level].mg.cri_txdeemph_override_17_12));
	}

	/* Program MG_TX_DRVCTRL with values from vswing table */
	for (ln = 0; ln < 2; ln++) {
		int level;

		level = intel_ddi_level(encoder, crtc_state, 2*ln+0);

		intel_de_rmw(dev_priv, MG_TX1_DRVCTRL(ln, tc_port),
			     CRI_TXDEEMPH_OVERRIDE_11_6_MASK |
			     CRI_TXDEEMPH_OVERRIDE_5_0_MASK,
			     CRI_TXDEEMPH_OVERRIDE_11_6(trans->entries[level].mg.cri_txdeemph_override_11_6) |
			     CRI_TXDEEMPH_OVERRIDE_5_0(trans->entries[level].mg.cri_txdeemph_override_5_0) |
			     CRI_TXDEEMPH_OVERRIDE_EN);

		level = intel_ddi_level(encoder, crtc_state, 2*ln+1);

		intel_de_rmw(dev_priv, MG_TX2_DRVCTRL(ln, tc_port),
			     CRI_TXDEEMPH_OVERRIDE_11_6_MASK |
			     CRI_TXDEEMPH_OVERRIDE_5_0_MASK,
			     CRI_TXDEEMPH_OVERRIDE_11_6(trans->entries[level].mg.cri_txdeemph_override_11_6) |
			     CRI_TXDEEMPH_OVERRIDE_5_0(trans->entries[level].mg.cri_txdeemph_override_5_0) |
			     CRI_TXDEEMPH_OVERRIDE_EN);

		/* FIXME: Program CRI_LOADGEN_SEL after the spec is updated */
	}

	/*
	 * Program MG_CLKHUB<LN, port being used> with value from frequency table
	 * In case of Legacy mode on MG PHY, both TX1 and TX2 enabled so use the
	 * values from table for which TX1 and TX2 enabled.
	 */
	for (ln = 0; ln < 2; ln++) {
		intel_de_rmw(dev_priv, MG_CLKHUB(ln, tc_port),
			     CFG_LOW_RATE_LKREN_EN,
			     crtc_state->port_clock < 300000 ? CFG_LOW_RATE_LKREN_EN : 0);
	}

	/* Program the MG_TX_DCC<LN, port being used> based on the link frequency */
	for (ln = 0; ln < 2; ln++) {
		intel_de_rmw(dev_priv, MG_TX1_DCC(ln, tc_port),
			     CFG_AMI_CK_DIV_OVERRIDE_VAL_MASK |
			     CFG_AMI_CK_DIV_OVERRIDE_EN,
			     crtc_state->port_clock > 500000 ?
			     CFG_AMI_CK_DIV_OVERRIDE_VAL(1) |
			     CFG_AMI_CK_DIV_OVERRIDE_EN : 0);

		intel_de_rmw(dev_priv, MG_TX2_DCC(ln, tc_port),
			     CFG_AMI_CK_DIV_OVERRIDE_VAL_MASK |
			     CFG_AMI_CK_DIV_OVERRIDE_EN,
			     crtc_state->port_clock > 500000 ?
			     CFG_AMI_CK_DIV_OVERRIDE_VAL(1) |
			     CFG_AMI_CK_DIV_OVERRIDE_EN : 0);
	}

	/* Program MG_TX_PISO_READLOAD with values from vswing table */
	for (ln = 0; ln < 2; ln++) {
		intel_de_rmw(dev_priv, MG_TX1_PISO_READLOAD(ln, tc_port),
			     0, CRI_CALCINIT);
		intel_de_rmw(dev_priv, MG_TX2_PISO_READLOAD(ln, tc_port),
			     0, CRI_CALCINIT);
	}
}

static void tgl_dkl_phy_set_signal_levels(struct intel_encoder *encoder,
					  const struct intel_crtc_state *crtc_state)
{
	struct drm_i915_private *dev_priv = to_i915(encoder->base.dev);
	enum tc_port tc_port = intel_port_to_tc(dev_priv, encoder->port);
	const struct intel_ddi_buf_trans *trans;
	int n_entries, ln;

	if (intel_tc_port_in_tbt_alt_mode(enc_to_dig_port(encoder)))
		return;

	trans = encoder->get_buf_trans(encoder, crtc_state, &n_entries);
	if (drm_WARN_ON_ONCE(&dev_priv->drm, !trans))
		return;

	for (ln = 0; ln < 2; ln++) {
		int level;

		intel_dkl_phy_write(dev_priv, DKL_TX_PMD_LANE_SUS(tc_port, ln), 0);

		level = intel_ddi_level(encoder, crtc_state, 2*ln+0);

		intel_dkl_phy_rmw(dev_priv, DKL_TX_DPCNTL0(tc_port, ln),
				  DKL_TX_PRESHOOT_COEFF_MASK |
				  DKL_TX_DE_EMPAHSIS_COEFF_MASK |
				  DKL_TX_VSWING_CONTROL_MASK,
				  DKL_TX_PRESHOOT_COEFF(trans->entries[level].dkl.preshoot) |
				  DKL_TX_DE_EMPHASIS_COEFF(trans->entries[level].dkl.de_emphasis) |
				  DKL_TX_VSWING_CONTROL(trans->entries[level].dkl.vswing));

		level = intel_ddi_level(encoder, crtc_state, 2*ln+1);

		intel_dkl_phy_rmw(dev_priv, DKL_TX_DPCNTL1(tc_port, ln),
				  DKL_TX_PRESHOOT_COEFF_MASK |
				  DKL_TX_DE_EMPAHSIS_COEFF_MASK |
				  DKL_TX_VSWING_CONTROL_MASK,
				  DKL_TX_PRESHOOT_COEFF(trans->entries[level].dkl.preshoot) |
				  DKL_TX_DE_EMPHASIS_COEFF(trans->entries[level].dkl.de_emphasis) |
				  DKL_TX_VSWING_CONTROL(trans->entries[level].dkl.vswing));

		intel_dkl_phy_rmw(dev_priv, DKL_TX_DPCNTL2(tc_port, ln),
				  DKL_TX_DP20BITMODE, 0);

		if (IS_ALDERLAKE_P(dev_priv)) {
			u32 val;

			if (intel_crtc_has_type(crtc_state, INTEL_OUTPUT_HDMI)) {
				if (ln == 0) {
					val = DKL_TX_DPCNTL2_CFG_LOADGENSELECT_TX1(0);
					val |= DKL_TX_DPCNTL2_CFG_LOADGENSELECT_TX2(2);
				} else {
					val = DKL_TX_DPCNTL2_CFG_LOADGENSELECT_TX1(3);
					val |= DKL_TX_DPCNTL2_CFG_LOADGENSELECT_TX2(3);
				}
			} else {
				val = DKL_TX_DPCNTL2_CFG_LOADGENSELECT_TX1(0);
				val |= DKL_TX_DPCNTL2_CFG_LOADGENSELECT_TX2(0);
			}

			intel_dkl_phy_rmw(dev_priv, DKL_TX_DPCNTL2(tc_port, ln),
					  DKL_TX_DPCNTL2_CFG_LOADGENSELECT_TX1_MASK |
					  DKL_TX_DPCNTL2_CFG_LOADGENSELECT_TX2_MASK,
					  val);
		}
	}
}

static int translate_signal_level(struct intel_dp *intel_dp,
				  u8 signal_levels)
{
	struct drm_i915_private *i915 = dp_to_i915(intel_dp);
	int i;

	for (i = 0; i < ARRAY_SIZE(index_to_dp_signal_levels); i++) {
		if (index_to_dp_signal_levels[i] == signal_levels)
			return i;
	}

	drm_WARN(&i915->drm, 1,
		 "Unsupported voltage swing/pre-emphasis level: 0x%x\n",
		 signal_levels);

	return 0;
}

static int intel_ddi_dp_level(struct intel_dp *intel_dp,
			      const struct intel_crtc_state *crtc_state,
			      int lane)
{
	u8 train_set = intel_dp->train_set[lane];

	if (intel_dp_is_uhbr(crtc_state)) {
		return train_set & DP_TX_FFE_PRESET_VALUE_MASK;
	} else {
		u8 signal_levels = train_set & (DP_TRAIN_VOLTAGE_SWING_MASK |
						DP_TRAIN_PRE_EMPHASIS_MASK);

		return translate_signal_level(intel_dp, signal_levels);
	}
}

int intel_ddi_level(struct intel_encoder *encoder,
		    const struct intel_crtc_state *crtc_state,
		    int lane)
{
	struct drm_i915_private *i915 = to_i915(encoder->base.dev);
	const struct intel_ddi_buf_trans *trans;
	int level, n_entries;

	trans = encoder->get_buf_trans(encoder, crtc_state, &n_entries);
	if (drm_WARN_ON_ONCE(&i915->drm, !trans))
		return 0;

	if (intel_crtc_has_type(crtc_state, INTEL_OUTPUT_HDMI))
		level = intel_ddi_hdmi_level(encoder, trans);
	else
		level = intel_ddi_dp_level(enc_to_intel_dp(encoder), crtc_state,
					   lane);

	if (drm_WARN_ON_ONCE(&i915->drm, level >= n_entries))
		level = n_entries - 1;

	return level;
}

static void
hsw_set_signal_levels(struct intel_encoder *encoder,
		      const struct intel_crtc_state *crtc_state)
{
	struct drm_i915_private *dev_priv = to_i915(encoder->base.dev);
	struct intel_dp *intel_dp = enc_to_intel_dp(encoder);
	int level = intel_ddi_level(encoder, crtc_state, 0);
	enum port port = encoder->port;
	u32 signal_levels;

	if (has_iboost(dev_priv))
		skl_ddi_set_iboost(encoder, crtc_state, level);

	/* HDMI ignores the rest */
	if (intel_crtc_has_type(crtc_state, INTEL_OUTPUT_HDMI))
		return;

	signal_levels = DDI_BUF_TRANS_SELECT(level);

	drm_dbg_kms(&dev_priv->drm, "Using signal levels %08x\n",
		    signal_levels);

	intel_dp->DP &= ~DDI_BUF_EMP_MASK;
	intel_dp->DP |= signal_levels;

	intel_de_write(dev_priv, DDI_BUF_CTL(port), intel_dp->DP);
	intel_de_posting_read(dev_priv, DDI_BUF_CTL(port));
}

static void _icl_ddi_enable_clock(struct drm_i915_private *i915, i915_reg_t reg,
				  u32 clk_sel_mask, u32 clk_sel, u32 clk_off)
{
	mutex_lock(&i915->display.dpll.lock);

	intel_de_rmw(i915, reg, clk_sel_mask, clk_sel);

	/*
	 * "This step and the step before must be
	 *  done with separate register writes."
	 */
	intel_de_rmw(i915, reg, clk_off, 0);

	mutex_unlock(&i915->display.dpll.lock);
}

static void _icl_ddi_disable_clock(struct drm_i915_private *i915, i915_reg_t reg,
				   u32 clk_off)
{
	mutex_lock(&i915->display.dpll.lock);

	intel_de_rmw(i915, reg, 0, clk_off);

	mutex_unlock(&i915->display.dpll.lock);
}

static bool _icl_ddi_is_clock_enabled(struct drm_i915_private *i915, i915_reg_t reg,
				      u32 clk_off)
{
	return !(intel_de_read(i915, reg) & clk_off);
}

static struct intel_shared_dpll *
_icl_ddi_get_pll(struct drm_i915_private *i915, i915_reg_t reg,
		 u32 clk_sel_mask, u32 clk_sel_shift)
{
	enum intel_dpll_id id;

	id = (intel_de_read(i915, reg) & clk_sel_mask) >> clk_sel_shift;

	return intel_get_shared_dpll_by_id(i915, id);
}

static void adls_ddi_enable_clock(struct intel_encoder *encoder,
				  const struct intel_crtc_state *crtc_state)
{
	struct drm_i915_private *i915 = to_i915(encoder->base.dev);
	const struct intel_shared_dpll *pll = crtc_state->shared_dpll;
	enum phy phy = intel_port_to_phy(i915, encoder->port);

	if (drm_WARN_ON(&i915->drm, !pll))
		return;

	_icl_ddi_enable_clock(i915, ADLS_DPCLKA_CFGCR(phy),
			      ADLS_DPCLKA_CFGCR_DDI_CLK_SEL_MASK(phy),
			      pll->info->id << ADLS_DPCLKA_CFGCR_DDI_SHIFT(phy),
			      ICL_DPCLKA_CFGCR0_DDI_CLK_OFF(phy));
}

static void adls_ddi_disable_clock(struct intel_encoder *encoder)
{
	struct drm_i915_private *i915 = to_i915(encoder->base.dev);
	enum phy phy = intel_port_to_phy(i915, encoder->port);

	_icl_ddi_disable_clock(i915, ADLS_DPCLKA_CFGCR(phy),
			       ICL_DPCLKA_CFGCR0_DDI_CLK_OFF(phy));
}

static bool adls_ddi_is_clock_enabled(struct intel_encoder *encoder)
{
	struct drm_i915_private *i915 = to_i915(encoder->base.dev);
	enum phy phy = intel_port_to_phy(i915, encoder->port);

	return _icl_ddi_is_clock_enabled(i915, ADLS_DPCLKA_CFGCR(phy),
					 ICL_DPCLKA_CFGCR0_DDI_CLK_OFF(phy));
}

static struct intel_shared_dpll *adls_ddi_get_pll(struct intel_encoder *encoder)
{
	struct drm_i915_private *i915 = to_i915(encoder->base.dev);
	enum phy phy = intel_port_to_phy(i915, encoder->port);

	return _icl_ddi_get_pll(i915, ADLS_DPCLKA_CFGCR(phy),
				ADLS_DPCLKA_CFGCR_DDI_CLK_SEL_MASK(phy),
				ADLS_DPCLKA_CFGCR_DDI_SHIFT(phy));
}

static void rkl_ddi_enable_clock(struct intel_encoder *encoder,
				 const struct intel_crtc_state *crtc_state)
{
	struct drm_i915_private *i915 = to_i915(encoder->base.dev);
	const struct intel_shared_dpll *pll = crtc_state->shared_dpll;
	enum phy phy = intel_port_to_phy(i915, encoder->port);

	if (drm_WARN_ON(&i915->drm, !pll))
		return;

	_icl_ddi_enable_clock(i915, ICL_DPCLKA_CFGCR0,
			      RKL_DPCLKA_CFGCR0_DDI_CLK_SEL_MASK(phy),
			      RKL_DPCLKA_CFGCR0_DDI_CLK_SEL(pll->info->id, phy),
			      RKL_DPCLKA_CFGCR0_DDI_CLK_OFF(phy));
}

static void rkl_ddi_disable_clock(struct intel_encoder *encoder)
{
	struct drm_i915_private *i915 = to_i915(encoder->base.dev);
	enum phy phy = intel_port_to_phy(i915, encoder->port);

	_icl_ddi_disable_clock(i915, ICL_DPCLKA_CFGCR0,
			       RKL_DPCLKA_CFGCR0_DDI_CLK_OFF(phy));
}

static bool rkl_ddi_is_clock_enabled(struct intel_encoder *encoder)
{
	struct drm_i915_private *i915 = to_i915(encoder->base.dev);
	enum phy phy = intel_port_to_phy(i915, encoder->port);

	return _icl_ddi_is_clock_enabled(i915, ICL_DPCLKA_CFGCR0,
					 RKL_DPCLKA_CFGCR0_DDI_CLK_OFF(phy));
}

static struct intel_shared_dpll *rkl_ddi_get_pll(struct intel_encoder *encoder)
{
	struct drm_i915_private *i915 = to_i915(encoder->base.dev);
	enum phy phy = intel_port_to_phy(i915, encoder->port);

	return _icl_ddi_get_pll(i915, ICL_DPCLKA_CFGCR0,
				RKL_DPCLKA_CFGCR0_DDI_CLK_SEL_MASK(phy),
				RKL_DPCLKA_CFGCR0_DDI_CLK_SEL_SHIFT(phy));
}

static void dg1_ddi_enable_clock(struct intel_encoder *encoder,
				 const struct intel_crtc_state *crtc_state)
{
	struct drm_i915_private *i915 = to_i915(encoder->base.dev);
	const struct intel_shared_dpll *pll = crtc_state->shared_dpll;
	enum phy phy = intel_port_to_phy(i915, encoder->port);

	if (drm_WARN_ON(&i915->drm, !pll))
		return;

	/*
	 * If we fail this, something went very wrong: first 2 PLLs should be
	 * used by first 2 phys and last 2 PLLs by last phys
	 */
	if (drm_WARN_ON(&i915->drm,
			(pll->info->id < DPLL_ID_DG1_DPLL2 && phy >= PHY_C) ||
			(pll->info->id >= DPLL_ID_DG1_DPLL2 && phy < PHY_C)))
		return;

	_icl_ddi_enable_clock(i915, DG1_DPCLKA_CFGCR0(phy),
			      DG1_DPCLKA_CFGCR0_DDI_CLK_SEL_MASK(phy),
			      DG1_DPCLKA_CFGCR0_DDI_CLK_SEL(pll->info->id, phy),
			      DG1_DPCLKA_CFGCR0_DDI_CLK_OFF(phy));
}

static void dg1_ddi_disable_clock(struct intel_encoder *encoder)
{
	struct drm_i915_private *i915 = to_i915(encoder->base.dev);
	enum phy phy = intel_port_to_phy(i915, encoder->port);

	_icl_ddi_disable_clock(i915, DG1_DPCLKA_CFGCR0(phy),
			       DG1_DPCLKA_CFGCR0_DDI_CLK_OFF(phy));
}

static bool dg1_ddi_is_clock_enabled(struct intel_encoder *encoder)
{
	struct drm_i915_private *i915 = to_i915(encoder->base.dev);
	enum phy phy = intel_port_to_phy(i915, encoder->port);

	return _icl_ddi_is_clock_enabled(i915, DG1_DPCLKA_CFGCR0(phy),
					 DG1_DPCLKA_CFGCR0_DDI_CLK_OFF(phy));
}

static struct intel_shared_dpll *dg1_ddi_get_pll(struct intel_encoder *encoder)
{
	struct drm_i915_private *i915 = to_i915(encoder->base.dev);
	enum phy phy = intel_port_to_phy(i915, encoder->port);
	enum intel_dpll_id id;
	u32 val;

	val = intel_de_read(i915, DG1_DPCLKA_CFGCR0(phy));
	val &= DG1_DPCLKA_CFGCR0_DDI_CLK_SEL_MASK(phy);
	val >>= DG1_DPCLKA_CFGCR0_DDI_CLK_SEL_SHIFT(phy);
	id = val;

	/*
	 * _DG1_DPCLKA0_CFGCR0 maps between DPLL 0 and 1 with one bit for phy A
	 * and B while _DG1_DPCLKA1_CFGCR0 maps between DPLL 2 and 3 with one
	 * bit for phy C and D.
	 */
	if (phy >= PHY_C)
		id += DPLL_ID_DG1_DPLL2;

	return intel_get_shared_dpll_by_id(i915, id);
}

static void icl_ddi_combo_enable_clock(struct intel_encoder *encoder,
				       const struct intel_crtc_state *crtc_state)
{
	struct drm_i915_private *i915 = to_i915(encoder->base.dev);
	const struct intel_shared_dpll *pll = crtc_state->shared_dpll;
	enum phy phy = intel_port_to_phy(i915, encoder->port);

	if (drm_WARN_ON(&i915->drm, !pll))
		return;

	_icl_ddi_enable_clock(i915, ICL_DPCLKA_CFGCR0,
			      ICL_DPCLKA_CFGCR0_DDI_CLK_SEL_MASK(phy),
			      ICL_DPCLKA_CFGCR0_DDI_CLK_SEL(pll->info->id, phy),
			      ICL_DPCLKA_CFGCR0_DDI_CLK_OFF(phy));
}

static void icl_ddi_combo_disable_clock(struct intel_encoder *encoder)
{
	struct drm_i915_private *i915 = to_i915(encoder->base.dev);
	enum phy phy = intel_port_to_phy(i915, encoder->port);

	_icl_ddi_disable_clock(i915, ICL_DPCLKA_CFGCR0,
			       ICL_DPCLKA_CFGCR0_DDI_CLK_OFF(phy));
}

static bool icl_ddi_combo_is_clock_enabled(struct intel_encoder *encoder)
{
	struct drm_i915_private *i915 = to_i915(encoder->base.dev);
	enum phy phy = intel_port_to_phy(i915, encoder->port);

	return _icl_ddi_is_clock_enabled(i915, ICL_DPCLKA_CFGCR0,
					 ICL_DPCLKA_CFGCR0_DDI_CLK_OFF(phy));
}

struct intel_shared_dpll *icl_ddi_combo_get_pll(struct intel_encoder *encoder)
{
	struct drm_i915_private *i915 = to_i915(encoder->base.dev);
	enum phy phy = intel_port_to_phy(i915, encoder->port);

	return _icl_ddi_get_pll(i915, ICL_DPCLKA_CFGCR0,
				ICL_DPCLKA_CFGCR0_DDI_CLK_SEL_MASK(phy),
				ICL_DPCLKA_CFGCR0_DDI_CLK_SEL_SHIFT(phy));
}

static void jsl_ddi_tc_enable_clock(struct intel_encoder *encoder,
				    const struct intel_crtc_state *crtc_state)
{
	struct drm_i915_private *i915 = to_i915(encoder->base.dev);
	const struct intel_shared_dpll *pll = crtc_state->shared_dpll;
	enum port port = encoder->port;

	if (drm_WARN_ON(&i915->drm, !pll))
		return;

	/*
	 * "For DDIC and DDID, program DDI_CLK_SEL to map the MG clock to the port.
	 *  MG does not exist, but the programming is required to ungate DDIC and DDID."
	 */
	intel_de_write(i915, DDI_CLK_SEL(port), DDI_CLK_SEL_MG);

	icl_ddi_combo_enable_clock(encoder, crtc_state);
}

static void jsl_ddi_tc_disable_clock(struct intel_encoder *encoder)
{
	struct drm_i915_private *i915 = to_i915(encoder->base.dev);
	enum port port = encoder->port;

	icl_ddi_combo_disable_clock(encoder);

	intel_de_write(i915, DDI_CLK_SEL(port), DDI_CLK_SEL_NONE);
}

static bool jsl_ddi_tc_is_clock_enabled(struct intel_encoder *encoder)
{
	struct drm_i915_private *i915 = to_i915(encoder->base.dev);
	enum port port = encoder->port;
	u32 tmp;

	tmp = intel_de_read(i915, DDI_CLK_SEL(port));

	if ((tmp & DDI_CLK_SEL_MASK) == DDI_CLK_SEL_NONE)
		return false;

	return icl_ddi_combo_is_clock_enabled(encoder);
}

static void icl_ddi_tc_enable_clock(struct intel_encoder *encoder,
				    const struct intel_crtc_state *crtc_state)
{
	struct drm_i915_private *i915 = to_i915(encoder->base.dev);
	const struct intel_shared_dpll *pll = crtc_state->shared_dpll;
	enum tc_port tc_port = intel_port_to_tc(i915, encoder->port);
	enum port port = encoder->port;

	if (drm_WARN_ON(&i915->drm, !pll))
		return;

	intel_de_write(i915, DDI_CLK_SEL(port),
		       icl_pll_to_ddi_clk_sel(encoder, crtc_state));

	mutex_lock(&i915->display.dpll.lock);

	intel_de_rmw(i915, ICL_DPCLKA_CFGCR0,
		     ICL_DPCLKA_CFGCR0_TC_CLK_OFF(tc_port), 0);

	mutex_unlock(&i915->display.dpll.lock);
}

static void icl_ddi_tc_disable_clock(struct intel_encoder *encoder)
{
	struct drm_i915_private *i915 = to_i915(encoder->base.dev);
	enum tc_port tc_port = intel_port_to_tc(i915, encoder->port);
	enum port port = encoder->port;

	mutex_lock(&i915->display.dpll.lock);

	intel_de_rmw(i915, ICL_DPCLKA_CFGCR0,
		     0, ICL_DPCLKA_CFGCR0_TC_CLK_OFF(tc_port));

	mutex_unlock(&i915->display.dpll.lock);

	intel_de_write(i915, DDI_CLK_SEL(port), DDI_CLK_SEL_NONE);
}

static bool icl_ddi_tc_is_clock_enabled(struct intel_encoder *encoder)
{
	struct drm_i915_private *i915 = to_i915(encoder->base.dev);
	enum tc_port tc_port = intel_port_to_tc(i915, encoder->port);
	enum port port = encoder->port;
	u32 tmp;

	tmp = intel_de_read(i915, DDI_CLK_SEL(port));

	if ((tmp & DDI_CLK_SEL_MASK) == DDI_CLK_SEL_NONE)
		return false;

	tmp = intel_de_read(i915, ICL_DPCLKA_CFGCR0);

	return !(tmp & ICL_DPCLKA_CFGCR0_TC_CLK_OFF(tc_port));
}

static struct intel_shared_dpll *icl_ddi_tc_get_pll(struct intel_encoder *encoder)
{
	struct drm_i915_private *i915 = to_i915(encoder->base.dev);
	enum tc_port tc_port = intel_port_to_tc(i915, encoder->port);
	enum port port = encoder->port;
	enum intel_dpll_id id;
	u32 tmp;

	tmp = intel_de_read(i915, DDI_CLK_SEL(port));

	switch (tmp & DDI_CLK_SEL_MASK) {
	case DDI_CLK_SEL_TBT_162:
	case DDI_CLK_SEL_TBT_270:
	case DDI_CLK_SEL_TBT_540:
	case DDI_CLK_SEL_TBT_810:
		id = DPLL_ID_ICL_TBTPLL;
		break;
	case DDI_CLK_SEL_MG:
		id = icl_tc_port_to_pll_id(tc_port);
		break;
	default:
		MISSING_CASE(tmp);
		fallthrough;
	case DDI_CLK_SEL_NONE:
		return NULL;
	}

	return intel_get_shared_dpll_by_id(i915, id);
}

static struct intel_shared_dpll *bxt_ddi_get_pll(struct intel_encoder *encoder)
{
	struct drm_i915_private *i915 = to_i915(encoder->base.dev);
	enum intel_dpll_id id;

	switch (encoder->port) {
	case PORT_A:
		id = DPLL_ID_SKL_DPLL0;
		break;
	case PORT_B:
		id = DPLL_ID_SKL_DPLL1;
		break;
	case PORT_C:
		id = DPLL_ID_SKL_DPLL2;
		break;
	default:
		MISSING_CASE(encoder->port);
		return NULL;
	}

	return intel_get_shared_dpll_by_id(i915, id);
}

static void skl_ddi_enable_clock(struct intel_encoder *encoder,
				 const struct intel_crtc_state *crtc_state)
{
	struct drm_i915_private *i915 = to_i915(encoder->base.dev);
	const struct intel_shared_dpll *pll = crtc_state->shared_dpll;
	enum port port = encoder->port;

	if (drm_WARN_ON(&i915->drm, !pll))
		return;

	mutex_lock(&i915->display.dpll.lock);

	intel_de_rmw(i915, DPLL_CTRL2,
		     DPLL_CTRL2_DDI_CLK_OFF(port) |
		     DPLL_CTRL2_DDI_CLK_SEL_MASK(port),
		     DPLL_CTRL2_DDI_CLK_SEL(pll->info->id, port) |
		     DPLL_CTRL2_DDI_SEL_OVERRIDE(port));

	mutex_unlock(&i915->display.dpll.lock);
}

static void skl_ddi_disable_clock(struct intel_encoder *encoder)
{
	struct drm_i915_private *i915 = to_i915(encoder->base.dev);
	enum port port = encoder->port;

	mutex_lock(&i915->display.dpll.lock);

	intel_de_rmw(i915, DPLL_CTRL2,
		     0, DPLL_CTRL2_DDI_CLK_OFF(port));

	mutex_unlock(&i915->display.dpll.lock);
}

static bool skl_ddi_is_clock_enabled(struct intel_encoder *encoder)
{
	struct drm_i915_private *i915 = to_i915(encoder->base.dev);
	enum port port = encoder->port;

	/*
	 * FIXME Not sure if the override affects both
	 * the PLL selection and the CLK_OFF bit.
	 */
	return !(intel_de_read(i915, DPLL_CTRL2) & DPLL_CTRL2_DDI_CLK_OFF(port));
}

static struct intel_shared_dpll *skl_ddi_get_pll(struct intel_encoder *encoder)
{
	struct drm_i915_private *i915 = to_i915(encoder->base.dev);
	enum port port = encoder->port;
	enum intel_dpll_id id;
	u32 tmp;

	tmp = intel_de_read(i915, DPLL_CTRL2);

	/*
	 * FIXME Not sure if the override affects both
	 * the PLL selection and the CLK_OFF bit.
	 */
	if ((tmp & DPLL_CTRL2_DDI_SEL_OVERRIDE(port)) == 0)
		return NULL;

	id = (tmp & DPLL_CTRL2_DDI_CLK_SEL_MASK(port)) >>
		DPLL_CTRL2_DDI_CLK_SEL_SHIFT(port);

	return intel_get_shared_dpll_by_id(i915, id);
}

void hsw_ddi_enable_clock(struct intel_encoder *encoder,
			  const struct intel_crtc_state *crtc_state)
{
	struct drm_i915_private *i915 = to_i915(encoder->base.dev);
	const struct intel_shared_dpll *pll = crtc_state->shared_dpll;
	enum port port = encoder->port;

	if (drm_WARN_ON(&i915->drm, !pll))
		return;

	intel_de_write(i915, PORT_CLK_SEL(port), hsw_pll_to_ddi_pll_sel(pll));
}

void hsw_ddi_disable_clock(struct intel_encoder *encoder)
{
	struct drm_i915_private *i915 = to_i915(encoder->base.dev);
	enum port port = encoder->port;

	intel_de_write(i915, PORT_CLK_SEL(port), PORT_CLK_SEL_NONE);
}

bool hsw_ddi_is_clock_enabled(struct intel_encoder *encoder)
{
	struct drm_i915_private *i915 = to_i915(encoder->base.dev);
	enum port port = encoder->port;

	return intel_de_read(i915, PORT_CLK_SEL(port)) != PORT_CLK_SEL_NONE;
}

static struct intel_shared_dpll *hsw_ddi_get_pll(struct intel_encoder *encoder)
{
	struct drm_i915_private *i915 = to_i915(encoder->base.dev);
	enum port port = encoder->port;
	enum intel_dpll_id id;
	u32 tmp;

	tmp = intel_de_read(i915, PORT_CLK_SEL(port));

	switch (tmp & PORT_CLK_SEL_MASK) {
	case PORT_CLK_SEL_WRPLL1:
		id = DPLL_ID_WRPLL1;
		break;
	case PORT_CLK_SEL_WRPLL2:
		id = DPLL_ID_WRPLL2;
		break;
	case PORT_CLK_SEL_SPLL:
		id = DPLL_ID_SPLL;
		break;
	case PORT_CLK_SEL_LCPLL_810:
		id = DPLL_ID_LCPLL_810;
		break;
	case PORT_CLK_SEL_LCPLL_1350:
		id = DPLL_ID_LCPLL_1350;
		break;
	case PORT_CLK_SEL_LCPLL_2700:
		id = DPLL_ID_LCPLL_2700;
		break;
	default:
		MISSING_CASE(tmp);
		fallthrough;
	case PORT_CLK_SEL_NONE:
		return NULL;
	}

	return intel_get_shared_dpll_by_id(i915, id);
}

void intel_ddi_enable_clock(struct intel_encoder *encoder,
			    const struct intel_crtc_state *crtc_state)
{
	if (encoder->enable_clock)
		encoder->enable_clock(encoder, crtc_state);
}

void intel_ddi_disable_clock(struct intel_encoder *encoder)
{
	if (encoder->disable_clock)
		encoder->disable_clock(encoder);
}

void intel_ddi_sanitize_encoder_pll_mapping(struct intel_encoder *encoder)
{
	struct drm_i915_private *i915 = to_i915(encoder->base.dev);
	u32 port_mask;
	bool ddi_clk_needed;

	/*
	 * In case of DP MST, we sanitize the primary encoder only, not the
	 * virtual ones.
	 */
	if (encoder->type == INTEL_OUTPUT_DP_MST)
		return;

	if (!encoder->base.crtc && intel_encoder_is_dp(encoder)) {
		u8 pipe_mask;
		bool is_mst;

		intel_ddi_get_encoder_pipes(encoder, &pipe_mask, &is_mst);
		/*
		 * In the unlikely case that BIOS enables DP in MST mode, just
		 * warn since our MST HW readout is incomplete.
		 */
		if (drm_WARN_ON(&i915->drm, is_mst))
			return;
	}

	port_mask = BIT(encoder->port);
	ddi_clk_needed = encoder->base.crtc;

	if (encoder->type == INTEL_OUTPUT_DSI) {
		struct intel_encoder *other_encoder;

		port_mask = intel_dsi_encoder_ports(encoder);
		/*
		 * Sanity check that we haven't incorrectly registered another
		 * encoder using any of the ports of this DSI encoder.
		 */
		for_each_intel_encoder(&i915->drm, other_encoder) {
			if (other_encoder == encoder)
				continue;

			if (drm_WARN_ON(&i915->drm,
					port_mask & BIT(other_encoder->port)))
				return;
		}
		/*
		 * For DSI we keep the ddi clocks gated
		 * except during enable/disable sequence.
		 */
		ddi_clk_needed = false;
	}

	if (ddi_clk_needed || !encoder->is_clock_enabled ||
	    !encoder->is_clock_enabled(encoder))
		return;

	drm_notice(&i915->drm,
		   "[ENCODER:%d:%s] is disabled/in DSI mode with an ungated DDI clock, gate it\n",
		   encoder->base.base.id, encoder->base.name);

	encoder->disable_clock(encoder);
}

static void
icl_program_mg_dp_mode(struct intel_digital_port *dig_port,
		       const struct intel_crtc_state *crtc_state)
{
	struct drm_i915_private *dev_priv = to_i915(dig_port->base.base.dev);
	enum tc_port tc_port = intel_port_to_tc(dev_priv, dig_port->base.port);
	enum phy phy = intel_port_to_phy(dev_priv, dig_port->base.port);
	u32 ln0, ln1, pin_assignment;
	u8 width;

	if (!intel_phy_is_tc(dev_priv, phy) ||
	    intel_tc_port_in_tbt_alt_mode(dig_port))
		return;

	if (DISPLAY_VER(dev_priv) >= 12) {
		ln0 = intel_dkl_phy_read(dev_priv, DKL_DP_MODE(tc_port, 0));
		ln1 = intel_dkl_phy_read(dev_priv, DKL_DP_MODE(tc_port, 1));
	} else {
		ln0 = intel_de_read(dev_priv, MG_DP_MODE(0, tc_port));
		ln1 = intel_de_read(dev_priv, MG_DP_MODE(1, tc_port));
	}

	ln0 &= ~(MG_DP_MODE_CFG_DP_X1_MODE | MG_DP_MODE_CFG_DP_X2_MODE);
	ln1 &= ~(MG_DP_MODE_CFG_DP_X1_MODE | MG_DP_MODE_CFG_DP_X2_MODE);

	/* DPPATC */
	pin_assignment = intel_tc_port_get_pin_assignment_mask(dig_port);
	width = crtc_state->lane_count;

	switch (pin_assignment) {
	case 0x0:
		drm_WARN_ON(&dev_priv->drm,
			    !intel_tc_port_in_legacy_mode(dig_port));
		if (width == 1) {
			ln1 |= MG_DP_MODE_CFG_DP_X1_MODE;
		} else {
			ln0 |= MG_DP_MODE_CFG_DP_X2_MODE;
			ln1 |= MG_DP_MODE_CFG_DP_X2_MODE;
		}
		break;
	case 0x1:
		if (width == 4) {
			ln0 |= MG_DP_MODE_CFG_DP_X2_MODE;
			ln1 |= MG_DP_MODE_CFG_DP_X2_MODE;
		}
		break;
	case 0x2:
		if (width == 2) {
			ln0 |= MG_DP_MODE_CFG_DP_X2_MODE;
			ln1 |= MG_DP_MODE_CFG_DP_X2_MODE;
		}
		break;
	case 0x3:
	case 0x5:
		if (width == 1) {
			ln0 |= MG_DP_MODE_CFG_DP_X1_MODE;
			ln1 |= MG_DP_MODE_CFG_DP_X1_MODE;
		} else {
			ln0 |= MG_DP_MODE_CFG_DP_X2_MODE;
			ln1 |= MG_DP_MODE_CFG_DP_X2_MODE;
		}
		break;
	case 0x4:
	case 0x6:
		if (width == 1) {
			ln0 |= MG_DP_MODE_CFG_DP_X1_MODE;
			ln1 |= MG_DP_MODE_CFG_DP_X1_MODE;
		} else {
			ln0 |= MG_DP_MODE_CFG_DP_X2_MODE;
			ln1 |= MG_DP_MODE_CFG_DP_X2_MODE;
		}
		break;
	default:
		MISSING_CASE(pin_assignment);
	}

	if (DISPLAY_VER(dev_priv) >= 12) {
		intel_dkl_phy_write(dev_priv, DKL_DP_MODE(tc_port, 0), ln0);
		intel_dkl_phy_write(dev_priv, DKL_DP_MODE(tc_port, 1), ln1);
	} else {
		intel_de_write(dev_priv, MG_DP_MODE(0, tc_port), ln0);
		intel_de_write(dev_priv, MG_DP_MODE(1, tc_port), ln1);
	}
}

static enum transcoder
tgl_dp_tp_transcoder(const struct intel_crtc_state *crtc_state)
{
	if (intel_crtc_has_type(crtc_state, INTEL_OUTPUT_DP_MST))
		return crtc_state->mst_master_transcoder;
	else
		return crtc_state->cpu_transcoder;
}

i915_reg_t dp_tp_ctl_reg(struct intel_encoder *encoder,
			 const struct intel_crtc_state *crtc_state)
{
	struct drm_i915_private *dev_priv = to_i915(encoder->base.dev);

	if (DISPLAY_VER(dev_priv) >= 12)
		return TGL_DP_TP_CTL(tgl_dp_tp_transcoder(crtc_state));
	else
		return DP_TP_CTL(encoder->port);
}

i915_reg_t dp_tp_status_reg(struct intel_encoder *encoder,
			    const struct intel_crtc_state *crtc_state)
{
	struct drm_i915_private *dev_priv = to_i915(encoder->base.dev);

	if (DISPLAY_VER(dev_priv) >= 12)
		return TGL_DP_TP_STATUS(tgl_dp_tp_transcoder(crtc_state));
	else
		return DP_TP_STATUS(encoder->port);
}

static void intel_dp_sink_set_msa_timing_par_ignore_state(struct intel_dp *intel_dp,
							  const struct intel_crtc_state *crtc_state,
							  bool enable)
{
	struct drm_i915_private *i915 = dp_to_i915(intel_dp);

	if (!crtc_state->vrr.enable)
		return;

	if (drm_dp_dpcd_writeb(&intel_dp->aux, DP_DOWNSPREAD_CTRL,
			       enable ? DP_MSA_TIMING_PAR_IGNORE_EN : 0) <= 0)
		drm_dbg_kms(&i915->drm,
			    "Failed to %s MSA_TIMING_PAR_IGNORE in the sink\n",
			    str_enable_disable(enable));
}

static void intel_dp_sink_set_fec_ready(struct intel_dp *intel_dp,
					const struct intel_crtc_state *crtc_state)
{
	struct drm_i915_private *i915 = dp_to_i915(intel_dp);

	if (!crtc_state->fec_enable)
		return;

	if (drm_dp_dpcd_writeb(&intel_dp->aux, DP_FEC_CONFIGURATION, DP_FEC_READY) <= 0)
		drm_dbg_kms(&i915->drm,
			    "Failed to set FEC_READY in the sink\n");
}

static void intel_ddi_enable_fec(struct intel_encoder *encoder,
				 const struct intel_crtc_state *crtc_state)
{
	struct drm_i915_private *dev_priv = to_i915(encoder->base.dev);
	struct intel_dp *intel_dp;

	if (!crtc_state->fec_enable)
		return;

	intel_dp = enc_to_intel_dp(encoder);
	intel_de_rmw(dev_priv, dp_tp_ctl_reg(encoder, crtc_state),
		     0, DP_TP_CTL_FEC_ENABLE);
}

static void intel_ddi_disable_fec_state(struct intel_encoder *encoder,
					const struct intel_crtc_state *crtc_state)
{
	struct drm_i915_private *dev_priv = to_i915(encoder->base.dev);
	struct intel_dp *intel_dp;

	if (!crtc_state->fec_enable)
		return;

	intel_dp = enc_to_intel_dp(encoder);
	intel_de_rmw(dev_priv, dp_tp_ctl_reg(encoder, crtc_state),
		     DP_TP_CTL_FEC_ENABLE, 0);
	intel_de_posting_read(dev_priv, dp_tp_ctl_reg(encoder, crtc_state));
}

static void intel_ddi_power_up_lanes(struct intel_encoder *encoder,
				     const struct intel_crtc_state *crtc_state)
{
	struct drm_i915_private *i915 = to_i915(encoder->base.dev);
	struct intel_digital_port *dig_port = enc_to_dig_port(encoder);
	enum phy phy = intel_port_to_phy(i915, encoder->port);

	if (intel_phy_is_combo(i915, phy)) {
		bool lane_reversal =
			dig_port->saved_port_bits & DDI_BUF_PORT_REVERSAL;

		intel_combo_phy_power_up_lanes(i915, phy, false,
					       crtc_state->lane_count,
					       lane_reversal);
	}
}

/* Splitter enable for eDP MSO is limited to certain pipes. */
static u8 intel_ddi_splitter_pipe_mask(struct drm_i915_private *i915)
{
	if (IS_ALDERLAKE_P(i915))
		return BIT(PIPE_A) | BIT(PIPE_B);
	else
		return BIT(PIPE_A);
}

static void intel_ddi_mso_get_config(struct intel_encoder *encoder,
				     struct intel_crtc_state *pipe_config)
{
	struct intel_crtc *crtc = to_intel_crtc(pipe_config->uapi.crtc);
	struct drm_i915_private *i915 = to_i915(crtc->base.dev);
	enum pipe pipe = crtc->pipe;
	u32 dss1;

	if (!HAS_MSO(i915))
		return;

	dss1 = intel_de_read(i915, ICL_PIPE_DSS_CTL1(pipe));

	pipe_config->splitter.enable = dss1 & SPLITTER_ENABLE;
	if (!pipe_config->splitter.enable)
		return;

	if (drm_WARN_ON(&i915->drm, !(intel_ddi_splitter_pipe_mask(i915) & BIT(pipe)))) {
		pipe_config->splitter.enable = false;
		return;
	}

	switch (dss1 & SPLITTER_CONFIGURATION_MASK) {
	default:
		drm_WARN(&i915->drm, true,
			 "Invalid splitter configuration, dss1=0x%08x\n", dss1);
		fallthrough;
	case SPLITTER_CONFIGURATION_2_SEGMENT:
		pipe_config->splitter.link_count = 2;
		break;
	case SPLITTER_CONFIGURATION_4_SEGMENT:
		pipe_config->splitter.link_count = 4;
		break;
	}

	pipe_config->splitter.pixel_overlap = REG_FIELD_GET(OVERLAP_PIXELS_MASK, dss1);
}

static void intel_ddi_mso_configure(const struct intel_crtc_state *crtc_state)
{
	struct intel_crtc *crtc = to_intel_crtc(crtc_state->uapi.crtc);
	struct drm_i915_private *i915 = to_i915(crtc->base.dev);
	enum pipe pipe = crtc->pipe;
	u32 dss1 = 0;

	if (!HAS_MSO(i915))
		return;

	if (crtc_state->splitter.enable) {
		dss1 |= SPLITTER_ENABLE;
		dss1 |= OVERLAP_PIXELS(crtc_state->splitter.pixel_overlap);
		if (crtc_state->splitter.link_count == 2)
			dss1 |= SPLITTER_CONFIGURATION_2_SEGMENT;
		else
			dss1 |= SPLITTER_CONFIGURATION_4_SEGMENT;
	}

	intel_de_rmw(i915, ICL_PIPE_DSS_CTL1(pipe),
		     SPLITTER_ENABLE | SPLITTER_CONFIGURATION_MASK |
		     OVERLAP_PIXELS_MASK, dss1);
}

static u8 mtl_get_port_width(u8 lane_count)
{
	switch (lane_count) {
	case 1:
		return 0;
	case 2:
		return 1;
	case 3:
		return 4;
	case 4:
		return 3;
	default:
		MISSING_CASE(lane_count);
		return 4;
	}
}

static void
mtl_ddi_enable_d2d(struct intel_encoder *encoder)
{
	struct drm_i915_private *dev_priv = to_i915(encoder->base.dev);
	enum port port = encoder->port;

	intel_de_rmw(dev_priv, XELPDP_PORT_BUF_CTL1(port), 0,
		     XELPDP_PORT_BUF_D2D_LINK_ENABLE);

	if (wait_for_us((intel_de_read(dev_priv, XELPDP_PORT_BUF_CTL1(port)) &
			 XELPDP_PORT_BUF_D2D_LINK_STATE), 100)) {
		drm_err(&dev_priv->drm, "Timeout waiting for D2D Link enable for PORT_BUF_CTL %c\n",
			port_name(port));
	}
}

static void mtl_port_buf_ctl_program(struct intel_encoder *encoder,
				     const struct intel_crtc_state *crtc_state)
{
	struct drm_i915_private *i915 = to_i915(encoder->base.dev);
	struct intel_digital_port *dig_port = enc_to_dig_port(encoder);
	enum port port = encoder->port;
	u32 val;

	val = intel_de_read(i915, XELPDP_PORT_BUF_CTL1(port));
	val &= ~XELPDP_PORT_WIDTH_MASK;
	val |= XELPDP_PORT_WIDTH(mtl_get_port_width(crtc_state->lane_count));

	val &= ~XELPDP_PORT_BUF_PORT_DATA_WIDTH_MASK;
	if (intel_dp_is_uhbr(crtc_state))
		val |= XELPDP_PORT_BUF_PORT_DATA_40BIT;
	else
		val |= XELPDP_PORT_BUF_PORT_DATA_10BIT;

	if (dig_port->saved_port_bits & DDI_BUF_PORT_REVERSAL)
		val |= XELPDP_PORT_REVERSAL;

	intel_de_write(i915, XELPDP_PORT_BUF_CTL1(port), val);
}

static void mtl_port_buf_ctl_io_selection(struct intel_encoder *encoder)
{
	struct drm_i915_private *i915 = to_i915(encoder->base.dev);
	struct intel_digital_port *dig_port = enc_to_dig_port(encoder);
	u32 val;

	val = intel_tc_port_in_tbt_alt_mode(dig_port) ?
	      XELPDP_PORT_BUF_IO_SELECT_TBT : 0;
	intel_de_rmw(i915, XELPDP_PORT_BUF_CTL1(encoder->port),
		     XELPDP_PORT_BUF_IO_SELECT_TBT, val);
}

static void mtl_ddi_pre_enable_dp(struct intel_atomic_state *state,
				  struct intel_encoder *encoder,
				  const struct intel_crtc_state *crtc_state,
				  const struct drm_connector_state *conn_state)
{
	struct intel_dp *intel_dp = enc_to_intel_dp(encoder);
	bool is_mst = intel_crtc_has_type(crtc_state, INTEL_OUTPUT_DP_MST);

	intel_dp_set_link_params(intel_dp,
				 crtc_state->port_clock,
				 crtc_state->lane_count);

	/*
	 * We only configure what the register value will be here.  Actual
	 * enabling happens during link training farther down.
	 */
	intel_ddi_init_dp_buf_reg(encoder, crtc_state);

	/*
	 * 1. Enable Power Wells
	 *
	 * This was handled at the beginning of intel_atomic_commit_tail(),
	 * before we called down into this function.
	 */

	/* 2. PMdemand was already set */

	/* 3. Select Thunderbolt */
	mtl_port_buf_ctl_io_selection(encoder);

	/* 4. Enable Panel Power if PPS is required */
	intel_pps_on(intel_dp);

	/* 5. Enable the port PLL */
	intel_ddi_enable_clock(encoder, crtc_state);

	/*
	 * 6.a Configure Transcoder Clock Select to direct the Port clock to the
	 * Transcoder.
	 */
	intel_ddi_enable_transcoder_clock(encoder, crtc_state);

	/*
	 * 6.b If DP v2.0/128b mode - Configure TRANS_DP2_CTL register settings.
	 */
	intel_ddi_config_transcoder_dp2(encoder, crtc_state);

	/*
	 * 6.c Configure TRANS_DDI_FUNC_CTL DDI Select, DDI Mode Select & MST
	 * Transport Select
	 */
	intel_ddi_config_transcoder_func(encoder, crtc_state);

	/*
	 * 6.e Program CoG/MSO configuration bits in DSS_CTL1 if selected.
	 */
	intel_ddi_mso_configure(crtc_state);

	if (!is_mst)
		intel_dp_set_power(intel_dp, DP_SET_POWER_D0);

	intel_dp_configure_protocol_converter(intel_dp, crtc_state);
	intel_dp_sink_set_decompression_state(intel_dp, crtc_state, true);
	/*
	 * DDI FEC: "anticipates enabling FEC encoding sets the FEC_READY bit
	 * in the FEC_CONFIGURATION register to 1 before initiating link
	 * training
	 */
	intel_dp_sink_set_fec_ready(intel_dp, crtc_state);

	intel_dp_check_frl_training(intel_dp);
	intel_dp_pcon_dsc_configure(intel_dp, crtc_state);

	/*
	 * 6. The rest of the below are substeps under the bspec's "Enable and
	 * Train Display Port" step.  Note that steps that are specific to
	 * MST will be handled by intel_mst_pre_enable_dp() before/after it
	 * calls into this function.  Also intel_mst_pre_enable_dp() only calls
	 * us when active_mst_links==0, so any steps designated for "single
	 * stream or multi-stream master transcoder" can just be performed
	 * unconditionally here.
	 *
	 * mtl_ddi_prepare_link_retrain() that is called by
	 * intel_dp_start_link_train() will execute steps: 6.d, 6.f, 6.g, 6.h,
	 * 6.i and 6.j
	 *
	 * 6.k Follow DisplayPort specification training sequence (see notes for
	 *     failure handling)
	 * 6.m If DisplayPort multi-stream - Set DP_TP_CTL link training to Idle
	 *     Pattern, wait for 5 idle patterns (DP_TP_STATUS Min_Idles_Sent)
	 *     (timeout after 800 us)
	 */
	intel_dp_start_link_train(intel_dp, crtc_state);

	/* 6.n Set DP_TP_CTL link training to Normal */
	if (!is_trans_port_sync_mode(crtc_state))
		intel_dp_stop_link_train(intel_dp, crtc_state);

	/* 6.o Configure and enable FEC if needed */
	intel_ddi_enable_fec(encoder, crtc_state);

	intel_dsc_dp_pps_write(encoder, crtc_state);
}

static void tgl_ddi_pre_enable_dp(struct intel_atomic_state *state,
				  struct intel_encoder *encoder,
				  const struct intel_crtc_state *crtc_state,
				  const struct drm_connector_state *conn_state)
{
	struct intel_dp *intel_dp = enc_to_intel_dp(encoder);
	struct drm_i915_private *dev_priv = to_i915(encoder->base.dev);
	struct intel_digital_port *dig_port = enc_to_dig_port(encoder);
	bool is_mst = intel_crtc_has_type(crtc_state, INTEL_OUTPUT_DP_MST);

	intel_dp_set_link_params(intel_dp,
				 crtc_state->port_clock,
				 crtc_state->lane_count);

	/*
	 * We only configure what the register value will be here.  Actual
	 * enabling happens during link training farther down.
	 */
	intel_ddi_init_dp_buf_reg(encoder, crtc_state);

	/*
	 * 1. Enable Power Wells
	 *
	 * This was handled at the beginning of intel_atomic_commit_tail(),
	 * before we called down into this function.
	 */

	/* 2. Enable Panel Power if PPS is required */
	intel_pps_on(intel_dp);

	/*
	 * 3. For non-TBT Type-C ports, set FIA lane count
	 * (DFLEXDPSP.DPX4TXLATC)
	 *
	 * This was done before tgl_ddi_pre_enable_dp by
	 * hsw_crtc_enable()->intel_encoders_pre_pll_enable().
	 */

	/*
	 * 4. Enable the port PLL.
	 *
	 * The PLL enabling itself was already done before this function by
	 * hsw_crtc_enable()->intel_enable_shared_dpll().  We need only
	 * configure the PLL to port mapping here.
	 */
	intel_ddi_enable_clock(encoder, crtc_state);

	/* 5. If IO power is controlled through PWR_WELL_CTL, Enable IO Power */
	if (!intel_tc_port_in_tbt_alt_mode(dig_port)) {
		drm_WARN_ON(&dev_priv->drm, dig_port->ddi_io_wakeref);
		dig_port->ddi_io_wakeref = intel_display_power_get(dev_priv,
								   dig_port->ddi_io_power_domain);
	}

	/* 6. Program DP_MODE */
	icl_program_mg_dp_mode(dig_port, crtc_state);

	/*
	 * 7. The rest of the below are substeps under the bspec's "Enable and
	 * Train Display Port" step.  Note that steps that are specific to
	 * MST will be handled by intel_mst_pre_enable_dp() before/after it
	 * calls into this function.  Also intel_mst_pre_enable_dp() only calls
	 * us when active_mst_links==0, so any steps designated for "single
	 * stream or multi-stream master transcoder" can just be performed
	 * unconditionally here.
	 */

	/*
	 * 7.a Configure Transcoder Clock Select to direct the Port clock to the
	 * Transcoder.
	 */
	intel_ddi_enable_transcoder_clock(encoder, crtc_state);

	if (HAS_DP20(dev_priv))
		intel_ddi_config_transcoder_dp2(encoder, crtc_state);

	/*
	 * 7.b Configure TRANS_DDI_FUNC_CTL DDI Select, DDI Mode Select & MST
	 * Transport Select
	 */
	intel_ddi_config_transcoder_func(encoder, crtc_state);

	/*
	 * 7.c Configure & enable DP_TP_CTL with link training pattern 1
	 * selected
	 *
	 * This will be handled by the intel_dp_start_link_train() farther
	 * down this function.
	 */

	/* 7.e Configure voltage swing and related IO settings */
	encoder->set_signal_levels(encoder, crtc_state);

	/*
	 * 7.f Combo PHY: Configure PORT_CL_DW10 Static Power Down to power up
	 * the used lanes of the DDI.
	 */
	intel_ddi_power_up_lanes(encoder, crtc_state);

	/*
	 * 7.g Program CoG/MSO configuration bits in DSS_CTL1 if selected.
	 */
	intel_ddi_mso_configure(crtc_state);

	if (!is_mst)
		intel_dp_set_power(intel_dp, DP_SET_POWER_D0);

	intel_dp_configure_protocol_converter(intel_dp, crtc_state);
	intel_dp_sink_set_decompression_state(intel_dp, crtc_state, true);
	/*
	 * DDI FEC: "anticipates enabling FEC encoding sets the FEC_READY bit
	 * in the FEC_CONFIGURATION register to 1 before initiating link
	 * training
	 */
	intel_dp_sink_set_fec_ready(intel_dp, crtc_state);

	intel_dp_check_frl_training(intel_dp);
	intel_dp_pcon_dsc_configure(intel_dp, crtc_state);

	/*
	 * 7.i Follow DisplayPort specification training sequence (see notes for
	 *     failure handling)
	 * 7.j If DisplayPort multi-stream - Set DP_TP_CTL link training to Idle
	 *     Pattern, wait for 5 idle patterns (DP_TP_STATUS Min_Idles_Sent)
	 *     (timeout after 800 us)
	 */
	intel_dp_start_link_train(intel_dp, crtc_state);

	/* 7.k Set DP_TP_CTL link training to Normal */
	if (!is_trans_port_sync_mode(crtc_state))
		intel_dp_stop_link_train(intel_dp, crtc_state);

	/* 7.l Configure and enable FEC if needed */
	intel_ddi_enable_fec(encoder, crtc_state);

	intel_dsc_dp_pps_write(encoder, crtc_state);
}

static void hsw_ddi_pre_enable_dp(struct intel_atomic_state *state,
				  struct intel_encoder *encoder,
				  const struct intel_crtc_state *crtc_state,
				  const struct drm_connector_state *conn_state)
{
	struct intel_dp *intel_dp = enc_to_intel_dp(encoder);
	struct drm_i915_private *dev_priv = to_i915(encoder->base.dev);
	enum port port = encoder->port;
	struct intel_digital_port *dig_port = enc_to_dig_port(encoder);
	bool is_mst = intel_crtc_has_type(crtc_state, INTEL_OUTPUT_DP_MST);

	if (DISPLAY_VER(dev_priv) < 11)
		drm_WARN_ON(&dev_priv->drm,
			    is_mst && (port == PORT_A || port == PORT_E));
	else
		drm_WARN_ON(&dev_priv->drm, is_mst && port == PORT_A);

	intel_dp_set_link_params(intel_dp,
				 crtc_state->port_clock,
				 crtc_state->lane_count);

	/*
	 * We only configure what the register value will be here.  Actual
	 * enabling happens during link training farther down.
	 */
	intel_ddi_init_dp_buf_reg(encoder, crtc_state);

	intel_pps_on(intel_dp);

	intel_ddi_enable_clock(encoder, crtc_state);

	if (!intel_tc_port_in_tbt_alt_mode(dig_port)) {
		drm_WARN_ON(&dev_priv->drm, dig_port->ddi_io_wakeref);
		dig_port->ddi_io_wakeref = intel_display_power_get(dev_priv,
								   dig_port->ddi_io_power_domain);
	}

	icl_program_mg_dp_mode(dig_port, crtc_state);

	if (has_buf_trans_select(dev_priv))
		hsw_prepare_dp_ddi_buffers(encoder, crtc_state);

	encoder->set_signal_levels(encoder, crtc_state);

	intel_ddi_power_up_lanes(encoder, crtc_state);

	if (!is_mst)
		intel_dp_set_power(intel_dp, DP_SET_POWER_D0);
	intel_dp_configure_protocol_converter(intel_dp, crtc_state);
	intel_dp_sink_set_decompression_state(intel_dp, crtc_state,
					      true);
	intel_dp_sink_set_fec_ready(intel_dp, crtc_state);
	intel_dp_start_link_train(intel_dp, crtc_state);
	if ((port != PORT_A || DISPLAY_VER(dev_priv) >= 9) &&
	    !is_trans_port_sync_mode(crtc_state))
		intel_dp_stop_link_train(intel_dp, crtc_state);

	intel_ddi_enable_fec(encoder, crtc_state);

	if (!is_mst)
		intel_ddi_enable_transcoder_clock(encoder, crtc_state);

	intel_dsc_dp_pps_write(encoder, crtc_state);
}

static void intel_ddi_pre_enable_dp(struct intel_atomic_state *state,
				    struct intel_encoder *encoder,
				    const struct intel_crtc_state *crtc_state,
				    const struct drm_connector_state *conn_state)
{
	struct drm_i915_private *dev_priv = to_i915(encoder->base.dev);

	if (HAS_DP20(dev_priv))
		intel_dp_128b132b_sdp_crc16(enc_to_intel_dp(encoder),
					    crtc_state);

	if (DISPLAY_VER(dev_priv) >= 14)
		mtl_ddi_pre_enable_dp(state, encoder, crtc_state, conn_state);
	else if (DISPLAY_VER(dev_priv) >= 12)
		tgl_ddi_pre_enable_dp(state, encoder, crtc_state, conn_state);
	else
		hsw_ddi_pre_enable_dp(state, encoder, crtc_state, conn_state);

	/* MST will call a setting of MSA after an allocating of Virtual Channel
	 * from MST encoder pre_enable callback.
	 */
	if (!intel_crtc_has_type(crtc_state, INTEL_OUTPUT_DP_MST))
		intel_ddi_set_dp_msa(crtc_state, conn_state);
}

static void intel_ddi_pre_enable_hdmi(struct intel_atomic_state *state,
				      struct intel_encoder *encoder,
				      const struct intel_crtc_state *crtc_state,
				      const struct drm_connector_state *conn_state)
{
	struct intel_digital_port *dig_port = enc_to_dig_port(encoder);
	struct intel_hdmi *intel_hdmi = &dig_port->hdmi;
	struct drm_i915_private *dev_priv = to_i915(encoder->base.dev);

	intel_dp_dual_mode_set_tmds_output(intel_hdmi, true);
	intel_ddi_enable_clock(encoder, crtc_state);

	drm_WARN_ON(&dev_priv->drm, dig_port->ddi_io_wakeref);
	dig_port->ddi_io_wakeref = intel_display_power_get(dev_priv,
							   dig_port->ddi_io_power_domain);

	icl_program_mg_dp_mode(dig_port, crtc_state);

	intel_ddi_enable_transcoder_clock(encoder, crtc_state);

	dig_port->set_infoframes(encoder,
				 crtc_state->has_infoframe,
				 crtc_state, conn_state);
}

static void intel_ddi_pre_enable(struct intel_atomic_state *state,
				 struct intel_encoder *encoder,
				 const struct intel_crtc_state *crtc_state,
				 const struct drm_connector_state *conn_state)
{
	struct intel_crtc *crtc = to_intel_crtc(crtc_state->uapi.crtc);
	struct drm_i915_private *dev_priv = to_i915(crtc->base.dev);
	enum pipe pipe = crtc->pipe;

	/*
	 * When called from DP MST code:
	 * - conn_state will be NULL
	 * - encoder will be the main encoder (ie. mst->primary)
	 * - the main connector associated with this port
	 *   won't be active or linked to a crtc
	 * - crtc_state will be the state of the first stream to
	 *   be activated on this port, and it may not be the same
	 *   stream that will be deactivated last, but each stream
	 *   should have a state that is identical when it comes to
	 *   the DP link parameteres
	 */

	drm_WARN_ON(&dev_priv->drm, crtc_state->has_pch_encoder);

	intel_set_cpu_fifo_underrun_reporting(dev_priv, pipe, true);

	if (intel_crtc_has_type(crtc_state, INTEL_OUTPUT_HDMI)) {
		intel_ddi_pre_enable_hdmi(state, encoder, crtc_state,
					  conn_state);
	} else {
		struct intel_digital_port *dig_port = enc_to_dig_port(encoder);

		intel_ddi_pre_enable_dp(state, encoder, crtc_state,
					conn_state);

		/* FIXME precompute everything properly */
		/* FIXME how do we turn infoframes off again? */
		if (dig_port->lspcon.active && dig_port->dp.has_hdmi_sink)
			dig_port->set_infoframes(encoder,
						 crtc_state->has_infoframe,
						 crtc_state, conn_state);
	}
}

static void
mtl_ddi_disable_d2d_link(struct intel_encoder *encoder)
{
	struct drm_i915_private *dev_priv = to_i915(encoder->base.dev);
	enum port port = encoder->port;

	intel_de_rmw(dev_priv, XELPDP_PORT_BUF_CTL1(port),
		     XELPDP_PORT_BUF_D2D_LINK_ENABLE, 0);

	if (wait_for_us(!(intel_de_read(dev_priv, XELPDP_PORT_BUF_CTL1(port)) &
			  XELPDP_PORT_BUF_D2D_LINK_STATE), 100))
		drm_err(&dev_priv->drm, "Timeout waiting for D2D Link disable for PORT_BUF_CTL %c\n",
			port_name(port));
}

static void mtl_disable_ddi_buf(struct intel_encoder *encoder,
				const struct intel_crtc_state *crtc_state)
{
	struct drm_i915_private *dev_priv = to_i915(encoder->base.dev);
	enum port port = encoder->port;
	u32 val;

	/* 3.b Clear DDI_CTL_DE Enable to 0. */
	val = intel_de_read(dev_priv, DDI_BUF_CTL(port));
	if (val & DDI_BUF_CTL_ENABLE) {
		val &= ~DDI_BUF_CTL_ENABLE;
		intel_de_write(dev_priv, DDI_BUF_CTL(port), val);

		/* 3.c Poll for PORT_BUF_CTL Idle Status == 1, timeout after 100us */
		mtl_wait_ddi_buf_idle(dev_priv, port);
	}

	/* 3.d Disable D2D Link */
	mtl_ddi_disable_d2d_link(encoder);

	/* 3.e Disable DP_TP_CTL */
	if (intel_crtc_has_dp_encoder(crtc_state)) {
		intel_de_rmw(dev_priv, dp_tp_ctl_reg(encoder, crtc_state),
			     DP_TP_CTL_ENABLE, 0);
	}
}

static void disable_ddi_buf(struct intel_encoder *encoder,
			    const struct intel_crtc_state *crtc_state)
{
	struct drm_i915_private *dev_priv = to_i915(encoder->base.dev);
	enum port port = encoder->port;
	bool wait = false;
	u32 val;

	val = intel_de_read(dev_priv, DDI_BUF_CTL(port));
	if (val & DDI_BUF_CTL_ENABLE) {
		val &= ~DDI_BUF_CTL_ENABLE;
		intel_de_write(dev_priv, DDI_BUF_CTL(port), val);
		wait = true;
	}

	if (intel_crtc_has_dp_encoder(crtc_state))
		intel_de_rmw(dev_priv, dp_tp_ctl_reg(encoder, crtc_state),
			     DP_TP_CTL_ENABLE, 0);

	/* Disable FEC in DP Sink */
	intel_ddi_disable_fec_state(encoder, crtc_state);

	if (wait)
		intel_wait_ddi_buf_idle(dev_priv, port);
}

static void intel_disable_ddi_buf(struct intel_encoder *encoder,
				  const struct intel_crtc_state *crtc_state)
{
	struct drm_i915_private *dev_priv = to_i915(encoder->base.dev);

	if (DISPLAY_VER(dev_priv) >= 14) {
		mtl_disable_ddi_buf(encoder, crtc_state);

		/* 3.f Disable DP_TP_CTL FEC Enable if it is needed */
		intel_ddi_disable_fec_state(encoder, crtc_state);
	} else {
		disable_ddi_buf(encoder, crtc_state);
	}
}

static void intel_ddi_post_disable_dp(struct intel_atomic_state *state,
				      struct intel_encoder *encoder,
				      const struct intel_crtc_state *old_crtc_state,
				      const struct drm_connector_state *old_conn_state)
{
	struct drm_i915_private *dev_priv = to_i915(encoder->base.dev);
	struct intel_digital_port *dig_port = enc_to_dig_port(encoder);
	struct intel_dp *intel_dp = &dig_port->dp;
	intel_wakeref_t wakeref;
	bool is_mst = intel_crtc_has_type(old_crtc_state,
					  INTEL_OUTPUT_DP_MST);

	if (!is_mst)
		intel_dp_set_infoframes(encoder, false,
					old_crtc_state, old_conn_state);

	/*
	 * Power down sink before disabling the port, otherwise we end
	 * up getting interrupts from the sink on detecting link loss.
	 */
	intel_dp_set_power(intel_dp, DP_SET_POWER_D3);

	if (DISPLAY_VER(dev_priv) >= 12) {
		if (is_mst) {
			enum transcoder cpu_transcoder = old_crtc_state->cpu_transcoder;

			intel_de_rmw(dev_priv, TRANS_DDI_FUNC_CTL(cpu_transcoder),
				     TGL_TRANS_DDI_PORT_MASK | TRANS_DDI_MODE_SELECT_MASK,
				     0);
		}
	} else {
		if (!is_mst)
			intel_ddi_disable_transcoder_clock(old_crtc_state);
	}

	intel_disable_ddi_buf(encoder, old_crtc_state);

	/*
	 * From TGL spec: "If single stream or multi-stream master transcoder:
	 * Configure Transcoder Clock select to direct no clock to the
	 * transcoder"
	 */
	if (DISPLAY_VER(dev_priv) >= 12)
		intel_ddi_disable_transcoder_clock(old_crtc_state);

	intel_pps_vdd_on(intel_dp);
	intel_pps_off(intel_dp);

	wakeref = fetch_and_zero(&dig_port->ddi_io_wakeref);

	if (wakeref)
		intel_display_power_put(dev_priv,
					dig_port->ddi_io_power_domain,
					wakeref);

	intel_ddi_disable_clock(encoder);

	/* De-select Thunderbolt */
	if (DISPLAY_VER(dev_priv) >= 14)
		intel_de_rmw(dev_priv, XELPDP_PORT_BUF_CTL1(encoder->port),
			     XELPDP_PORT_BUF_IO_SELECT_TBT, 0);
}

static void intel_ddi_post_disable_hdmi(struct intel_atomic_state *state,
					struct intel_encoder *encoder,
					const struct intel_crtc_state *old_crtc_state,
					const struct drm_connector_state *old_conn_state)
{
	struct drm_i915_private *dev_priv = to_i915(encoder->base.dev);
	struct intel_digital_port *dig_port = enc_to_dig_port(encoder);
	struct intel_hdmi *intel_hdmi = &dig_port->hdmi;
	intel_wakeref_t wakeref;

	dig_port->set_infoframes(encoder, false,
				 old_crtc_state, old_conn_state);

	if (DISPLAY_VER(dev_priv) < 12)
		intel_ddi_disable_transcoder_clock(old_crtc_state);

	intel_disable_ddi_buf(encoder, old_crtc_state);

	if (DISPLAY_VER(dev_priv) >= 12)
		intel_ddi_disable_transcoder_clock(old_crtc_state);

	wakeref = fetch_and_zero(&dig_port->ddi_io_wakeref);
	if (wakeref)
		intel_display_power_put(dev_priv,
					dig_port->ddi_io_power_domain,
					wakeref);

	intel_ddi_disable_clock(encoder);

	intel_dp_dual_mode_set_tmds_output(intel_hdmi, false);
}

static void intel_ddi_post_disable(struct intel_atomic_state *state,
				   struct intel_encoder *encoder,
				   const struct intel_crtc_state *old_crtc_state,
				   const struct drm_connector_state *old_conn_state)
{
	struct drm_i915_private *dev_priv = to_i915(encoder->base.dev);
	struct intel_crtc *slave_crtc;

	if (!intel_crtc_has_type(old_crtc_state, INTEL_OUTPUT_DP_MST)) {
		intel_crtc_vblank_off(old_crtc_state);

		intel_disable_transcoder(old_crtc_state);

		intel_ddi_disable_transcoder_func(old_crtc_state);

		intel_dsc_disable(old_crtc_state);

		if (DISPLAY_VER(dev_priv) >= 9)
			skl_scaler_disable(old_crtc_state);
		else
			ilk_pfit_disable(old_crtc_state);
	}

	for_each_intel_crtc_in_pipe_mask(&dev_priv->drm, slave_crtc,
					 intel_crtc_bigjoiner_slave_pipes(old_crtc_state)) {
		const struct intel_crtc_state *old_slave_crtc_state =
			intel_atomic_get_old_crtc_state(state, slave_crtc);

		intel_crtc_vblank_off(old_slave_crtc_state);

		intel_dsc_disable(old_slave_crtc_state);
		skl_scaler_disable(old_slave_crtc_state);
	}

	/*
	 * When called from DP MST code:
	 * - old_conn_state will be NULL
	 * - encoder will be the main encoder (ie. mst->primary)
	 * - the main connector associated with this port
	 *   won't be active or linked to a crtc
	 * - old_crtc_state will be the state of the last stream to
	 *   be deactivated on this port, and it may not be the same
	 *   stream that was activated last, but each stream
	 *   should have a state that is identical when it comes to
	 *   the DP link parameteres
	 */

	if (intel_crtc_has_type(old_crtc_state, INTEL_OUTPUT_HDMI))
		intel_ddi_post_disable_hdmi(state, encoder, old_crtc_state,
					    old_conn_state);
	else
		intel_ddi_post_disable_dp(state, encoder, old_crtc_state,
					  old_conn_state);
}

static void intel_ddi_post_pll_disable(struct intel_atomic_state *state,
				       struct intel_encoder *encoder,
				       const struct intel_crtc_state *old_crtc_state,
				       const struct drm_connector_state *old_conn_state)
{
	struct drm_i915_private *i915 = to_i915(encoder->base.dev);
	struct intel_digital_port *dig_port = enc_to_dig_port(encoder);
	enum phy phy = intel_port_to_phy(i915, encoder->port);
	bool is_tc_port = intel_phy_is_tc(i915, phy);

	main_link_aux_power_domain_put(dig_port, old_crtc_state);

	if (is_tc_port)
		intel_tc_port_put_link(dig_port);
}

static void trans_port_sync_stop_link_train(struct intel_atomic_state *state,
					    struct intel_encoder *encoder,
					    const struct intel_crtc_state *crtc_state)
{
	const struct drm_connector_state *conn_state;
	struct drm_connector *conn;
	int i;

	if (!crtc_state->sync_mode_slaves_mask)
		return;

	for_each_new_connector_in_state(&state->base, conn, conn_state, i) {
		struct intel_encoder *slave_encoder =
			to_intel_encoder(conn_state->best_encoder);
		struct intel_crtc *slave_crtc = to_intel_crtc(conn_state->crtc);
		const struct intel_crtc_state *slave_crtc_state;

		if (!slave_crtc)
			continue;

		slave_crtc_state =
			intel_atomic_get_new_crtc_state(state, slave_crtc);

		if (slave_crtc_state->master_transcoder !=
		    crtc_state->cpu_transcoder)
			continue;

		intel_dp_stop_link_train(enc_to_intel_dp(slave_encoder),
					 slave_crtc_state);
	}

	usleep_range(200, 400);

	intel_dp_stop_link_train(enc_to_intel_dp(encoder),
				 crtc_state);
}

static void intel_enable_ddi_dp(struct intel_atomic_state *state,
				struct intel_encoder *encoder,
				const struct intel_crtc_state *crtc_state,
				const struct drm_connector_state *conn_state)
{
	struct drm_i915_private *dev_priv = to_i915(encoder->base.dev);
	struct intel_dp *intel_dp = enc_to_intel_dp(encoder);
	struct intel_digital_port *dig_port = enc_to_dig_port(encoder);
	enum port port = encoder->port;

	if (port == PORT_A && DISPLAY_VER(dev_priv) < 9)
		intel_dp_stop_link_train(intel_dp, crtc_state);

	drm_connector_update_privacy_screen(conn_state);
	intel_edp_backlight_on(crtc_state, conn_state);

	if (!dig_port->lspcon.active || dig_port->dp.has_hdmi_sink)
		intel_dp_set_infoframes(encoder, true, crtc_state, conn_state);

	intel_audio_codec_enable(encoder, crtc_state, conn_state);

	trans_port_sync_stop_link_train(state, encoder, crtc_state);
}

static i915_reg_t
gen9_chicken_trans_reg_by_port(struct drm_i915_private *dev_priv,
			       enum port port)
{
	static const enum transcoder trans[] = {
		[PORT_A] = TRANSCODER_EDP,
		[PORT_B] = TRANSCODER_A,
		[PORT_C] = TRANSCODER_B,
		[PORT_D] = TRANSCODER_C,
		[PORT_E] = TRANSCODER_A,
	};

	drm_WARN_ON(&dev_priv->drm, DISPLAY_VER(dev_priv) < 9);

	if (drm_WARN_ON(&dev_priv->drm, port < PORT_A || port > PORT_E))
		port = PORT_A;

	return CHICKEN_TRANS(trans[port]);
}

static void intel_enable_ddi_hdmi(struct intel_atomic_state *state,
				  struct intel_encoder *encoder,
				  const struct intel_crtc_state *crtc_state,
				  const struct drm_connector_state *conn_state)
{
	struct drm_i915_private *dev_priv = to_i915(encoder->base.dev);
	struct intel_digital_port *dig_port = enc_to_dig_port(encoder);
	struct drm_connector *connector = conn_state->connector;
	enum port port = encoder->port;
	enum phy phy = intel_port_to_phy(dev_priv, port);
	u32 buf_ctl;

	if (!intel_hdmi_handle_sink_scrambling(encoder, connector,
					       crtc_state->hdmi_high_tmds_clock_ratio,
					       crtc_state->hdmi_scrambling))
		drm_dbg_kms(&dev_priv->drm,
			    "[CONNECTOR:%d:%s] Failed to configure sink scrambling/TMDS bit clock ratio\n",
			    connector->base.id, connector->name);

	if (has_buf_trans_select(dev_priv))
		hsw_prepare_hdmi_ddi_buffers(encoder, crtc_state);

	/* e. Enable D2D Link for C10/C20 Phy */
	if (DISPLAY_VER(dev_priv) >= 14)
		mtl_ddi_enable_d2d(encoder);

	encoder->set_signal_levels(encoder, crtc_state);

	/* Display WA #1143: skl,kbl,cfl */
	if (DISPLAY_VER(dev_priv) == 9 && !IS_BROXTON(dev_priv)) {
		/*
		 * For some reason these chicken bits have been
		 * stuffed into a transcoder register, event though
		 * the bits affect a specific DDI port rather than
		 * a specific transcoder.
		 */
		i915_reg_t reg = gen9_chicken_trans_reg_by_port(dev_priv, port);
		u32 val;

		val = intel_de_read(dev_priv, reg);

		if (port == PORT_E)
			val |= DDIE_TRAINING_OVERRIDE_ENABLE |
				DDIE_TRAINING_OVERRIDE_VALUE;
		else
			val |= DDI_TRAINING_OVERRIDE_ENABLE |
				DDI_TRAINING_OVERRIDE_VALUE;

		intel_de_write(dev_priv, reg, val);
		intel_de_posting_read(dev_priv, reg);

		udelay(1);

		if (port == PORT_E)
			val &= ~(DDIE_TRAINING_OVERRIDE_ENABLE |
				 DDIE_TRAINING_OVERRIDE_VALUE);
		else
			val &= ~(DDI_TRAINING_OVERRIDE_ENABLE |
				 DDI_TRAINING_OVERRIDE_VALUE);

		intel_de_write(dev_priv, reg, val);
	}

	intel_ddi_power_up_lanes(encoder, crtc_state);

	/* In HDMI/DVI mode, the port width, and swing/emphasis values
	 * are ignored so nothing special needs to be done besides
	 * enabling the port.
	 *
	 * On ADL_P the PHY link rate and lane count must be programmed but
	 * these are both 0 for HDMI.
	 *
	 * But MTL onwards HDMI2.1 is supported and in TMDS mode this
	 * is filled with lane count, already set in the crtc_state.
	 * The same is required to be filled in PORT_BUF_CTL for C10/20 Phy.
	 */
	buf_ctl = dig_port->saved_port_bits | DDI_BUF_CTL_ENABLE;
	if (DISPLAY_VER(dev_priv) >= 14) {
		u8  lane_count = mtl_get_port_width(crtc_state->lane_count);
		u32 port_buf = 0;

		port_buf |= XELPDP_PORT_WIDTH(lane_count);

		if (dig_port->saved_port_bits & DDI_BUF_PORT_REVERSAL)
			port_buf |= XELPDP_PORT_REVERSAL;

		intel_de_rmw(dev_priv, XELPDP_PORT_BUF_CTL1(port),
			     XELPDP_PORT_WIDTH_MASK | XELPDP_PORT_REVERSAL, port_buf);

		buf_ctl |= DDI_PORT_WIDTH(lane_count);
	} else if (IS_ALDERLAKE_P(dev_priv) && intel_phy_is_tc(dev_priv, phy)) {
		drm_WARN_ON(&dev_priv->drm, !intel_tc_port_in_legacy_mode(dig_port));
		buf_ctl |= DDI_BUF_CTL_TC_PHY_OWNERSHIP;
	}

	intel_de_write(dev_priv, DDI_BUF_CTL(port), buf_ctl);

	intel_wait_ddi_buf_active(dev_priv, port);

	intel_audio_codec_enable(encoder, crtc_state, conn_state);
}

static void intel_enable_ddi(struct intel_atomic_state *state,
			     struct intel_encoder *encoder,
			     const struct intel_crtc_state *crtc_state,
			     const struct drm_connector_state *conn_state)
{
	drm_WARN_ON(state->base.dev, crtc_state->has_pch_encoder);

	if (!intel_crtc_is_bigjoiner_slave(crtc_state))
		intel_ddi_enable_transcoder_func(encoder, crtc_state);

	/* Enable/Disable DP2.0 SDP split config before transcoder */
	intel_audio_sdp_split_update(encoder, crtc_state);

	intel_enable_transcoder(crtc_state);

	intel_crtc_vblank_on(crtc_state);

	if (intel_crtc_has_type(crtc_state, INTEL_OUTPUT_HDMI))
		intel_enable_ddi_hdmi(state, encoder, crtc_state, conn_state);
	else
		intel_enable_ddi_dp(state, encoder, crtc_state, conn_state);

	/* Enable hdcp if it's desired */
	if (conn_state->content_protection ==
	    DRM_MODE_CONTENT_PROTECTION_DESIRED)
		intel_hdcp_enable(to_intel_connector(conn_state->connector),
				  crtc_state,
				  (u8)conn_state->hdcp_content_type);
}

static void intel_disable_ddi_dp(struct intel_atomic_state *state,
				 struct intel_encoder *encoder,
				 const struct intel_crtc_state *old_crtc_state,
				 const struct drm_connector_state *old_conn_state)
{
	struct intel_dp *intel_dp = enc_to_intel_dp(encoder);

	intel_dp->link_trained = false;

	intel_audio_codec_disable(encoder, old_crtc_state, old_conn_state);

	intel_psr_disable(intel_dp, old_crtc_state);
	intel_edp_backlight_off(old_conn_state);
	/* Disable the decompression in DP Sink */
	intel_dp_sink_set_decompression_state(intel_dp, old_crtc_state,
					      false);
	/* Disable Ignore_MSA bit in DP Sink */
	intel_dp_sink_set_msa_timing_par_ignore_state(intel_dp, old_crtc_state,
						      false);
}

static void intel_disable_ddi_hdmi(struct intel_atomic_state *state,
				   struct intel_encoder *encoder,
				   const struct intel_crtc_state *old_crtc_state,
				   const struct drm_connector_state *old_conn_state)
{
	struct drm_i915_private *i915 = to_i915(encoder->base.dev);
	struct drm_connector *connector = old_conn_state->connector;

	intel_audio_codec_disable(encoder, old_crtc_state, old_conn_state);

	if (!intel_hdmi_handle_sink_scrambling(encoder, connector,
					       false, false))
		drm_dbg_kms(&i915->drm,
			    "[CONNECTOR:%d:%s] Failed to reset sink scrambling/TMDS bit clock ratio\n",
			    connector->base.id, connector->name);
}

static void intel_disable_ddi(struct intel_atomic_state *state,
			      struct intel_encoder *encoder,
			      const struct intel_crtc_state *old_crtc_state,
			      const struct drm_connector_state *old_conn_state)
{
	intel_hdcp_disable(to_intel_connector(old_conn_state->connector));

	if (intel_crtc_has_type(old_crtc_state, INTEL_OUTPUT_HDMI))
		intel_disable_ddi_hdmi(state, encoder, old_crtc_state,
				       old_conn_state);
	else
		intel_disable_ddi_dp(state, encoder, old_crtc_state,
				     old_conn_state);
}

static void intel_ddi_update_pipe_dp(struct intel_atomic_state *state,
				     struct intel_encoder *encoder,
				     const struct intel_crtc_state *crtc_state,
				     const struct drm_connector_state *conn_state)
{
	intel_ddi_set_dp_msa(crtc_state, conn_state);

	intel_dp_set_infoframes(encoder, true, crtc_state, conn_state);

	intel_backlight_update(state, encoder, crtc_state, conn_state);
	drm_connector_update_privacy_screen(conn_state);
}

void intel_ddi_update_pipe(struct intel_atomic_state *state,
			   struct intel_encoder *encoder,
			   const struct intel_crtc_state *crtc_state,
			   const struct drm_connector_state *conn_state)
{

	if (!intel_crtc_has_type(crtc_state, INTEL_OUTPUT_HDMI) &&
	    !intel_encoder_is_mst(encoder))
		intel_ddi_update_pipe_dp(state, encoder, crtc_state,
					 conn_state);

	intel_hdcp_update_pipe(state, encoder, crtc_state, conn_state);
}

void intel_ddi_update_active_dpll(struct intel_atomic_state *state,
				  struct intel_encoder *encoder,
				  struct intel_crtc *crtc)
{
	struct drm_i915_private *i915 = to_i915(encoder->base.dev);
	struct intel_crtc_state *crtc_state =
		intel_atomic_get_new_crtc_state(state, crtc);
	struct intel_crtc *slave_crtc;
	enum phy phy = intel_port_to_phy(i915, encoder->port);

<<<<<<< HEAD
	if (!intel_phy_is_tc(i915, phy))
=======
	/* FIXME: Add MTL pll_mgr */
	if (DISPLAY_VER(i915) >= 14 || !intel_phy_is_tc(i915, phy))
>>>>>>> f60500f3
		return;

	intel_update_active_dpll(state, crtc, encoder);
	for_each_intel_crtc_in_pipe_mask(&i915->drm, slave_crtc,
					 intel_crtc_bigjoiner_slave_pipes(crtc_state))
		intel_update_active_dpll(state, slave_crtc, encoder);
}

static void
intel_ddi_pre_pll_enable(struct intel_atomic_state *state,
			 struct intel_encoder *encoder,
			 const struct intel_crtc_state *crtc_state,
			 const struct drm_connector_state *conn_state)
{
	struct drm_i915_private *dev_priv = to_i915(encoder->base.dev);
	struct intel_digital_port *dig_port = enc_to_dig_port(encoder);
	enum phy phy = intel_port_to_phy(dev_priv, encoder->port);
	bool is_tc_port = intel_phy_is_tc(dev_priv, phy);

	if (is_tc_port) {
		struct intel_crtc *master_crtc =
			to_intel_crtc(crtc_state->uapi.crtc);

		intel_tc_port_get_link(dig_port, crtc_state->lane_count);
		intel_ddi_update_active_dpll(state, encoder, master_crtc);
	}

	main_link_aux_power_domain_get(dig_port, crtc_state);

	if (is_tc_port && !intel_tc_port_in_tbt_alt_mode(dig_port))
		/*
		 * Program the lane count for static/dynamic connections on
		 * Type-C ports.  Skip this step for TBT.
		 */
		intel_tc_port_set_fia_lane_count(dig_port, crtc_state->lane_count);
	else if (IS_GEMINILAKE(dev_priv) || IS_BROXTON(dev_priv))
		bxt_ddi_phy_set_lane_optim_mask(encoder,
						crtc_state->lane_lat_optim_mask);
}

static void adlp_tbt_to_dp_alt_switch_wa(struct intel_encoder *encoder)
{
	struct drm_i915_private *i915 = to_i915(encoder->base.dev);
	enum tc_port tc_port = intel_port_to_tc(i915, encoder->port);
	int ln;

	for (ln = 0; ln < 2; ln++)
		intel_dkl_phy_rmw(i915, DKL_PCS_DW5(tc_port, ln), DKL_PCS_DW5_CORE_SOFTRESET, 0);
}

static void mtl_ddi_prepare_link_retrain(struct intel_dp *intel_dp,
					 const struct intel_crtc_state *crtc_state)
{
	struct intel_digital_port *dig_port = dp_to_dig_port(intel_dp);
	struct intel_encoder *encoder = &dig_port->base;
	struct drm_i915_private *dev_priv = to_i915(encoder->base.dev);
	enum port port = encoder->port;
	u32 dp_tp_ctl;

	/*
	 * TODO: To train with only a different voltage swing entry is not
	 * necessary disable and enable port
	 */
	dp_tp_ctl = intel_de_read(dev_priv, dp_tp_ctl_reg(encoder, crtc_state));
	if (dp_tp_ctl & DP_TP_CTL_ENABLE)
		mtl_disable_ddi_buf(encoder, crtc_state);

	/* 6.d Configure and enable DP_TP_CTL with link training pattern 1 selected */
	dp_tp_ctl = DP_TP_CTL_ENABLE | DP_TP_CTL_LINK_TRAIN_PAT1;
	if (intel_crtc_has_type(crtc_state, INTEL_OUTPUT_DP_MST)) {
		dp_tp_ctl |= DP_TP_CTL_MODE_MST;
	} else {
		dp_tp_ctl |= DP_TP_CTL_MODE_SST;
		if (drm_dp_enhanced_frame_cap(intel_dp->dpcd))
			dp_tp_ctl |= DP_TP_CTL_ENHANCED_FRAME_ENABLE;
	}
	intel_de_write(dev_priv, dp_tp_ctl_reg(encoder, crtc_state), dp_tp_ctl);
	intel_de_posting_read(dev_priv, dp_tp_ctl_reg(encoder, crtc_state));

	/* 6.f Enable D2D Link */
	mtl_ddi_enable_d2d(encoder);

	/* 6.g Configure voltage swing and related IO settings */
	encoder->set_signal_levels(encoder, crtc_state);

	/* 6.h Configure PORT_BUF_CTL1 */
	mtl_port_buf_ctl_program(encoder, crtc_state);

	/* 6.i Configure and enable DDI_CTL_DE to start sending valid data to port slice */
	intel_dp->DP |= DDI_BUF_CTL_ENABLE;
	intel_de_write(dev_priv, DDI_BUF_CTL(port), intel_dp->DP);
	intel_de_posting_read(dev_priv, DDI_BUF_CTL(port));

	/* 6.j Poll for PORT_BUF_CTL Idle Status == 0, timeout after 100 us */
	intel_wait_ddi_buf_active(dev_priv, port);
}

static void intel_ddi_prepare_link_retrain(struct intel_dp *intel_dp,
					   const struct intel_crtc_state *crtc_state)
{
	struct intel_digital_port *dig_port = dp_to_dig_port(intel_dp);
	struct intel_encoder *encoder = &dig_port->base;
	struct drm_i915_private *dev_priv = to_i915(encoder->base.dev);
	enum port port = encoder->port;
	u32 dp_tp_ctl, ddi_buf_ctl;
	bool wait = false;

	dp_tp_ctl = intel_de_read(dev_priv, dp_tp_ctl_reg(encoder, crtc_state));

	if (dp_tp_ctl & DP_TP_CTL_ENABLE) {
		ddi_buf_ctl = intel_de_read(dev_priv, DDI_BUF_CTL(port));
		if (ddi_buf_ctl & DDI_BUF_CTL_ENABLE) {
			intel_de_write(dev_priv, DDI_BUF_CTL(port),
				       ddi_buf_ctl & ~DDI_BUF_CTL_ENABLE);
			wait = true;
		}

		dp_tp_ctl &= ~DP_TP_CTL_ENABLE;
		intel_de_write(dev_priv, dp_tp_ctl_reg(encoder, crtc_state), dp_tp_ctl);
		intel_de_posting_read(dev_priv, dp_tp_ctl_reg(encoder, crtc_state));

		if (wait)
			intel_wait_ddi_buf_idle(dev_priv, port);
	}

	dp_tp_ctl = DP_TP_CTL_ENABLE | DP_TP_CTL_LINK_TRAIN_PAT1;
	if (intel_crtc_has_type(crtc_state, INTEL_OUTPUT_DP_MST)) {
		dp_tp_ctl |= DP_TP_CTL_MODE_MST;
	} else {
		dp_tp_ctl |= DP_TP_CTL_MODE_SST;
		if (drm_dp_enhanced_frame_cap(intel_dp->dpcd))
			dp_tp_ctl |= DP_TP_CTL_ENHANCED_FRAME_ENABLE;
	}
	intel_de_write(dev_priv, dp_tp_ctl_reg(encoder, crtc_state), dp_tp_ctl);
	intel_de_posting_read(dev_priv, dp_tp_ctl_reg(encoder, crtc_state));

	if (IS_ALDERLAKE_P(dev_priv) &&
	    (intel_tc_port_in_dp_alt_mode(dig_port) || intel_tc_port_in_legacy_mode(dig_port)))
		adlp_tbt_to_dp_alt_switch_wa(encoder);

	intel_dp->DP |= DDI_BUF_CTL_ENABLE;
	intel_de_write(dev_priv, DDI_BUF_CTL(port), intel_dp->DP);
	intel_de_posting_read(dev_priv, DDI_BUF_CTL(port));

	intel_wait_ddi_buf_active(dev_priv, port);
}

static void intel_ddi_set_link_train(struct intel_dp *intel_dp,
				     const struct intel_crtc_state *crtc_state,
				     u8 dp_train_pat)
{
	struct intel_encoder *encoder = &dp_to_dig_port(intel_dp)->base;
	struct drm_i915_private *dev_priv = to_i915(encoder->base.dev);
	u32 temp;

	temp = intel_de_read(dev_priv, dp_tp_ctl_reg(encoder, crtc_state));

	temp &= ~DP_TP_CTL_LINK_TRAIN_MASK;
	switch (intel_dp_training_pattern_symbol(dp_train_pat)) {
	case DP_TRAINING_PATTERN_DISABLE:
		temp |= DP_TP_CTL_LINK_TRAIN_NORMAL;
		break;
	case DP_TRAINING_PATTERN_1:
		temp |= DP_TP_CTL_LINK_TRAIN_PAT1;
		break;
	case DP_TRAINING_PATTERN_2:
		temp |= DP_TP_CTL_LINK_TRAIN_PAT2;
		break;
	case DP_TRAINING_PATTERN_3:
		temp |= DP_TP_CTL_LINK_TRAIN_PAT3;
		break;
	case DP_TRAINING_PATTERN_4:
		temp |= DP_TP_CTL_LINK_TRAIN_PAT4;
		break;
	}

	intel_de_write(dev_priv, dp_tp_ctl_reg(encoder, crtc_state), temp);
}

static void intel_ddi_set_idle_link_train(struct intel_dp *intel_dp,
					  const struct intel_crtc_state *crtc_state)
{
	struct intel_encoder *encoder = &dp_to_dig_port(intel_dp)->base;
	struct drm_i915_private *dev_priv = to_i915(encoder->base.dev);
	enum port port = encoder->port;

	intel_de_rmw(dev_priv, dp_tp_ctl_reg(encoder, crtc_state),
		     DP_TP_CTL_LINK_TRAIN_MASK, DP_TP_CTL_LINK_TRAIN_IDLE);

	/*
	 * Until TGL on PORT_A we can have only eDP in SST mode. There the only
	 * reason we need to set idle transmission mode is to work around a HW
	 * issue where we enable the pipe while not in idle link-training mode.
	 * In this case there is requirement to wait for a minimum number of
	 * idle patterns to be sent.
	 */
	if (port == PORT_A && DISPLAY_VER(dev_priv) < 12)
		return;

	if (intel_de_wait_for_set(dev_priv,
				  dp_tp_status_reg(encoder, crtc_state),
				  DP_TP_STATUS_IDLE_DONE, 1))
		drm_err(&dev_priv->drm,
			"Timed out waiting for DP idle patterns\n");
}

static bool intel_ddi_is_audio_enabled(struct drm_i915_private *dev_priv,
				       enum transcoder cpu_transcoder)
{
	if (cpu_transcoder == TRANSCODER_EDP)
		return false;

	if (!intel_display_power_is_enabled(dev_priv, POWER_DOMAIN_AUDIO_MMIO))
		return false;

	return intel_de_read(dev_priv, HSW_AUD_PIN_ELD_CP_VLD) &
		AUDIO_OUTPUT_ENABLE(cpu_transcoder);
}

void intel_ddi_compute_min_voltage_level(struct drm_i915_private *dev_priv,
					 struct intel_crtc_state *crtc_state)
{
	if (DISPLAY_VER(dev_priv) >= 12 && crtc_state->port_clock > 594000)
		crtc_state->min_voltage_level = 2;
	else if (IS_JSL_EHL(dev_priv) && crtc_state->port_clock > 594000)
		crtc_state->min_voltage_level = 3;
	else if (DISPLAY_VER(dev_priv) >= 11 && crtc_state->port_clock > 594000)
		crtc_state->min_voltage_level = 1;
}

static enum transcoder bdw_transcoder_master_readout(struct drm_i915_private *dev_priv,
						     enum transcoder cpu_transcoder)
{
	u32 master_select;

	if (DISPLAY_VER(dev_priv) >= 11) {
		u32 ctl2 = intel_de_read(dev_priv, TRANS_DDI_FUNC_CTL2(cpu_transcoder));

		if ((ctl2 & PORT_SYNC_MODE_ENABLE) == 0)
			return INVALID_TRANSCODER;

		master_select = REG_FIELD_GET(PORT_SYNC_MODE_MASTER_SELECT_MASK, ctl2);
	} else {
		u32 ctl = intel_de_read(dev_priv, TRANS_DDI_FUNC_CTL(cpu_transcoder));

		if ((ctl & TRANS_DDI_PORT_SYNC_ENABLE) == 0)
			return INVALID_TRANSCODER;

		master_select = REG_FIELD_GET(TRANS_DDI_PORT_SYNC_MASTER_SELECT_MASK, ctl);
	}

	if (master_select == 0)
		return TRANSCODER_EDP;
	else
		return master_select - 1;
}

static void bdw_get_trans_port_sync_config(struct intel_crtc_state *crtc_state)
{
	struct drm_i915_private *dev_priv = to_i915(crtc_state->uapi.crtc->dev);
	u32 transcoders = BIT(TRANSCODER_A) | BIT(TRANSCODER_B) |
		BIT(TRANSCODER_C) | BIT(TRANSCODER_D);
	enum transcoder cpu_transcoder;

	crtc_state->master_transcoder =
		bdw_transcoder_master_readout(dev_priv, crtc_state->cpu_transcoder);

	for_each_cpu_transcoder_masked(dev_priv, cpu_transcoder, transcoders) {
		enum intel_display_power_domain power_domain;
		intel_wakeref_t trans_wakeref;

		power_domain = POWER_DOMAIN_TRANSCODER(cpu_transcoder);
		trans_wakeref = intel_display_power_get_if_enabled(dev_priv,
								   power_domain);

		if (!trans_wakeref)
			continue;

		if (bdw_transcoder_master_readout(dev_priv, cpu_transcoder) ==
		    crtc_state->cpu_transcoder)
			crtc_state->sync_mode_slaves_mask |= BIT(cpu_transcoder);

		intel_display_power_put(dev_priv, power_domain, trans_wakeref);
	}

	drm_WARN_ON(&dev_priv->drm,
		    crtc_state->master_transcoder != INVALID_TRANSCODER &&
		    crtc_state->sync_mode_slaves_mask);
}

static void intel_ddi_read_func_ctl(struct intel_encoder *encoder,
				    struct intel_crtc_state *pipe_config)
{
	struct drm_i915_private *dev_priv = to_i915(encoder->base.dev);
	struct intel_crtc *crtc = to_intel_crtc(pipe_config->uapi.crtc);
	enum transcoder cpu_transcoder = pipe_config->cpu_transcoder;
	struct intel_digital_port *dig_port = enc_to_dig_port(encoder);
	u32 temp, flags = 0;

	temp = intel_de_read(dev_priv, TRANS_DDI_FUNC_CTL(cpu_transcoder));
	if (temp & TRANS_DDI_PHSYNC)
		flags |= DRM_MODE_FLAG_PHSYNC;
	else
		flags |= DRM_MODE_FLAG_NHSYNC;
	if (temp & TRANS_DDI_PVSYNC)
		flags |= DRM_MODE_FLAG_PVSYNC;
	else
		flags |= DRM_MODE_FLAG_NVSYNC;

	pipe_config->hw.adjusted_mode.flags |= flags;

	switch (temp & TRANS_DDI_BPC_MASK) {
	case TRANS_DDI_BPC_6:
		pipe_config->pipe_bpp = 18;
		break;
	case TRANS_DDI_BPC_8:
		pipe_config->pipe_bpp = 24;
		break;
	case TRANS_DDI_BPC_10:
		pipe_config->pipe_bpp = 30;
		break;
	case TRANS_DDI_BPC_12:
		pipe_config->pipe_bpp = 36;
		break;
	default:
		break;
	}

	switch (temp & TRANS_DDI_MODE_SELECT_MASK) {
	case TRANS_DDI_MODE_SELECT_HDMI:
		pipe_config->has_hdmi_sink = true;

		pipe_config->infoframes.enable |=
			intel_hdmi_infoframes_enabled(encoder, pipe_config);

		if (pipe_config->infoframes.enable)
			pipe_config->has_infoframe = true;

		if (temp & TRANS_DDI_HDMI_SCRAMBLING)
			pipe_config->hdmi_scrambling = true;
		if (temp & TRANS_DDI_HIGH_TMDS_CHAR_RATE)
			pipe_config->hdmi_high_tmds_clock_ratio = true;
		fallthrough;
	case TRANS_DDI_MODE_SELECT_DVI:
		pipe_config->output_types |= BIT(INTEL_OUTPUT_HDMI);
		if (DISPLAY_VER(dev_priv) >= 14)
			pipe_config->lane_count =
				((temp & DDI_PORT_WIDTH_MASK) >> DDI_PORT_WIDTH_SHIFT) + 1;
		else
			pipe_config->lane_count = 4;
		break;
	case TRANS_DDI_MODE_SELECT_DP_SST:
		if (encoder->type == INTEL_OUTPUT_EDP)
			pipe_config->output_types |= BIT(INTEL_OUTPUT_EDP);
		else
			pipe_config->output_types |= BIT(INTEL_OUTPUT_DP);
		pipe_config->lane_count =
			((temp & DDI_PORT_WIDTH_MASK) >> DDI_PORT_WIDTH_SHIFT) + 1;

		intel_cpu_transcoder_get_m1_n1(crtc, cpu_transcoder,
					       &pipe_config->dp_m_n);
		intel_cpu_transcoder_get_m2_n2(crtc, cpu_transcoder,
					       &pipe_config->dp_m2_n2);

		if (DISPLAY_VER(dev_priv) >= 11) {
			i915_reg_t dp_tp_ctl = dp_tp_ctl_reg(encoder, pipe_config);

			pipe_config->fec_enable =
				intel_de_read(dev_priv, dp_tp_ctl) & DP_TP_CTL_FEC_ENABLE;

			drm_dbg_kms(&dev_priv->drm,
				    "[ENCODER:%d:%s] Fec status: %u\n",
				    encoder->base.base.id, encoder->base.name,
				    pipe_config->fec_enable);
		}

		if (dig_port->lspcon.active && dig_port->dp.has_hdmi_sink)
			pipe_config->infoframes.enable |=
				intel_lspcon_infoframes_enabled(encoder, pipe_config);
		else
			pipe_config->infoframes.enable |=
				intel_hdmi_infoframes_enabled(encoder, pipe_config);
		break;
	case TRANS_DDI_MODE_SELECT_FDI_OR_128B132B:
		if (!HAS_DP20(dev_priv)) {
			/* FDI */
			pipe_config->output_types |= BIT(INTEL_OUTPUT_ANALOG);
			break;
		}
		fallthrough; /* 128b/132b */
	case TRANS_DDI_MODE_SELECT_DP_MST:
		pipe_config->output_types |= BIT(INTEL_OUTPUT_DP_MST);
		pipe_config->lane_count =
			((temp & DDI_PORT_WIDTH_MASK) >> DDI_PORT_WIDTH_SHIFT) + 1;

		if (DISPLAY_VER(dev_priv) >= 12)
			pipe_config->mst_master_transcoder =
					REG_FIELD_GET(TRANS_DDI_MST_TRANSPORT_SELECT_MASK, temp);

		intel_cpu_transcoder_get_m1_n1(crtc, cpu_transcoder,
					       &pipe_config->dp_m_n);

		pipe_config->infoframes.enable |=
			intel_hdmi_infoframes_enabled(encoder, pipe_config);
		break;
	default:
		break;
	}
}

static void intel_ddi_get_config(struct intel_encoder *encoder,
				 struct intel_crtc_state *pipe_config)
{
	struct drm_i915_private *dev_priv = to_i915(encoder->base.dev);
	enum transcoder cpu_transcoder = pipe_config->cpu_transcoder;

	/* XXX: DSI transcoder paranoia */
	if (drm_WARN_ON(&dev_priv->drm, transcoder_is_dsi(cpu_transcoder)))
		return;

	intel_ddi_read_func_ctl(encoder, pipe_config);

	intel_ddi_mso_get_config(encoder, pipe_config);

	pipe_config->has_audio =
		intel_ddi_is_audio_enabled(dev_priv, cpu_transcoder);

	if (encoder->type == INTEL_OUTPUT_EDP)
		intel_edp_fixup_vbt_bpp(encoder, pipe_config->pipe_bpp);

	ddi_dotclock_get(pipe_config);

	if (IS_GEMINILAKE(dev_priv) || IS_BROXTON(dev_priv))
		pipe_config->lane_lat_optim_mask =
			bxt_ddi_phy_get_lane_lat_optim_mask(encoder);

	intel_ddi_compute_min_voltage_level(dev_priv, pipe_config);

	intel_hdmi_read_gcp_infoframe(encoder, pipe_config);

	intel_read_infoframe(encoder, pipe_config,
			     HDMI_INFOFRAME_TYPE_AVI,
			     &pipe_config->infoframes.avi);
	intel_read_infoframe(encoder, pipe_config,
			     HDMI_INFOFRAME_TYPE_SPD,
			     &pipe_config->infoframes.spd);
	intel_read_infoframe(encoder, pipe_config,
			     HDMI_INFOFRAME_TYPE_VENDOR,
			     &pipe_config->infoframes.hdmi);
	intel_read_infoframe(encoder, pipe_config,
			     HDMI_INFOFRAME_TYPE_DRM,
			     &pipe_config->infoframes.drm);

	if (DISPLAY_VER(dev_priv) >= 8)
		bdw_get_trans_port_sync_config(pipe_config);

	intel_read_dp_sdp(encoder, pipe_config, HDMI_PACKET_TYPE_GAMUT_METADATA);
	intel_read_dp_sdp(encoder, pipe_config, DP_SDP_VSC);

	intel_psr_get_config(encoder, pipe_config);

	intel_audio_codec_get_config(encoder, pipe_config);
}

void intel_ddi_get_clock(struct intel_encoder *encoder,
			 struct intel_crtc_state *crtc_state,
			 struct intel_shared_dpll *pll)
{
	struct drm_i915_private *i915 = to_i915(encoder->base.dev);
	enum icl_port_dpll_id port_dpll_id = ICL_PORT_DPLL_DEFAULT;
	struct icl_port_dpll *port_dpll = &crtc_state->icl_port_dplls[port_dpll_id];
	bool pll_active;

	if (drm_WARN_ON(&i915->drm, !pll))
		return;

	port_dpll->pll = pll;
	pll_active = intel_dpll_get_hw_state(i915, pll, &port_dpll->hw_state);
	drm_WARN_ON(&i915->drm, !pll_active);

	icl_set_active_port_dpll(crtc_state, port_dpll_id);

	crtc_state->port_clock = intel_dpll_get_freq(i915, crtc_state->shared_dpll,
						     &crtc_state->dpll_hw_state);
}

static void mtl_ddi_get_config(struct intel_encoder *encoder,
			       struct intel_crtc_state *crtc_state)
{
	struct drm_i915_private *i915 = to_i915(encoder->base.dev);
	enum phy phy = intel_port_to_phy(i915, encoder->port);
	struct intel_digital_port *dig_port = enc_to_dig_port(encoder);

	if (intel_tc_port_in_tbt_alt_mode(dig_port)) {
		crtc_state->port_clock = intel_mtl_tbt_calc_port_clock(encoder);
	} else if (intel_is_c10phy(i915, phy)) {
		intel_c10pll_readout_hw_state(encoder, &crtc_state->cx0pll_state.c10);
		intel_c10pll_dump_hw_state(i915, &crtc_state->cx0pll_state.c10);
		crtc_state->port_clock = intel_c10pll_calc_port_clock(encoder, &crtc_state->cx0pll_state.c10);
	} else {
		intel_c20pll_readout_hw_state(encoder, &crtc_state->cx0pll_state.c20);
		intel_c20pll_dump_hw_state(i915, &crtc_state->cx0pll_state.c20);
		crtc_state->port_clock = intel_c20pll_calc_port_clock(encoder, &crtc_state->cx0pll_state.c20);
	}

	intel_ddi_get_config(encoder, crtc_state);
}

static void dg2_ddi_get_config(struct intel_encoder *encoder,
				struct intel_crtc_state *crtc_state)
{
	intel_mpllb_readout_hw_state(encoder, &crtc_state->mpllb_state);
	crtc_state->port_clock = intel_mpllb_calc_port_clock(encoder, &crtc_state->mpllb_state);

	intel_ddi_get_config(encoder, crtc_state);
}

static void adls_ddi_get_config(struct intel_encoder *encoder,
				struct intel_crtc_state *crtc_state)
{
	intel_ddi_get_clock(encoder, crtc_state, adls_ddi_get_pll(encoder));
	intel_ddi_get_config(encoder, crtc_state);
}

static void rkl_ddi_get_config(struct intel_encoder *encoder,
			       struct intel_crtc_state *crtc_state)
{
	intel_ddi_get_clock(encoder, crtc_state, rkl_ddi_get_pll(encoder));
	intel_ddi_get_config(encoder, crtc_state);
}

static void dg1_ddi_get_config(struct intel_encoder *encoder,
			       struct intel_crtc_state *crtc_state)
{
	intel_ddi_get_clock(encoder, crtc_state, dg1_ddi_get_pll(encoder));
	intel_ddi_get_config(encoder, crtc_state);
}

static void icl_ddi_combo_get_config(struct intel_encoder *encoder,
				     struct intel_crtc_state *crtc_state)
{
	intel_ddi_get_clock(encoder, crtc_state, icl_ddi_combo_get_pll(encoder));
	intel_ddi_get_config(encoder, crtc_state);
}

static bool icl_ddi_tc_pll_is_tbt(const struct intel_shared_dpll *pll)
{
	return pll->info->id == DPLL_ID_ICL_TBTPLL;
}

static enum icl_port_dpll_id
icl_ddi_tc_port_pll_type(struct intel_encoder *encoder,
			 const struct intel_crtc_state *crtc_state)
{
	struct drm_i915_private *i915 = to_i915(encoder->base.dev);
	const struct intel_shared_dpll *pll = crtc_state->shared_dpll;

	if (drm_WARN_ON(&i915->drm, !pll))
		return ICL_PORT_DPLL_DEFAULT;

	if (icl_ddi_tc_pll_is_tbt(pll))
		return ICL_PORT_DPLL_DEFAULT;
	else
		return ICL_PORT_DPLL_MG_PHY;
}

enum icl_port_dpll_id
intel_ddi_port_pll_type(struct intel_encoder *encoder,
			const struct intel_crtc_state *crtc_state)
{
	if (!encoder->port_pll_type)
		return ICL_PORT_DPLL_DEFAULT;

	return encoder->port_pll_type(encoder, crtc_state);
}

static void icl_ddi_tc_get_clock(struct intel_encoder *encoder,
				 struct intel_crtc_state *crtc_state,
				 struct intel_shared_dpll *pll)
{
	struct drm_i915_private *i915 = to_i915(encoder->base.dev);
	enum icl_port_dpll_id port_dpll_id;
	struct icl_port_dpll *port_dpll;
	bool pll_active;

	if (drm_WARN_ON(&i915->drm, !pll))
		return;

	if (icl_ddi_tc_pll_is_tbt(pll))
		port_dpll_id = ICL_PORT_DPLL_DEFAULT;
	else
		port_dpll_id = ICL_PORT_DPLL_MG_PHY;

	port_dpll = &crtc_state->icl_port_dplls[port_dpll_id];

	port_dpll->pll = pll;
	pll_active = intel_dpll_get_hw_state(i915, pll, &port_dpll->hw_state);
	drm_WARN_ON(&i915->drm, !pll_active);

	icl_set_active_port_dpll(crtc_state, port_dpll_id);

	if (icl_ddi_tc_pll_is_tbt(crtc_state->shared_dpll))
		crtc_state->port_clock = icl_calc_tbt_pll_link(i915, encoder->port);
	else
		crtc_state->port_clock = intel_dpll_get_freq(i915, crtc_state->shared_dpll,
							     &crtc_state->dpll_hw_state);
}

static void icl_ddi_tc_get_config(struct intel_encoder *encoder,
				  struct intel_crtc_state *crtc_state)
{
	icl_ddi_tc_get_clock(encoder, crtc_state, icl_ddi_tc_get_pll(encoder));
	intel_ddi_get_config(encoder, crtc_state);
}

static void bxt_ddi_get_config(struct intel_encoder *encoder,
			       struct intel_crtc_state *crtc_state)
{
	intel_ddi_get_clock(encoder, crtc_state, bxt_ddi_get_pll(encoder));
	intel_ddi_get_config(encoder, crtc_state);
}

static void skl_ddi_get_config(struct intel_encoder *encoder,
			       struct intel_crtc_state *crtc_state)
{
	intel_ddi_get_clock(encoder, crtc_state, skl_ddi_get_pll(encoder));
	intel_ddi_get_config(encoder, crtc_state);
}

void hsw_ddi_get_config(struct intel_encoder *encoder,
			struct intel_crtc_state *crtc_state)
{
	intel_ddi_get_clock(encoder, crtc_state, hsw_ddi_get_pll(encoder));
	intel_ddi_get_config(encoder, crtc_state);
}

static void intel_ddi_sync_state(struct intel_encoder *encoder,
				 const struct intel_crtc_state *crtc_state)
{
	struct drm_i915_private *i915 = to_i915(encoder->base.dev);
	enum phy phy = intel_port_to_phy(i915, encoder->port);

	if (intel_phy_is_tc(i915, phy))
		intel_tc_port_sanitize_mode(enc_to_dig_port(encoder),
					    crtc_state);

	if (crtc_state && intel_crtc_has_dp_encoder(crtc_state))
		intel_dp_sync_state(encoder, crtc_state);
}

static bool intel_ddi_initial_fastset_check(struct intel_encoder *encoder,
					    struct intel_crtc_state *crtc_state)
{
	struct drm_i915_private *i915 = to_i915(encoder->base.dev);
	enum phy phy = intel_port_to_phy(i915, encoder->port);
	bool fastset = true;

	if (intel_phy_is_tc(i915, phy)) {
		drm_dbg_kms(&i915->drm, "[ENCODER:%d:%s] Forcing full modeset to compute TC port DPLLs\n",
			    encoder->base.base.id, encoder->base.name);
		crtc_state->uapi.mode_changed = true;
		fastset = false;
	}

	if (intel_crtc_has_dp_encoder(crtc_state) &&
	    !intel_dp_initial_fastset_check(encoder, crtc_state))
		fastset = false;

	return fastset;
}

static enum intel_output_type
intel_ddi_compute_output_type(struct intel_encoder *encoder,
			      struct intel_crtc_state *crtc_state,
			      struct drm_connector_state *conn_state)
{
	switch (conn_state->connector->connector_type) {
	case DRM_MODE_CONNECTOR_HDMIA:
		return INTEL_OUTPUT_HDMI;
	case DRM_MODE_CONNECTOR_eDP:
		return INTEL_OUTPUT_EDP;
	case DRM_MODE_CONNECTOR_DisplayPort:
		return INTEL_OUTPUT_DP;
	default:
		MISSING_CASE(conn_state->connector->connector_type);
		return INTEL_OUTPUT_UNUSED;
	}
}

static int intel_ddi_compute_config(struct intel_encoder *encoder,
				    struct intel_crtc_state *pipe_config,
				    struct drm_connector_state *conn_state)
{
	struct intel_crtc *crtc = to_intel_crtc(pipe_config->uapi.crtc);
	struct drm_i915_private *dev_priv = to_i915(encoder->base.dev);
	enum port port = encoder->port;
	int ret;

	if (HAS_TRANSCODER(dev_priv, TRANSCODER_EDP) && port == PORT_A)
		pipe_config->cpu_transcoder = TRANSCODER_EDP;

	if (intel_crtc_has_type(pipe_config, INTEL_OUTPUT_HDMI)) {
		ret = intel_hdmi_compute_config(encoder, pipe_config, conn_state);
	} else {
		ret = intel_dp_compute_config(encoder, pipe_config, conn_state);
	}

	if (ret)
		return ret;

	if (IS_HASWELL(dev_priv) && crtc->pipe == PIPE_A &&
	    pipe_config->cpu_transcoder == TRANSCODER_EDP)
		pipe_config->pch_pfit.force_thru =
			pipe_config->pch_pfit.enabled ||
			pipe_config->crc_enabled;

	if (IS_GEMINILAKE(dev_priv) || IS_BROXTON(dev_priv))
		pipe_config->lane_lat_optim_mask =
			bxt_ddi_phy_calc_lane_lat_optim_mask(pipe_config->lane_count);

	intel_ddi_compute_min_voltage_level(dev_priv, pipe_config);

	return 0;
}

static bool mode_equal(const struct drm_display_mode *mode1,
		       const struct drm_display_mode *mode2)
{
	return drm_mode_match(mode1, mode2,
			      DRM_MODE_MATCH_TIMINGS |
			      DRM_MODE_MATCH_FLAGS |
			      DRM_MODE_MATCH_3D_FLAGS) &&
		mode1->clock == mode2->clock; /* we want an exact match */
}

static bool m_n_equal(const struct intel_link_m_n *m_n_1,
		      const struct intel_link_m_n *m_n_2)
{
	return m_n_1->tu == m_n_2->tu &&
		m_n_1->data_m == m_n_2->data_m &&
		m_n_1->data_n == m_n_2->data_n &&
		m_n_1->link_m == m_n_2->link_m &&
		m_n_1->link_n == m_n_2->link_n;
}

static bool crtcs_port_sync_compatible(const struct intel_crtc_state *crtc_state1,
				       const struct intel_crtc_state *crtc_state2)
{
	return crtc_state1->hw.active && crtc_state2->hw.active &&
		crtc_state1->output_types == crtc_state2->output_types &&
		crtc_state1->output_format == crtc_state2->output_format &&
		crtc_state1->lane_count == crtc_state2->lane_count &&
		crtc_state1->port_clock == crtc_state2->port_clock &&
		mode_equal(&crtc_state1->hw.adjusted_mode,
			   &crtc_state2->hw.adjusted_mode) &&
		m_n_equal(&crtc_state1->dp_m_n, &crtc_state2->dp_m_n);
}

static u8
intel_ddi_port_sync_transcoders(const struct intel_crtc_state *ref_crtc_state,
				int tile_group_id)
{
	struct drm_connector *connector;
	const struct drm_connector_state *conn_state;
	struct drm_i915_private *dev_priv = to_i915(ref_crtc_state->uapi.crtc->dev);
	struct intel_atomic_state *state =
		to_intel_atomic_state(ref_crtc_state->uapi.state);
	u8 transcoders = 0;
	int i;

	/*
	 * We don't enable port sync on BDW due to missing w/as and
	 * due to not having adjusted the modeset sequence appropriately.
	 */
	if (DISPLAY_VER(dev_priv) < 9)
		return 0;

	if (!intel_crtc_has_type(ref_crtc_state, INTEL_OUTPUT_DP))
		return 0;

	for_each_new_connector_in_state(&state->base, connector, conn_state, i) {
		struct intel_crtc *crtc = to_intel_crtc(conn_state->crtc);
		const struct intel_crtc_state *crtc_state;

		if (!crtc)
			continue;

		if (!connector->has_tile ||
		    connector->tile_group->id !=
		    tile_group_id)
			continue;
		crtc_state = intel_atomic_get_new_crtc_state(state,
							     crtc);
		if (!crtcs_port_sync_compatible(ref_crtc_state,
						crtc_state))
			continue;
		transcoders |= BIT(crtc_state->cpu_transcoder);
	}

	return transcoders;
}

static int intel_ddi_compute_config_late(struct intel_encoder *encoder,
					 struct intel_crtc_state *crtc_state,
					 struct drm_connector_state *conn_state)
{
	struct drm_i915_private *i915 = to_i915(encoder->base.dev);
	struct drm_connector *connector = conn_state->connector;
	u8 port_sync_transcoders = 0;

	drm_dbg_kms(&i915->drm, "[ENCODER:%d:%s] [CRTC:%d:%s]",
		    encoder->base.base.id, encoder->base.name,
		    crtc_state->uapi.crtc->base.id, crtc_state->uapi.crtc->name);

	if (connector->has_tile)
		port_sync_transcoders = intel_ddi_port_sync_transcoders(crtc_state,
									connector->tile_group->id);

	/*
	 * EDP Transcoders cannot be ensalved
	 * make them a master always when present
	 */
	if (port_sync_transcoders & BIT(TRANSCODER_EDP))
		crtc_state->master_transcoder = TRANSCODER_EDP;
	else
		crtc_state->master_transcoder = ffs(port_sync_transcoders) - 1;

	if (crtc_state->master_transcoder == crtc_state->cpu_transcoder) {
		crtc_state->master_transcoder = INVALID_TRANSCODER;
		crtc_state->sync_mode_slaves_mask =
			port_sync_transcoders & ~BIT(crtc_state->cpu_transcoder);
	}

	return 0;
}

static void intel_ddi_encoder_destroy(struct drm_encoder *encoder)
{
	struct drm_i915_private *i915 = to_i915(encoder->dev);
	struct intel_digital_port *dig_port = enc_to_dig_port(to_intel_encoder(encoder));
	enum phy phy = intel_port_to_phy(i915, dig_port->base.port);

	intel_dp_encoder_flush_work(encoder);
	if (intel_phy_is_tc(i915, phy))
		intel_tc_port_cleanup(dig_port);
	intel_display_power_flush_work(i915);

	drm_encoder_cleanup(encoder);
	kfree(dig_port->hdcp_port_data.streams);
	kfree(dig_port);
}

static void intel_ddi_encoder_reset(struct drm_encoder *encoder)
{
	struct drm_i915_private *i915 = to_i915(encoder->dev);
	struct intel_dp *intel_dp = enc_to_intel_dp(to_intel_encoder(encoder));
	struct intel_digital_port *dig_port = enc_to_dig_port(to_intel_encoder(encoder));
	enum phy phy = intel_port_to_phy(i915, dig_port->base.port);

	intel_dp->reset_link_params = true;

	intel_pps_encoder_reset(intel_dp);

	if (intel_phy_is_tc(i915, phy))
		intel_tc_port_init_mode(dig_port);
}

static const struct drm_encoder_funcs intel_ddi_funcs = {
	.reset = intel_ddi_encoder_reset,
	.destroy = intel_ddi_encoder_destroy,
};

static struct intel_connector *
intel_ddi_init_dp_connector(struct intel_digital_port *dig_port)
{
	struct drm_i915_private *i915 = to_i915(dig_port->base.base.dev);
	struct intel_connector *connector;
	enum port port = dig_port->base.port;

	connector = intel_connector_alloc();
	if (!connector)
		return NULL;

	dig_port->dp.output_reg = DDI_BUF_CTL(port);
	if (DISPLAY_VER(i915) >= 14)
		dig_port->dp.prepare_link_retrain = mtl_ddi_prepare_link_retrain;
	else
		dig_port->dp.prepare_link_retrain = intel_ddi_prepare_link_retrain;
	dig_port->dp.set_link_train = intel_ddi_set_link_train;
	dig_port->dp.set_idle_link_train = intel_ddi_set_idle_link_train;

	dig_port->dp.voltage_max = intel_ddi_dp_voltage_max;
	dig_port->dp.preemph_max = intel_ddi_dp_preemph_max;

	if (!intel_dp_init_connector(dig_port, connector)) {
		kfree(connector);
		return NULL;
	}

	if (dig_port->base.type == INTEL_OUTPUT_EDP) {
		struct drm_device *dev = dig_port->base.base.dev;
		struct drm_privacy_screen *privacy_screen;

		privacy_screen = drm_privacy_screen_get(dev->dev, NULL);
		if (!IS_ERR(privacy_screen)) {
			drm_connector_attach_privacy_screen_provider(&connector->base,
								     privacy_screen);
		} else if (PTR_ERR(privacy_screen) != -ENODEV) {
			drm_warn(dev, "Error getting privacy-screen\n");
		}
	}

	return connector;
}

static int modeset_pipe(struct drm_crtc *crtc,
			struct drm_modeset_acquire_ctx *ctx)
{
	struct drm_atomic_state *state;
	struct drm_crtc_state *crtc_state;
	int ret;

	state = drm_atomic_state_alloc(crtc->dev);
	if (!state)
		return -ENOMEM;

	state->acquire_ctx = ctx;
	to_intel_atomic_state(state)->internal = true;

	crtc_state = drm_atomic_get_crtc_state(state, crtc);
	if (IS_ERR(crtc_state)) {
		ret = PTR_ERR(crtc_state);
		goto out;
	}

	crtc_state->connectors_changed = true;

	ret = drm_atomic_commit(state);
out:
	drm_atomic_state_put(state);

	return ret;
}

static int intel_hdmi_reset_link(struct intel_encoder *encoder,
				 struct drm_modeset_acquire_ctx *ctx)
{
	struct drm_i915_private *dev_priv = to_i915(encoder->base.dev);
	struct intel_hdmi *hdmi = enc_to_intel_hdmi(encoder);
	struct intel_connector *connector = hdmi->attached_connector;
	struct i2c_adapter *adapter =
		intel_gmbus_get_adapter(dev_priv, hdmi->ddc_bus);
	struct drm_connector_state *conn_state;
	struct intel_crtc_state *crtc_state;
	struct intel_crtc *crtc;
	u8 config;
	int ret;

	if (!connector || connector->base.status != connector_status_connected)
		return 0;

	ret = drm_modeset_lock(&dev_priv->drm.mode_config.connection_mutex,
			       ctx);
	if (ret)
		return ret;

	conn_state = connector->base.state;

	crtc = to_intel_crtc(conn_state->crtc);
	if (!crtc)
		return 0;

	ret = drm_modeset_lock(&crtc->base.mutex, ctx);
	if (ret)
		return ret;

	crtc_state = to_intel_crtc_state(crtc->base.state);

	drm_WARN_ON(&dev_priv->drm,
		    !intel_crtc_has_type(crtc_state, INTEL_OUTPUT_HDMI));

	if (!crtc_state->hw.active)
		return 0;

	if (!crtc_state->hdmi_high_tmds_clock_ratio &&
	    !crtc_state->hdmi_scrambling)
		return 0;

	if (conn_state->commit &&
	    !try_wait_for_completion(&conn_state->commit->hw_done))
		return 0;

	ret = drm_scdc_readb(adapter, SCDC_TMDS_CONFIG, &config);
	if (ret < 0) {
		drm_err(&dev_priv->drm, "[CONNECTOR:%d:%s] Failed to read TMDS config: %d\n",
			connector->base.base.id, connector->base.name, ret);
		return 0;
	}

	if (!!(config & SCDC_TMDS_BIT_CLOCK_RATIO_BY_40) ==
	    crtc_state->hdmi_high_tmds_clock_ratio &&
	    !!(config & SCDC_SCRAMBLING_ENABLE) ==
	    crtc_state->hdmi_scrambling)
		return 0;

	/*
	 * HDMI 2.0 says that one should not send scrambled data
	 * prior to configuring the sink scrambling, and that
	 * TMDS clock/data transmission should be suspended when
	 * changing the TMDS clock rate in the sink. So let's
	 * just do a full modeset here, even though some sinks
	 * would be perfectly happy if were to just reconfigure
	 * the SCDC settings on the fly.
	 */
	return modeset_pipe(&crtc->base, ctx);
}

static enum intel_hotplug_state
intel_ddi_hotplug(struct intel_encoder *encoder,
		  struct intel_connector *connector)
{
	struct drm_i915_private *i915 = to_i915(encoder->base.dev);
	struct intel_digital_port *dig_port = enc_to_dig_port(encoder);
	struct intel_dp *intel_dp = &dig_port->dp;
	enum phy phy = intel_port_to_phy(i915, encoder->port);
	bool is_tc = intel_phy_is_tc(i915, phy);
	struct drm_modeset_acquire_ctx ctx;
	enum intel_hotplug_state state;
	int ret;

	if (intel_dp->compliance.test_active &&
	    intel_dp->compliance.test_type == DP_TEST_LINK_PHY_TEST_PATTERN) {
		intel_dp_phy_test(encoder);
		/* just do the PHY test and nothing else */
		return INTEL_HOTPLUG_UNCHANGED;
	}

	state = intel_encoder_hotplug(encoder, connector);

	drm_modeset_acquire_init(&ctx, 0);

	for (;;) {
		if (connector->base.connector_type == DRM_MODE_CONNECTOR_HDMIA)
			ret = intel_hdmi_reset_link(encoder, &ctx);
		else
			ret = intel_dp_retrain_link(encoder, &ctx);

		if (ret == -EDEADLK) {
			drm_modeset_backoff(&ctx);
			continue;
		}

		break;
	}

	drm_modeset_drop_locks(&ctx);
	drm_modeset_acquire_fini(&ctx);
	drm_WARN(encoder->base.dev, ret,
		 "Acquiring modeset locks failed with %i\n", ret);

	/*
	 * Unpowered type-c dongles can take some time to boot and be
	 * responsible, so here giving some time to those dongles to power up
	 * and then retrying the probe.
	 *
	 * On many platforms the HDMI live state signal is known to be
	 * unreliable, so we can't use it to detect if a sink is connected or
	 * not. Instead we detect if it's connected based on whether we can
	 * read the EDID or not. That in turn has a problem during disconnect,
	 * since the HPD interrupt may be raised before the DDC lines get
	 * disconnected (due to how the required length of DDC vs. HPD
	 * connector pins are specified) and so we'll still be able to get a
	 * valid EDID. To solve this schedule another detection cycle if this
	 * time around we didn't detect any change in the sink's connection
	 * status.
	 *
	 * Type-c connectors which get their HPD signal deasserted then
	 * reasserted, without unplugging/replugging the sink from the
	 * connector, introduce a delay until the AUX channel communication
	 * becomes functional. Retry the detection for 5 seconds on type-c
	 * connectors to account for this delay.
	 */
	if (state == INTEL_HOTPLUG_UNCHANGED &&
	    connector->hotplug_retries < (is_tc ? 5 : 1) &&
	    !dig_port->dp.is_mst)
		state = INTEL_HOTPLUG_RETRY;

	return state;
}

static bool lpt_digital_port_connected(struct intel_encoder *encoder)
{
	struct drm_i915_private *dev_priv = to_i915(encoder->base.dev);
	u32 bit = dev_priv->display.hotplug.pch_hpd[encoder->hpd_pin];

	return intel_de_read(dev_priv, SDEISR) & bit;
}

static bool hsw_digital_port_connected(struct intel_encoder *encoder)
{
	struct drm_i915_private *dev_priv = to_i915(encoder->base.dev);
	u32 bit = dev_priv->display.hotplug.hpd[encoder->hpd_pin];

	return intel_de_read(dev_priv, DEISR) & bit;
}

static bool bdw_digital_port_connected(struct intel_encoder *encoder)
{
	struct drm_i915_private *dev_priv = to_i915(encoder->base.dev);
	u32 bit = dev_priv->display.hotplug.hpd[encoder->hpd_pin];

	return intel_de_read(dev_priv, GEN8_DE_PORT_ISR) & bit;
}

static struct intel_connector *
intel_ddi_init_hdmi_connector(struct intel_digital_port *dig_port)
{
	struct intel_connector *connector;
	enum port port = dig_port->base.port;

	connector = intel_connector_alloc();
	if (!connector)
		return NULL;

	dig_port->hdmi.hdmi_reg = DDI_BUF_CTL(port);
	intel_hdmi_init_connector(dig_port, connector);

	return connector;
}

static bool intel_ddi_a_force_4_lanes(struct intel_digital_port *dig_port)
{
	struct drm_i915_private *dev_priv = to_i915(dig_port->base.base.dev);

	if (dig_port->base.port != PORT_A)
		return false;

	if (dig_port->saved_port_bits & DDI_A_4_LANES)
		return false;

	/* Broxton/Geminilake: Bspec says that DDI_A_4_LANES is the only
	 *                     supported configuration
	 */
	if (IS_GEMINILAKE(dev_priv) || IS_BROXTON(dev_priv))
		return true;

	return false;
}

static int
intel_ddi_max_lanes(struct intel_digital_port *dig_port)
{
	struct drm_i915_private *dev_priv = to_i915(dig_port->base.base.dev);
	enum port port = dig_port->base.port;
	int max_lanes = 4;

	if (DISPLAY_VER(dev_priv) >= 11)
		return max_lanes;

	if (port == PORT_A || port == PORT_E) {
		if (intel_de_read(dev_priv, DDI_BUF_CTL(PORT_A)) & DDI_A_4_LANES)
			max_lanes = port == PORT_A ? 4 : 0;
		else
			/* Both A and E share 2 lanes */
			max_lanes = 2;
	}

	/*
	 * Some BIOS might fail to set this bit on port A if eDP
	 * wasn't lit up at boot.  Force this bit set when needed
	 * so we use the proper lane count for our calculations.
	 */
	if (intel_ddi_a_force_4_lanes(dig_port)) {
		drm_dbg_kms(&dev_priv->drm,
			    "Forcing DDI_A_4_LANES for port A\n");
		dig_port->saved_port_bits |= DDI_A_4_LANES;
		max_lanes = 4;
	}

	return max_lanes;
}

static enum hpd_pin xelpd_hpd_pin(struct drm_i915_private *dev_priv,
				  enum port port)
{
	if (port >= PORT_D_XELPD)
		return HPD_PORT_D + port - PORT_D_XELPD;
	else if (port >= PORT_TC1)
		return HPD_PORT_TC1 + port - PORT_TC1;
	else
		return HPD_PORT_A + port - PORT_A;
}

static enum hpd_pin dg1_hpd_pin(struct drm_i915_private *dev_priv,
				enum port port)
{
	if (port >= PORT_TC1)
		return HPD_PORT_C + port - PORT_TC1;
	else
		return HPD_PORT_A + port - PORT_A;
}

static enum hpd_pin tgl_hpd_pin(struct drm_i915_private *dev_priv,
				enum port port)
{
	if (port >= PORT_TC1)
		return HPD_PORT_TC1 + port - PORT_TC1;
	else
		return HPD_PORT_A + port - PORT_A;
}

static enum hpd_pin rkl_hpd_pin(struct drm_i915_private *dev_priv,
				enum port port)
{
	if (HAS_PCH_TGP(dev_priv))
		return tgl_hpd_pin(dev_priv, port);

	if (port >= PORT_TC1)
		return HPD_PORT_C + port - PORT_TC1;
	else
		return HPD_PORT_A + port - PORT_A;
}

static enum hpd_pin icl_hpd_pin(struct drm_i915_private *dev_priv,
				enum port port)
{
	if (port >= PORT_C)
		return HPD_PORT_TC1 + port - PORT_C;
	else
		return HPD_PORT_A + port - PORT_A;
}

static enum hpd_pin ehl_hpd_pin(struct drm_i915_private *dev_priv,
				enum port port)
{
	if (port == PORT_D)
		return HPD_PORT_A;

	if (HAS_PCH_TGP(dev_priv))
		return icl_hpd_pin(dev_priv, port);

	return HPD_PORT_A + port - PORT_A;
}

static enum hpd_pin skl_hpd_pin(struct drm_i915_private *dev_priv, enum port port)
{
	if (HAS_PCH_TGP(dev_priv))
		return icl_hpd_pin(dev_priv, port);

	return HPD_PORT_A + port - PORT_A;
}

static bool intel_ddi_is_tc(struct drm_i915_private *i915, enum port port)
{
	if (DISPLAY_VER(i915) >= 12)
		return port >= PORT_TC1;
	else if (DISPLAY_VER(i915) >= 11)
		return port >= PORT_C;
	else
		return false;
}

static void intel_ddi_encoder_suspend(struct intel_encoder *encoder)
{
	struct intel_dp *intel_dp = enc_to_intel_dp(encoder);
	struct drm_i915_private *i915 = dp_to_i915(intel_dp);
	struct intel_digital_port *dig_port = dp_to_dig_port(intel_dp);
	enum phy phy = intel_port_to_phy(i915, encoder->port);

	intel_dp_encoder_suspend(encoder);

	if (!intel_phy_is_tc(i915, phy))
		return;

	intel_tc_port_flush_work(dig_port);
}

static void intel_ddi_encoder_shutdown(struct intel_encoder *encoder)
{
	struct intel_dp *intel_dp = enc_to_intel_dp(encoder);
	struct drm_i915_private *i915 = dp_to_i915(intel_dp);
	struct intel_digital_port *dig_port = dp_to_dig_port(intel_dp);
	enum phy phy = intel_port_to_phy(i915, encoder->port);

	intel_dp_encoder_shutdown(encoder);
	intel_hdmi_encoder_shutdown(encoder);

	if (!intel_phy_is_tc(i915, phy))
		return;

	intel_tc_port_cleanup(dig_port);
}

#define port_tc_name(port) ((port) - PORT_TC1 + '1')
#define tc_port_name(tc_port) ((tc_port) - TC_PORT_1 + '1')

void intel_ddi_init(struct drm_i915_private *dev_priv, enum port port)
{
	struct intel_digital_port *dig_port;
	struct intel_encoder *encoder;
	const struct intel_bios_encoder_data *devdata;
	bool init_hdmi, init_dp;
	enum phy phy = intel_port_to_phy(dev_priv, port);

	/*
	 * On platforms with HTI (aka HDPORT), if it's enabled at boot it may
	 * have taken over some of the PHYs and made them unavailable to the
	 * driver.  In that case we should skip initializing the corresponding
	 * outputs.
	 */
	if (intel_hti_uses_phy(dev_priv, phy)) {
		drm_dbg_kms(&dev_priv->drm, "PORT %c / PHY %c reserved by HTI\n",
			    port_name(port), phy_name(phy));
		return;
	}

	devdata = intel_bios_encoder_data_lookup(dev_priv, port);
	if (!devdata) {
		drm_dbg_kms(&dev_priv->drm,
			    "VBT says port %c is not present\n",
			    port_name(port));
		return;
	}

	init_hdmi = intel_bios_encoder_supports_dvi(devdata) ||
		intel_bios_encoder_supports_hdmi(devdata);
	init_dp = intel_bios_encoder_supports_dp(devdata);

	if (intel_bios_encoder_is_lspcon(devdata)) {
		/*
		 * Lspcon device needs to be driven with DP connector
		 * with special detection sequence. So make sure DP
		 * is initialized before lspcon.
		 */
		init_dp = true;
		init_hdmi = false;
		drm_dbg_kms(&dev_priv->drm, "VBT says port %c has lspcon\n",
			    port_name(port));
	}

	if (!init_dp && !init_hdmi) {
		drm_dbg_kms(&dev_priv->drm,
			    "VBT says port %c is not DVI/HDMI/DP compatible, respect it\n",
			    port_name(port));
		return;
	}

	if (intel_phy_is_snps(dev_priv, phy) &&
	    dev_priv->display.snps.phy_failed_calibration & BIT(phy)) {
		drm_dbg_kms(&dev_priv->drm,
			    "SNPS PHY %c failed to calibrate, proceeding anyway\n",
			    phy_name(phy));
	}

	dig_port = kzalloc(sizeof(*dig_port), GFP_KERNEL);
	if (!dig_port)
		return;

	encoder = &dig_port->base;
	encoder->devdata = devdata;

	if (DISPLAY_VER(dev_priv) >= 13 && port >= PORT_D_XELPD) {
		drm_encoder_init(&dev_priv->drm, &encoder->base, &intel_ddi_funcs,
				 DRM_MODE_ENCODER_TMDS,
				 "DDI %c/PHY %c",
				 port_name(port - PORT_D_XELPD + PORT_D),
				 phy_name(phy));
	} else if (DISPLAY_VER(dev_priv) >= 12) {
		enum tc_port tc_port = intel_port_to_tc(dev_priv, port);

		drm_encoder_init(&dev_priv->drm, &encoder->base, &intel_ddi_funcs,
				 DRM_MODE_ENCODER_TMDS,
				 "DDI %s%c/PHY %s%c",
				 port >= PORT_TC1 ? "TC" : "",
				 port >= PORT_TC1 ? port_tc_name(port) : port_name(port),
				 tc_port != TC_PORT_NONE ? "TC" : "",
				 tc_port != TC_PORT_NONE ? tc_port_name(tc_port) : phy_name(phy));
	} else if (DISPLAY_VER(dev_priv) >= 11) {
		enum tc_port tc_port = intel_port_to_tc(dev_priv, port);

		drm_encoder_init(&dev_priv->drm, &encoder->base, &intel_ddi_funcs,
				 DRM_MODE_ENCODER_TMDS,
				 "DDI %c%s/PHY %s%c",
				 port_name(port),
				 port >= PORT_C ? " (TC)" : "",
				 tc_port != TC_PORT_NONE ? "TC" : "",
				 tc_port != TC_PORT_NONE ? tc_port_name(tc_port) : phy_name(phy));
	} else {
		drm_encoder_init(&dev_priv->drm, &encoder->base, &intel_ddi_funcs,
				 DRM_MODE_ENCODER_TMDS,
				 "DDI %c/PHY %c", port_name(port),  phy_name(phy));
	}

	mutex_init(&dig_port->hdcp_mutex);
	dig_port->num_hdcp_streams = 0;

	encoder->hotplug = intel_ddi_hotplug;
	encoder->compute_output_type = intel_ddi_compute_output_type;
	encoder->compute_config = intel_ddi_compute_config;
	encoder->compute_config_late = intel_ddi_compute_config_late;
	encoder->enable = intel_enable_ddi;
	encoder->pre_pll_enable = intel_ddi_pre_pll_enable;
	encoder->pre_enable = intel_ddi_pre_enable;
	encoder->disable = intel_disable_ddi;
	encoder->post_pll_disable = intel_ddi_post_pll_disable;
	encoder->post_disable = intel_ddi_post_disable;
	encoder->update_pipe = intel_ddi_update_pipe;
	encoder->get_hw_state = intel_ddi_get_hw_state;
	encoder->sync_state = intel_ddi_sync_state;
	encoder->initial_fastset_check = intel_ddi_initial_fastset_check;
	encoder->suspend = intel_ddi_encoder_suspend;
	encoder->shutdown = intel_ddi_encoder_shutdown;
	encoder->get_power_domains = intel_ddi_get_power_domains;

	encoder->type = INTEL_OUTPUT_DDI;
	encoder->power_domain = intel_display_power_ddi_lanes_domain(dev_priv, port);
	encoder->port = port;
	encoder->cloneable = 0;
	encoder->pipe_mask = ~0;

	if (DISPLAY_VER(dev_priv) >= 14) {
		encoder->enable_clock = intel_mtl_pll_enable;
		encoder->disable_clock = intel_mtl_pll_disable;
		encoder->port_pll_type = intel_mtl_port_pll_type;
		encoder->get_config = mtl_ddi_get_config;
	} else if (IS_DG2(dev_priv)) {
		encoder->enable_clock = intel_mpllb_enable;
		encoder->disable_clock = intel_mpllb_disable;
		encoder->get_config = dg2_ddi_get_config;
	} else if (IS_ALDERLAKE_S(dev_priv)) {
		encoder->enable_clock = adls_ddi_enable_clock;
		encoder->disable_clock = adls_ddi_disable_clock;
		encoder->is_clock_enabled = adls_ddi_is_clock_enabled;
		encoder->get_config = adls_ddi_get_config;
	} else if (IS_ROCKETLAKE(dev_priv)) {
		encoder->enable_clock = rkl_ddi_enable_clock;
		encoder->disable_clock = rkl_ddi_disable_clock;
		encoder->is_clock_enabled = rkl_ddi_is_clock_enabled;
		encoder->get_config = rkl_ddi_get_config;
	} else if (IS_DG1(dev_priv)) {
		encoder->enable_clock = dg1_ddi_enable_clock;
		encoder->disable_clock = dg1_ddi_disable_clock;
		encoder->is_clock_enabled = dg1_ddi_is_clock_enabled;
		encoder->get_config = dg1_ddi_get_config;
	} else if (IS_JSL_EHL(dev_priv)) {
		if (intel_ddi_is_tc(dev_priv, port)) {
			encoder->enable_clock = jsl_ddi_tc_enable_clock;
			encoder->disable_clock = jsl_ddi_tc_disable_clock;
			encoder->is_clock_enabled = jsl_ddi_tc_is_clock_enabled;
			encoder->port_pll_type = icl_ddi_tc_port_pll_type;
			encoder->get_config = icl_ddi_combo_get_config;
		} else {
			encoder->enable_clock = icl_ddi_combo_enable_clock;
			encoder->disable_clock = icl_ddi_combo_disable_clock;
			encoder->is_clock_enabled = icl_ddi_combo_is_clock_enabled;
			encoder->get_config = icl_ddi_combo_get_config;
		}
	} else if (DISPLAY_VER(dev_priv) >= 11) {
		if (intel_ddi_is_tc(dev_priv, port)) {
			encoder->enable_clock = icl_ddi_tc_enable_clock;
			encoder->disable_clock = icl_ddi_tc_disable_clock;
			encoder->is_clock_enabled = icl_ddi_tc_is_clock_enabled;
			encoder->port_pll_type = icl_ddi_tc_port_pll_type;
			encoder->get_config = icl_ddi_tc_get_config;
		} else {
			encoder->enable_clock = icl_ddi_combo_enable_clock;
			encoder->disable_clock = icl_ddi_combo_disable_clock;
			encoder->is_clock_enabled = icl_ddi_combo_is_clock_enabled;
			encoder->get_config = icl_ddi_combo_get_config;
		}
	} else if (IS_GEMINILAKE(dev_priv) || IS_BROXTON(dev_priv)) {
		/* BXT/GLK have fixed PLL->port mapping */
		encoder->get_config = bxt_ddi_get_config;
	} else if (DISPLAY_VER(dev_priv) == 9) {
		encoder->enable_clock = skl_ddi_enable_clock;
		encoder->disable_clock = skl_ddi_disable_clock;
		encoder->is_clock_enabled = skl_ddi_is_clock_enabled;
		encoder->get_config = skl_ddi_get_config;
	} else if (IS_BROADWELL(dev_priv) || IS_HASWELL(dev_priv)) {
		encoder->enable_clock = hsw_ddi_enable_clock;
		encoder->disable_clock = hsw_ddi_disable_clock;
		encoder->is_clock_enabled = hsw_ddi_is_clock_enabled;
		encoder->get_config = hsw_ddi_get_config;
	}

	if (DISPLAY_VER(dev_priv) >= 14) {
		encoder->set_signal_levels = intel_cx0_phy_set_signal_levels;
	} else if (IS_DG2(dev_priv)) {
		encoder->set_signal_levels = intel_snps_phy_set_signal_levels;
	} else if (DISPLAY_VER(dev_priv) >= 12) {
		if (intel_phy_is_combo(dev_priv, phy))
			encoder->set_signal_levels = icl_combo_phy_set_signal_levels;
		else
			encoder->set_signal_levels = tgl_dkl_phy_set_signal_levels;
	} else if (DISPLAY_VER(dev_priv) >= 11) {
		if (intel_phy_is_combo(dev_priv, phy))
			encoder->set_signal_levels = icl_combo_phy_set_signal_levels;
		else
			encoder->set_signal_levels = icl_mg_phy_set_signal_levels;
	} else if (IS_GEMINILAKE(dev_priv) || IS_BROXTON(dev_priv)) {
		encoder->set_signal_levels = bxt_ddi_phy_set_signal_levels;
	} else {
		encoder->set_signal_levels = hsw_set_signal_levels;
	}

	intel_ddi_buf_trans_init(encoder);

	if (DISPLAY_VER(dev_priv) >= 13)
		encoder->hpd_pin = xelpd_hpd_pin(dev_priv, port);
	else if (IS_DG1(dev_priv))
		encoder->hpd_pin = dg1_hpd_pin(dev_priv, port);
	else if (IS_ROCKETLAKE(dev_priv))
		encoder->hpd_pin = rkl_hpd_pin(dev_priv, port);
	else if (DISPLAY_VER(dev_priv) >= 12)
		encoder->hpd_pin = tgl_hpd_pin(dev_priv, port);
	else if (IS_JSL_EHL(dev_priv))
		encoder->hpd_pin = ehl_hpd_pin(dev_priv, port);
	else if (DISPLAY_VER(dev_priv) == 11)
		encoder->hpd_pin = icl_hpd_pin(dev_priv, port);
	else if (DISPLAY_VER(dev_priv) == 9 && !IS_BROXTON(dev_priv))
		encoder->hpd_pin = skl_hpd_pin(dev_priv, port);
	else
		encoder->hpd_pin = intel_hpd_pin_default(dev_priv, port);

	if (DISPLAY_VER(dev_priv) >= 11)
		dig_port->saved_port_bits =
			intel_de_read(dev_priv, DDI_BUF_CTL(port))
			& DDI_BUF_PORT_REVERSAL;
	else
		dig_port->saved_port_bits =
			intel_de_read(dev_priv, DDI_BUF_CTL(port))
			& (DDI_BUF_PORT_REVERSAL | DDI_A_4_LANES);

	if (intel_bios_encoder_lane_reversal(devdata))
		dig_port->saved_port_bits |= DDI_BUF_PORT_REVERSAL;

	dig_port->dp.output_reg = INVALID_MMIO_REG;
	dig_port->max_lanes = intel_ddi_max_lanes(dig_port);
	dig_port->aux_ch = intel_dp_aux_ch(encoder);

	if (intel_phy_is_tc(dev_priv, phy)) {
		bool is_legacy =
			!intel_bios_encoder_supports_typec_usb(devdata) &&
			!intel_bios_encoder_supports_tbt(devdata);

		if (!is_legacy && init_hdmi) {
			is_legacy = !init_dp;

			drm_dbg_kms(&dev_priv->drm,
				    "VBT says port %c is non-legacy TC and has HDMI (with DP: %s), assume it's %s\n",
				    port_name(port),
				    str_yes_no(init_dp),
				    is_legacy ? "legacy" : "non-legacy");
		}

		if (intel_tc_port_init(dig_port, is_legacy) < 0)
			goto err;
	}

	drm_WARN_ON(&dev_priv->drm, port > PORT_I);
	dig_port->ddi_io_power_domain = intel_display_power_ddi_io_domain(dev_priv, port);

	if (DISPLAY_VER(dev_priv) >= 11) {
		if (intel_phy_is_tc(dev_priv, phy))
			dig_port->connected = intel_tc_port_connected;
		else
			dig_port->connected = lpt_digital_port_connected;
	} else if (IS_GEMINILAKE(dev_priv) || IS_BROXTON(dev_priv)) {
		dig_port->connected = bdw_digital_port_connected;
	} else if (DISPLAY_VER(dev_priv) == 9) {
		dig_port->connected = lpt_digital_port_connected;
	} else if (IS_BROADWELL(dev_priv)) {
		if (port == PORT_A)
			dig_port->connected = bdw_digital_port_connected;
		else
			dig_port->connected = lpt_digital_port_connected;
	} else if (IS_HASWELL(dev_priv)) {
		if (port == PORT_A)
			dig_port->connected = hsw_digital_port_connected;
		else
			dig_port->connected = lpt_digital_port_connected;
	}

	intel_infoframe_init(dig_port);

	if (init_dp) {
		if (!intel_ddi_init_dp_connector(dig_port))
			goto err;

		dig_port->hpd_pulse = intel_dp_hpd_pulse;

		if (dig_port->dp.mso_link_count)
			encoder->pipe_mask = intel_ddi_splitter_pipe_mask(dev_priv);
	}

	/*
	 * In theory we don't need the encoder->type check,
	 * but leave it just in case we have some really bad VBTs...
	 */
	if (encoder->type != INTEL_OUTPUT_EDP && init_hdmi) {
		if (!intel_ddi_init_hdmi_connector(dig_port))
			goto err;
	}

	return;

err:
	drm_encoder_cleanup(&encoder->base);
	kfree(dig_port);
}<|MERGE_RESOLUTION|>--- conflicted
+++ resolved
@@ -3359,12 +3359,8 @@
 	struct intel_crtc *slave_crtc;
 	enum phy phy = intel_port_to_phy(i915, encoder->port);
 
-<<<<<<< HEAD
-	if (!intel_phy_is_tc(i915, phy))
-=======
 	/* FIXME: Add MTL pll_mgr */
 	if (DISPLAY_VER(i915) >= 14 || !intel_phy_is_tc(i915, phy))
->>>>>>> f60500f3
 		return;
 
 	intel_update_active_dpll(state, crtc, encoder);
