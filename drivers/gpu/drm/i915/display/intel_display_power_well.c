--- conflicted
+++ resolved
@@ -412,19 +412,12 @@
 
 	intel_de_rmw(dev_priv, regs->driver, 0, HSW_PWR_WELL_CTL_REQ(pw_idx));
 
-<<<<<<< HEAD
-	/* FIXME this is a mess */
-	if (phy != PHY_NONE)
-		intel_de_rmw(dev_priv, ICL_PORT_CL_DW12(phy),
-			     0, ICL_LANE_ENABLE_AUX);
-=======
 	/*
 	 * FIXME not sure if we should derive the PHY from the pw_idx, or
 	 * from the VBT defined AUX_CH->DDI->PHY mapping.
 	 */
 	intel_de_rmw(dev_priv, ICL_PORT_CL_DW12(ICL_AUX_PW_TO_PHY(pw_idx)),
 		     0, ICL_LANE_ENABLE_AUX);
->>>>>>> 1ef48859
 
 	hsw_wait_for_power_well_enable(dev_priv, power_well, false);
 
@@ -444,19 +437,12 @@
 
 	drm_WARN_ON(&dev_priv->drm, !IS_ICELAKE(dev_priv));
 
-<<<<<<< HEAD
-	/* FIXME this is a mess */
-	if (phy != PHY_NONE)
-		intel_de_rmw(dev_priv, ICL_PORT_CL_DW12(phy),
-			     ICL_LANE_ENABLE_AUX, 0);
-=======
 	/*
 	 * FIXME not sure if we should derive the PHY from the pw_idx, or
 	 * from the VBT defined AUX_CH->DDI->PHY mapping.
 	 */
 	intel_de_rmw(dev_priv, ICL_PORT_CL_DW12(ICL_AUX_PW_TO_PHY(pw_idx)),
 		     ICL_LANE_ENABLE_AUX, 0);
->>>>>>> 1ef48859
 
 	intel_de_rmw(dev_priv, regs->driver, HSW_PWR_WELL_CTL_REQ(pw_idx), 0);
 
