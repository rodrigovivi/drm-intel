/*
 * SPDX-License-Identifier: MIT
 *
 * Copyright © 2014-2016 Intel Corporation
 */

#include <linux/anon_inodes.h>
#include <linux/mman.h>
#include <linux/pfn_t.h>
#include <linux/sizes.h>

#include <drm/drm_cache.h>

#include "gt/intel_gt.h"
#include "gt/intel_gt_requests.h"

#include "i915_drv.h"
#include "i915_gem_evict.h"
#include "i915_gem_gtt.h"
#include "i915_gem_ioctls.h"
#include "i915_gem_object.h"
#include "i915_gem_mman.h"
#include "i915_mm.h"
#include "i915_trace.h"
#include "i915_user_extensions.h"
#include "i915_gem_ttm.h"
#include "i915_vma.h"

static inline bool
__vma_matches(struct vm_area_struct *vma, struct file *filp,
	      unsigned long addr, unsigned long size)
{
	if (vma->vm_file != filp)
		return false;

	return vma->vm_start == addr &&
	       (vma->vm_end - vma->vm_start) == PAGE_ALIGN(size);
}

/**
 * i915_gem_mmap_ioctl - Maps the contents of an object, returning the address
 *			 it is mapped to.
 * @dev: drm device
 * @data: ioctl data blob
 * @file: drm file
 *
 * While the mapping holds a reference on the contents of the object, it doesn't
 * imply a ref on the object itself.
 *
 * IMPORTANT:
 *
 * DRM driver writers who look a this function as an example for how to do GEM
 * mmap support, please don't implement mmap support like here. The modern way
 * to implement DRM mmap support is with an mmap offset ioctl (like
 * i915_gem_mmap_gtt) and then using the mmap syscall on the DRM fd directly.
 * That way debug tooling like valgrind will understand what's going on, hiding
 * the mmap call in a driver private ioctl will break that. The i915 driver only
 * does cpu mmaps this way because we didn't know better.
 */
int
i915_gem_mmap_ioctl(struct drm_device *dev, void *data,
		    struct drm_file *file)
{
	struct drm_i915_private *i915 = to_i915(dev);
	struct drm_i915_gem_mmap *args = data;
	struct drm_i915_gem_object *obj;
	unsigned long addr;

	/*
	 * mmap ioctl is disallowed for all discrete platforms,
	 * and for all platforms with GRAPHICS_VER > 12.
	 */
	if (IS_DGFX(i915) || GRAPHICS_VER_FULL(i915) > IP_VER(12, 0))
		return -EOPNOTSUPP;

	if (args->flags & ~(I915_MMAP_WC))
		return -EINVAL;

	if (args->flags & I915_MMAP_WC && !pat_enabled())
		return -ENODEV;

	obj = i915_gem_object_lookup(file, args->handle);
	if (!obj)
		return -ENOENT;

	/* prime objects have no backing filp to GEM mmap
	 * pages from.
	 */
	if (!obj->base.filp) {
		addr = -ENXIO;
		goto err;
	}

	if (range_overflows(args->offset, args->size, (u64)obj->base.size)) {
		addr = -EINVAL;
		goto err;
	}

	addr = vm_mmap(obj->base.filp, 0, args->size,
		       PROT_READ | PROT_WRITE, MAP_SHARED,
		       args->offset);
	if (IS_ERR_VALUE(addr))
		goto err;

	if (args->flags & I915_MMAP_WC) {
		struct mm_struct *mm = current->mm;
		struct vm_area_struct *vma;

		if (mmap_write_lock_killable(mm)) {
			addr = -EINTR;
			goto err;
		}
		vma = find_vma(mm, addr);
		if (vma && __vma_matches(vma, obj->base.filp, addr, args->size))
			vma->vm_page_prot =
				pgprot_writecombine(vm_get_page_prot(vma->vm_flags));
		else
			addr = -ENOMEM;
		mmap_write_unlock(mm);
		if (IS_ERR_VALUE(addr))
			goto err;
	}
	i915_gem_object_put(obj);

	args->addr_ptr = (u64)addr;
	return 0;

err:
	i915_gem_object_put(obj);
	return addr;
}

static unsigned int tile_row_pages(const struct drm_i915_gem_object *obj)
{
	return i915_gem_object_get_tile_row_size(obj) >> PAGE_SHIFT;
}

/**
 * i915_gem_mmap_gtt_version - report the current feature set for GTT mmaps
 *
 * A history of the GTT mmap interface:
 *
 * 0 - Everything had to fit into the GTT. Both parties of a memcpy had to
 *     aligned and suitable for fencing, and still fit into the available
 *     mappable space left by the pinned display objects. A classic problem
 *     we called the page-fault-of-doom where we would ping-pong between
 *     two objects that could not fit inside the GTT and so the memcpy
 *     would page one object in at the expense of the other between every
 *     single byte.
 *
 * 1 - Objects can be any size, and have any compatible fencing (X Y, or none
 *     as set via i915_gem_set_tiling() [DRM_I915_GEM_SET_TILING]). If the
 *     object is too large for the available space (or simply too large
 *     for the mappable aperture!), a view is created instead and faulted
 *     into userspace. (This view is aligned and sized appropriately for
 *     fenced access.)
 *
 * 2 - Recognise WC as a separate cache domain so that we can flush the
 *     delayed writes via GTT before performing direct access via WC.
 *
 * 3 - Remove implicit set-domain(GTT) and synchronisation on initial
 *     pagefault; swapin remains transparent.
 *
 * 4 - Support multiple fault handlers per object depending on object's
 *     backing storage (a.k.a. MMAP_OFFSET).
 *
 * Restrictions:
 *
 *  * snoopable objects cannot be accessed via the GTT. It can cause machine
 *    hangs on some architectures, corruption on others. An attempt to service
 *    a GTT page fault from a snoopable object will generate a SIGBUS.
 *
 *  * the object must be able to fit into RAM (physical memory, though no
 *    limited to the mappable aperture).
 *
 *
 * Caveats:
 *
 *  * a new GTT page fault will synchronize rendering from the GPU and flush
 *    all data to system memory. Subsequent access will not be synchronized.
 *
 *  * all mappings are revoked on runtime device suspend.
 *
 *  * there are only 8, 16 or 32 fence registers to share between all users
 *    (older machines require fence register for display and blitter access
 *    as well). Contention of the fence registers will cause the previous users
 *    to be unmapped and any new access will generate new page faults.
 *
 *  * running out of memory while servicing a fault may generate a SIGBUS,
 *    rather than the expected SIGSEGV.
 */
int i915_gem_mmap_gtt_version(void)
{
	return 4;
}

static inline struct i915_gtt_view
compute_partial_view(const struct drm_i915_gem_object *obj,
		     pgoff_t page_offset,
		     unsigned int chunk)
{
	struct i915_gtt_view view;

	if (i915_gem_object_is_tiled(obj))
		chunk = roundup(chunk, tile_row_pages(obj) ?: 1);

	view.type = I915_GTT_VIEW_PARTIAL;
	view.partial.offset = rounddown(page_offset, chunk);
	view.partial.size =
		min_t(unsigned int, chunk,
		      (obj->base.size >> PAGE_SHIFT) - view.partial.offset);

	/* If the partial covers the entire object, just create a normal VMA. */
	if (chunk >= obj->base.size >> PAGE_SHIFT)
		view.type = I915_GTT_VIEW_NORMAL;

	return view;
}

static vm_fault_t i915_error_to_vmf_fault(int err)
{
	switch (err) {
	default:
		WARN_ONCE(err, "unhandled error in %s: %i\n", __func__, err);
		fallthrough;
	case -EIO: /* shmemfs failure from swap device */
	case -EFAULT: /* purged object */
	case -ENODEV: /* bad object, how did you get here! */
	case -ENXIO: /* unable to access backing store (on device) */
		return VM_FAULT_SIGBUS;

	case -ENOMEM: /* our allocation failure */
		return VM_FAULT_OOM;

	case 0:
	case -EAGAIN:
	case -ENOSPC: /* transient failure to evict? */
	case -ENOBUFS: /* temporarily out of fences? */
	case -ERESTARTSYS:
	case -EINTR:
	case -EBUSY:
		/*
		 * EBUSY is ok: this just means that another thread
		 * already did the job.
		 */
		return VM_FAULT_NOPAGE;
	}
}

static vm_fault_t vm_fault_cpu(struct vm_fault *vmf)
{
	struct vm_area_struct *area = vmf->vma;
	struct i915_mmap_offset *mmo = area->vm_private_data;
	struct drm_i915_gem_object *obj = mmo->obj;
	resource_size_t iomap;
	int err;

	/* Sanity check that we allow writing into this object */
	if (unlikely(i915_gem_object_is_readonly(obj) &&
		     area->vm_flags & VM_WRITE))
		return VM_FAULT_SIGBUS;

	if (i915_gem_object_lock_interruptible(obj, NULL))
		return VM_FAULT_NOPAGE;

	err = i915_gem_object_pin_pages(obj);
	if (err)
		goto out;

	iomap = -1;
	if (!i915_gem_object_has_struct_page(obj)) {
		iomap = obj->mm.region->iomap.base;
		iomap -= obj->mm.region->region.start;
	}

	/* PTEs are revoked in obj->ops->put_pages() */
	err = remap_io_sg(area,
			  area->vm_start, area->vm_end - area->vm_start,
			  obj->mm.pages->sgl, iomap);

	if (area->vm_flags & VM_WRITE) {
		GEM_BUG_ON(!i915_gem_object_has_pinned_pages(obj));
		obj->mm.dirty = true;
	}

	i915_gem_object_unpin_pages(obj);

out:
	i915_gem_object_unlock(obj);
	return i915_error_to_vmf_fault(err);
}

static void set_address_limits(struct vm_area_struct *area,
			       struct i915_vma *vma,
			       unsigned long obj_offset,
<<<<<<< HEAD
			       unsigned long *start_vaddr,
			       unsigned long *end_vaddr)
=======
			       resource_size_t gmadr_start,
			       unsigned long *start_vaddr,
			       unsigned long *end_vaddr,
			       unsigned long *pfn)
>>>>>>> 0523374e
{
	unsigned long vm_start, vm_end, vma_size; /* user's memory parameters */
	long start, end; /* memory boundaries */

	/*
	 * Let's move into the ">> PAGE_SHIFT"
	 * domain to be sure not to lose bits
	 */
	vm_start = area->vm_start >> PAGE_SHIFT;
	vm_end = area->vm_end >> PAGE_SHIFT;
	vma_size = vma->size >> PAGE_SHIFT;

	/*
	 * Calculate the memory boundaries by considering the offset
	 * provided by the user during memory mapping and the offset
	 * provided for the partial mapping.
	 */
	start = vm_start;
	start -= obj_offset;
	start += vma->gtt_view.partial.offset;
	end = start + vma_size;

	start = max_t(long, start, vm_start);
	end = min_t(long, end, vm_end);

	/* Let's move back into the "<< PAGE_SHIFT" domain */
	*start_vaddr = (unsigned long)start << PAGE_SHIFT;
	*end_vaddr = (unsigned long)end << PAGE_SHIFT;
<<<<<<< HEAD
=======

	*pfn = (gmadr_start + i915_ggtt_offset(vma)) >> PAGE_SHIFT;
	*pfn += (*start_vaddr - area->vm_start) >> PAGE_SHIFT;
	*pfn += obj_offset - vma->gtt_view.partial.offset;
>>>>>>> 0523374e
}

static vm_fault_t vm_fault_gtt(struct vm_fault *vmf)
{
#define MIN_CHUNK_PAGES (SZ_1M >> PAGE_SHIFT)
	struct vm_area_struct *area = vmf->vma;
	struct i915_mmap_offset *mmo = area->vm_private_data;
	struct drm_i915_gem_object *obj = mmo->obj;
	struct drm_device *dev = obj->base.dev;
	struct drm_i915_private *i915 = to_i915(dev);
	struct intel_runtime_pm *rpm = &i915->runtime_pm;
	struct i915_ggtt *ggtt = to_gt(i915)->ggtt;
	bool write = area->vm_flags & VM_WRITE;
	struct i915_gem_ww_ctx ww;
	unsigned long obj_offset;
	unsigned long start, end; /* memory boundaries */
	intel_wakeref_t wakeref;
	struct i915_vma *vma;
	pgoff_t page_offset;
	unsigned long pfn;
	int srcu;
	int ret;

	obj_offset = area->vm_pgoff - drm_vma_node_start(&mmo->vma_node);
	page_offset = (vmf->address - area->vm_start) >> PAGE_SHIFT;
	page_offset += obj_offset;

	trace_i915_gem_object_fault(obj, page_offset, true, write);

	wakeref = intel_runtime_pm_get(rpm);

	i915_gem_ww_ctx_init(&ww, true);
retry:
	ret = i915_gem_object_lock(obj, &ww);
	if (ret)
		goto err_rpm;

	/* Sanity check that we allow writing into this object */
	if (i915_gem_object_is_readonly(obj) && write) {
		ret = -EFAULT;
		goto err_rpm;
	}

	ret = i915_gem_object_pin_pages(obj);
	if (ret)
		goto err_rpm;

	ret = intel_gt_reset_lock_interruptible(ggtt->vm.gt, &srcu);
	if (ret)
		goto err_pages;

	/* Now pin it into the GTT as needed */
	vma = i915_gem_object_ggtt_pin_ww(obj, &ww, NULL, 0, 0,
					  PIN_MAPPABLE |
					  PIN_NONBLOCK /* NOWARN */ |
					  PIN_NOEVICT);
	if (IS_ERR(vma) && vma != ERR_PTR(-EDEADLK)) {
		/* Use a partial view if it is bigger than available space */
		struct i915_gtt_view view =
			compute_partial_view(obj, page_offset, MIN_CHUNK_PAGES);
		unsigned int flags;

		flags = PIN_MAPPABLE | PIN_NOSEARCH;
		if (view.type == I915_GTT_VIEW_NORMAL)
			flags |= PIN_NONBLOCK; /* avoid warnings for pinned */

		/*
		 * Userspace is now writing through an untracked VMA, abandon
		 * all hope that the hardware is able to track future writes.
		 */

		vma = i915_gem_object_ggtt_pin_ww(obj, &ww, &view, 0, 0, flags);
		if (IS_ERR(vma) && vma != ERR_PTR(-EDEADLK)) {
			flags = PIN_MAPPABLE;
			view.type = I915_GTT_VIEW_PARTIAL;
			vma = i915_gem_object_ggtt_pin_ww(obj, &ww, &view, 0, 0, flags);
		}

		/*
		 * The entire mappable GGTT is pinned? Unexpected!
		 * Try to evict the object we locked too, as normally we skip it
		 * due to lack of short term pinning inside execbuf.
		 */
		if (vma == ERR_PTR(-ENOSPC)) {
			ret = mutex_lock_interruptible(&ggtt->vm.mutex);
			if (!ret) {
				ret = i915_gem_evict_vm(&ggtt->vm, &ww, NULL);
				mutex_unlock(&ggtt->vm.mutex);
			}
			if (ret)
				goto err_reset;
			vma = i915_gem_object_ggtt_pin_ww(obj, &ww, &view, 0, 0, flags);
		}
	}
	if (IS_ERR(vma)) {
		ret = PTR_ERR(vma);
		goto err_reset;
	}

	/* Access to snoopable pages through the GTT is incoherent. */
	/*
	 * For objects created by userspace through GEM_CREATE with pat_index
	 * set by set_pat extension, coherency is managed by userspace, make
	 * sure we don't fail handling the vm fault by calling
	 * i915_gem_object_has_cache_level() which always return true for such
	 * objects. Otherwise this helper function would fall back to checking
	 * whether the object is un-cached.
	 */
	if (!(i915_gem_object_has_cache_level(obj, I915_CACHE_NONE) ||
	      HAS_LLC(i915))) {
		ret = -EFAULT;
		goto err_unpin;
	}

	ret = i915_vma_pin_fence(vma);
	if (ret)
		goto err_unpin;

<<<<<<< HEAD
	set_address_limits(area, vma, obj_offset, &start, &end);

	pfn = (ggtt->gmadr.start + i915_ggtt_offset(vma)) >> PAGE_SHIFT;
	pfn += (start - area->vm_start) >> PAGE_SHIFT;
	pfn += obj_offset - vma->gtt_view.partial.offset;
=======
	/*
	 * Dump all the necessary parameters in this function to perform the
	 * arithmetic calculation for the virtual address start and end and
	 * the PFN (Page Frame Number).
	 */
	set_address_limits(area, vma, obj_offset, ggtt->gmadr.start,
			   &start, &end, &pfn);
>>>>>>> 0523374e

	/* Finally, remap it using the new GTT offset */
	ret = remap_io_mapping(area, start, pfn, end - start, &ggtt->iomap);
	if (ret)
		goto err_fence;

	assert_rpm_wakelock_held(rpm);

	/* Mark as being mmapped into userspace for later revocation */
	mutex_lock(&to_gt(i915)->ggtt->vm.mutex);
	if (!i915_vma_set_userfault(vma) && !obj->userfault_count++)
		list_add(&obj->userfault_link, &to_gt(i915)->ggtt->userfault_list);
	mutex_unlock(&to_gt(i915)->ggtt->vm.mutex);

	/* Track the mmo associated with the fenced vma */
	vma->mmo = mmo;

	if (CONFIG_DRM_I915_USERFAULT_AUTOSUSPEND)
		intel_wakeref_auto(&i915->runtime_pm.userfault_wakeref,
				   msecs_to_jiffies_timeout(CONFIG_DRM_I915_USERFAULT_AUTOSUSPEND));

	if (write) {
		GEM_BUG_ON(!i915_gem_object_has_pinned_pages(obj));
		i915_vma_set_ggtt_write(vma);
		obj->mm.dirty = true;
	}

err_fence:
	i915_vma_unpin_fence(vma);
err_unpin:
	__i915_vma_unpin(vma);
err_reset:
	intel_gt_reset_unlock(ggtt->vm.gt, srcu);
err_pages:
	i915_gem_object_unpin_pages(obj);
err_rpm:
	if (ret == -EDEADLK) {
		ret = i915_gem_ww_ctx_backoff(&ww);
		if (!ret)
			goto retry;
	}
	i915_gem_ww_ctx_fini(&ww);
	intel_runtime_pm_put(rpm, wakeref);
	return i915_error_to_vmf_fault(ret);
}

static int
vm_access(struct vm_area_struct *area, unsigned long addr,
	  void *buf, int len, int write)
{
	struct i915_mmap_offset *mmo = area->vm_private_data;
	struct drm_i915_gem_object *obj = mmo->obj;
	struct i915_gem_ww_ctx ww;
	void *vaddr;
	int err = 0;

	if (i915_gem_object_is_readonly(obj) && write)
		return -EACCES;

	addr -= area->vm_start;
	if (range_overflows_t(u64, addr, len, obj->base.size))
		return -EINVAL;

	i915_gem_ww_ctx_init(&ww, true);
retry:
	err = i915_gem_object_lock(obj, &ww);
	if (err)
		goto out;

	/* As this is primarily for debugging, let's focus on simplicity */
	vaddr = i915_gem_object_pin_map(obj, I915_MAP_FORCE_WC);
	if (IS_ERR(vaddr)) {
		err = PTR_ERR(vaddr);
		goto out;
	}

	if (write) {
		memcpy(vaddr + addr, buf, len);
		__i915_gem_object_flush_map(obj, addr, len);
	} else {
		memcpy(buf, vaddr + addr, len);
	}

	i915_gem_object_unpin_map(obj);
out:
	if (err == -EDEADLK) {
		err = i915_gem_ww_ctx_backoff(&ww);
		if (!err)
			goto retry;
	}
	i915_gem_ww_ctx_fini(&ww);

	if (err)
		return err;

	return len;
}

void __i915_gem_object_release_mmap_gtt(struct drm_i915_gem_object *obj)
{
	struct i915_vma *vma;

	GEM_BUG_ON(!obj->userfault_count);

	for_each_ggtt_vma(vma, obj)
		i915_vma_revoke_mmap(vma);

	GEM_BUG_ON(obj->userfault_count);
}

/*
 * It is vital that we remove the page mapping if we have mapped a tiled
 * object through the GTT and then lose the fence register due to
 * resource pressure. Similarly if the object has been moved out of the
 * aperture, than pages mapped into userspace must be revoked. Removing the
 * mapping will then trigger a page fault on the next user access, allowing
 * fixup by vm_fault_gtt().
 */
void i915_gem_object_release_mmap_gtt(struct drm_i915_gem_object *obj)
{
	struct drm_i915_private *i915 = to_i915(obj->base.dev);
	intel_wakeref_t wakeref;

	/*
	 * Serialisation between user GTT access and our code depends upon
	 * revoking the CPU's PTE whilst the mutex is held. The next user
	 * pagefault then has to wait until we release the mutex.
	 *
	 * Note that RPM complicates somewhat by adding an additional
	 * requirement that operations to the GGTT be made holding the RPM
	 * wakeref.
	 */
	wakeref = intel_runtime_pm_get(&i915->runtime_pm);
	mutex_lock(&to_gt(i915)->ggtt->vm.mutex);

	if (!obj->userfault_count)
		goto out;

	__i915_gem_object_release_mmap_gtt(obj);

	/*
	 * Ensure that the CPU's PTE are revoked and there are not outstanding
	 * memory transactions from userspace before we return. The TLB
	 * flushing implied above by changing the PTE above *should* be
	 * sufficient, an extra barrier here just provides us with a bit
	 * of paranoid documentation about our requirement to serialise
	 * memory writes before touching registers / GSM.
	 */
	wmb();

out:
	mutex_unlock(&to_gt(i915)->ggtt->vm.mutex);
	intel_runtime_pm_put(&i915->runtime_pm, wakeref);
}

void i915_gem_object_runtime_pm_release_mmap_offset(struct drm_i915_gem_object *obj)
{
	struct ttm_buffer_object *bo = i915_gem_to_ttm(obj);
	struct ttm_device *bdev = bo->bdev;

	drm_vma_node_unmap(&bo->base.vma_node, bdev->dev_mapping);

	/*
	 * We have exclusive access here via runtime suspend. All other callers
	 * must first grab the rpm wakeref.
	 */
	GEM_BUG_ON(!obj->userfault_count);
	list_del(&obj->userfault_link);
	obj->userfault_count = 0;
}

void i915_gem_object_release_mmap_offset(struct drm_i915_gem_object *obj)
{
	struct i915_mmap_offset *mmo, *mn;

	if (obj->ops->unmap_virtual)
		obj->ops->unmap_virtual(obj);

	spin_lock(&obj->mmo.lock);
	rbtree_postorder_for_each_entry_safe(mmo, mn,
					     &obj->mmo.offsets, offset) {
		/*
		 * vma_node_unmap for GTT mmaps handled already in
		 * __i915_gem_object_release_mmap_gtt
		 */
		if (mmo->mmap_type == I915_MMAP_TYPE_GTT)
			continue;

		spin_unlock(&obj->mmo.lock);
		drm_vma_node_unmap(&mmo->vma_node,
				   obj->base.dev->anon_inode->i_mapping);
		spin_lock(&obj->mmo.lock);
	}
	spin_unlock(&obj->mmo.lock);
}

static struct i915_mmap_offset *
lookup_mmo(struct drm_i915_gem_object *obj,
	   enum i915_mmap_type mmap_type)
{
	struct rb_node *rb;

	spin_lock(&obj->mmo.lock);
	rb = obj->mmo.offsets.rb_node;
	while (rb) {
		struct i915_mmap_offset *mmo =
			rb_entry(rb, typeof(*mmo), offset);

		if (mmo->mmap_type == mmap_type) {
			spin_unlock(&obj->mmo.lock);
			return mmo;
		}

		if (mmo->mmap_type < mmap_type)
			rb = rb->rb_right;
		else
			rb = rb->rb_left;
	}
	spin_unlock(&obj->mmo.lock);

	return NULL;
}

static struct i915_mmap_offset *
insert_mmo(struct drm_i915_gem_object *obj, struct i915_mmap_offset *mmo)
{
	struct rb_node *rb, **p;

	spin_lock(&obj->mmo.lock);
	rb = NULL;
	p = &obj->mmo.offsets.rb_node;
	while (*p) {
		struct i915_mmap_offset *pos;

		rb = *p;
		pos = rb_entry(rb, typeof(*pos), offset);

		if (pos->mmap_type == mmo->mmap_type) {
			spin_unlock(&obj->mmo.lock);
			drm_vma_offset_remove(obj->base.dev->vma_offset_manager,
					      &mmo->vma_node);
			kfree(mmo);
			return pos;
		}

		if (pos->mmap_type < mmo->mmap_type)
			p = &rb->rb_right;
		else
			p = &rb->rb_left;
	}
	rb_link_node(&mmo->offset, rb, p);
	rb_insert_color(&mmo->offset, &obj->mmo.offsets);
	spin_unlock(&obj->mmo.lock);

	return mmo;
}

static struct i915_mmap_offset *
mmap_offset_attach(struct drm_i915_gem_object *obj,
		   enum i915_mmap_type mmap_type,
		   struct drm_file *file)
{
	struct drm_i915_private *i915 = to_i915(obj->base.dev);
	struct i915_mmap_offset *mmo;
	int err;

	GEM_BUG_ON(obj->ops->mmap_offset || obj->ops->mmap_ops);

	mmo = lookup_mmo(obj, mmap_type);
	if (mmo)
		goto out;

	mmo = kmalloc(sizeof(*mmo), GFP_KERNEL);
	if (!mmo)
		return ERR_PTR(-ENOMEM);

	mmo->obj = obj;
	mmo->mmap_type = mmap_type;
	drm_vma_node_reset(&mmo->vma_node);

	err = drm_vma_offset_add(obj->base.dev->vma_offset_manager,
				 &mmo->vma_node, obj->base.size / PAGE_SIZE);
	if (likely(!err))
		goto insert;

	/* Attempt to reap some mmap space from dead objects */
	err = intel_gt_retire_requests_timeout(to_gt(i915), MAX_SCHEDULE_TIMEOUT,
					       NULL);
	if (err)
		goto err;

	i915_gem_drain_freed_objects(i915);
	err = drm_vma_offset_add(obj->base.dev->vma_offset_manager,
				 &mmo->vma_node, obj->base.size / PAGE_SIZE);
	if (err)
		goto err;

insert:
	mmo = insert_mmo(obj, mmo);
	GEM_BUG_ON(lookup_mmo(obj, mmap_type) != mmo);
out:
	if (file)
		drm_vma_node_allow_once(&mmo->vma_node, file);
	return mmo;

err:
	kfree(mmo);
	return ERR_PTR(err);
}

static int
__assign_mmap_offset(struct drm_i915_gem_object *obj,
		     enum i915_mmap_type mmap_type,
		     u64 *offset, struct drm_file *file)
{
	struct i915_mmap_offset *mmo;

	if (i915_gem_object_never_mmap(obj))
		return -ENODEV;

	if (obj->ops->mmap_offset)  {
		if (mmap_type != I915_MMAP_TYPE_FIXED)
			return -ENODEV;

		*offset = obj->ops->mmap_offset(obj);
		return 0;
	}

	if (mmap_type == I915_MMAP_TYPE_FIXED)
		return -ENODEV;

	if (mmap_type != I915_MMAP_TYPE_GTT &&
	    !i915_gem_object_has_struct_page(obj) &&
	    !i915_gem_object_has_iomem(obj))
		return -ENODEV;

	mmo = mmap_offset_attach(obj, mmap_type, file);
	if (IS_ERR(mmo))
		return PTR_ERR(mmo);

	*offset = drm_vma_node_offset_addr(&mmo->vma_node);
	return 0;
}

static int
__assign_mmap_offset_handle(struct drm_file *file,
			    u32 handle,
			    enum i915_mmap_type mmap_type,
			    u64 *offset)
{
	struct drm_i915_gem_object *obj;
	int err;

	obj = i915_gem_object_lookup(file, handle);
	if (!obj)
		return -ENOENT;

	err = i915_gem_object_lock_interruptible(obj, NULL);
	if (err)
		goto out_put;
	err = __assign_mmap_offset(obj, mmap_type, offset, file);
	i915_gem_object_unlock(obj);
out_put:
	i915_gem_object_put(obj);
	return err;
}

int
i915_gem_dumb_mmap_offset(struct drm_file *file,
			  struct drm_device *dev,
			  u32 handle,
			  u64 *offset)
{
	struct drm_i915_private *i915 = to_i915(dev);
	enum i915_mmap_type mmap_type;

	if (HAS_LMEM(to_i915(dev)))
		mmap_type = I915_MMAP_TYPE_FIXED;
	else if (pat_enabled())
		mmap_type = I915_MMAP_TYPE_WC;
	else if (!i915_ggtt_has_aperture(to_gt(i915)->ggtt))
		return -ENODEV;
	else
		mmap_type = I915_MMAP_TYPE_GTT;

	return __assign_mmap_offset_handle(file, handle, mmap_type, offset);
}

/**
 * i915_gem_mmap_offset_ioctl - prepare an object for GTT mmap'ing
 * @dev: DRM device
 * @data: GTT mapping ioctl data
 * @file: GEM object info
 *
 * Simply returns the fake offset to userspace so it can mmap it.
 * The mmap call will end up in drm_gem_mmap(), which will set things
 * up so we can get faults in the handler above.
 *
 * The fault handler will take care of binding the object into the GTT
 * (since it may have been evicted to make room for something), allocating
 * a fence register, and mapping the appropriate aperture address into
 * userspace.
 */
int
i915_gem_mmap_offset_ioctl(struct drm_device *dev, void *data,
			   struct drm_file *file)
{
	struct drm_i915_private *i915 = to_i915(dev);
	struct drm_i915_gem_mmap_offset *args = data;
	enum i915_mmap_type type;
	int err;

	/*
	 * Historically we failed to check args.pad and args.offset
	 * and so we cannot use those fields for user input and we cannot
	 * add -EINVAL for them as the ABI is fixed, i.e. old userspace
	 * may be feeding in garbage in those fields.
	 *
	 * if (args->pad) return -EINVAL; is verbotten!
	 */

	err = i915_user_extensions(u64_to_user_ptr(args->extensions),
				   NULL, 0, NULL);
	if (err)
		return err;

	switch (args->flags) {
	case I915_MMAP_OFFSET_GTT:
		if (!i915_ggtt_has_aperture(to_gt(i915)->ggtt))
			return -ENODEV;
		type = I915_MMAP_TYPE_GTT;
		break;

	case I915_MMAP_OFFSET_WC:
		if (!pat_enabled())
			return -ENODEV;
		type = I915_MMAP_TYPE_WC;
		break;

	case I915_MMAP_OFFSET_WB:
		type = I915_MMAP_TYPE_WB;
		break;

	case I915_MMAP_OFFSET_UC:
		if (!pat_enabled())
			return -ENODEV;
		type = I915_MMAP_TYPE_UC;
		break;

	case I915_MMAP_OFFSET_FIXED:
		type = I915_MMAP_TYPE_FIXED;
		break;

	default:
		return -EINVAL;
	}

	return __assign_mmap_offset_handle(file, args->handle, type, &args->offset);
}

static void vm_open(struct vm_area_struct *vma)
{
	struct i915_mmap_offset *mmo = vma->vm_private_data;
	struct drm_i915_gem_object *obj = mmo->obj;

	GEM_BUG_ON(!obj);
	i915_gem_object_get(obj);
}

static void vm_close(struct vm_area_struct *vma)
{
	struct i915_mmap_offset *mmo = vma->vm_private_data;
	struct drm_i915_gem_object *obj = mmo->obj;

	GEM_BUG_ON(!obj);
	i915_gem_object_put(obj);
}

static const struct vm_operations_struct vm_ops_gtt = {
	.fault = vm_fault_gtt,
	.access = vm_access,
	.open = vm_open,
	.close = vm_close,
};

static const struct vm_operations_struct vm_ops_cpu = {
	.fault = vm_fault_cpu,
	.access = vm_access,
	.open = vm_open,
	.close = vm_close,
};

static int singleton_release(struct inode *inode, struct file *file)
{
	struct drm_i915_private *i915 = file->private_data;

	cmpxchg(&i915->gem.mmap_singleton, file, NULL);
	drm_dev_put(&i915->drm);

	return 0;
}

static const struct file_operations singleton_fops = {
	.owner = THIS_MODULE,
	.release = singleton_release,
};

static struct file *mmap_singleton(struct drm_i915_private *i915)
{
	struct file *file;

	file = get_file_active(&i915->gem.mmap_singleton);
	if (file)
		return file;

	file = anon_inode_getfile("i915.gem", &singleton_fops, i915, O_RDWR);
	if (IS_ERR(file))
		return file;

	/* Everyone shares a single global address space */
	file->f_mapping = i915->drm.anon_inode->i_mapping;

	smp_store_mb(i915->gem.mmap_singleton, file);
	drm_dev_get(&i915->drm);

	return file;
}

static int
i915_gem_object_mmap(struct drm_i915_gem_object *obj,
		     struct i915_mmap_offset *mmo,
		     struct vm_area_struct *vma)
{
	struct drm_i915_private *i915 = to_i915(obj->base.dev);
	struct drm_device *dev = &i915->drm;
	struct file *anon;

	if (i915_gem_object_is_readonly(obj)) {
		if (vma->vm_flags & VM_WRITE) {
			i915_gem_object_put(obj);
			return -EINVAL;
		}
		vm_flags_clear(vma, VM_MAYWRITE);
	}

	anon = mmap_singleton(to_i915(dev));
	if (IS_ERR(anon)) {
		i915_gem_object_put(obj);
		return PTR_ERR(anon);
	}

	vm_flags_set(vma, VM_PFNMAP | VM_DONTEXPAND | VM_DONTDUMP | VM_IO);

	/*
	 * We keep the ref on mmo->obj, not vm_file, but we require
	 * vma->vm_file->f_mapping, see vma_link(), for later revocation.
	 * Our userspace is accustomed to having per-file resource cleanup
	 * (i.e. contexts, objects and requests) on their close(fd), which
	 * requires avoiding extraneous references to their filp, hence why
	 * we prefer to use an anonymous file for their mmaps.
	 */
	vma_set_file(vma, anon);
	/* Drop the initial creation reference, the vma is now holding one. */
	fput(anon);

	if (obj->ops->mmap_ops) {
		vma->vm_page_prot = pgprot_decrypted(vm_get_page_prot(vma->vm_flags));
		vma->vm_ops = obj->ops->mmap_ops;
		vma->vm_private_data = obj->base.vma_node.driver_private;
		return 0;
	}

	vma->vm_private_data = mmo;

	switch (mmo->mmap_type) {
	case I915_MMAP_TYPE_WC:
		vma->vm_page_prot =
			pgprot_writecombine(vm_get_page_prot(vma->vm_flags));
		vma->vm_ops = &vm_ops_cpu;
		break;

	case I915_MMAP_TYPE_FIXED:
		GEM_WARN_ON(1);
		fallthrough;
	case I915_MMAP_TYPE_WB:
		vma->vm_page_prot = vm_get_page_prot(vma->vm_flags);
		vma->vm_ops = &vm_ops_cpu;
		break;

	case I915_MMAP_TYPE_UC:
		vma->vm_page_prot =
			pgprot_noncached(vm_get_page_prot(vma->vm_flags));
		vma->vm_ops = &vm_ops_cpu;
		break;

	case I915_MMAP_TYPE_GTT:
		vma->vm_page_prot =
			pgprot_writecombine(vm_get_page_prot(vma->vm_flags));
		vma->vm_ops = &vm_ops_gtt;
		break;
	}
	vma->vm_page_prot = pgprot_decrypted(vma->vm_page_prot);

	return 0;
}

/*
 * This overcomes the limitation in drm_gem_mmap's assignment of a
 * drm_gem_object as the vma->vm_private_data. Since we need to
 * be able to resolve multiple mmap offsets which could be tied
 * to a single gem object.
 */
int i915_gem_mmap(struct file *filp, struct vm_area_struct *vma)
{
	struct drm_vma_offset_node *node;
	struct drm_file *priv = filp->private_data;
	struct drm_device *dev = priv->minor->dev;
	struct drm_i915_gem_object *obj = NULL;
	struct i915_mmap_offset *mmo = NULL;

	if (drm_dev_is_unplugged(dev))
		return -ENODEV;

	rcu_read_lock();
	drm_vma_offset_lock_lookup(dev->vma_offset_manager);
	node = drm_vma_offset_exact_lookup_locked(dev->vma_offset_manager,
						  vma->vm_pgoff,
						  vma_pages(vma));
	if (node && drm_vma_node_is_allowed(node, priv)) {
		/*
		 * Skip 0-refcnted objects as it is in the process of being
		 * destroyed and will be invalid when the vma manager lock
		 * is released.
		 */
		if (!node->driver_private) {
			mmo = container_of(node, struct i915_mmap_offset, vma_node);
			obj = i915_gem_object_get_rcu(mmo->obj);

			GEM_BUG_ON(obj && obj->ops->mmap_ops);
		} else {
			obj = i915_gem_object_get_rcu
				(container_of(node, struct drm_i915_gem_object,
					      base.vma_node));

			GEM_BUG_ON(obj && !obj->ops->mmap_ops);
		}
	}
	drm_vma_offset_unlock_lookup(dev->vma_offset_manager);
	rcu_read_unlock();
	if (!obj)
		return node ? -EACCES : -EINVAL;

	return i915_gem_object_mmap(obj, mmo, vma);
}

int i915_gem_fb_mmap(struct drm_i915_gem_object *obj, struct vm_area_struct *vma)
{
	struct drm_i915_private *i915 = to_i915(obj->base.dev);
	struct drm_device *dev = &i915->drm;
	struct i915_mmap_offset *mmo = NULL;
	enum i915_mmap_type mmap_type;
	struct i915_ggtt *ggtt = to_gt(i915)->ggtt;

	if (drm_dev_is_unplugged(dev))
		return -ENODEV;

	/* handle ttm object */
	if (obj->ops->mmap_ops) {
		/*
		 * ttm fault handler, ttm_bo_vm_fault_reserved() uses fake offset
		 * to calculate page offset so set that up.
		 */
		vma->vm_pgoff += drm_vma_node_start(&obj->base.vma_node);
	} else {
		/* handle stolen and smem objects */
		mmap_type = i915_ggtt_has_aperture(ggtt) ? I915_MMAP_TYPE_GTT : I915_MMAP_TYPE_WC;
		mmo = mmap_offset_attach(obj, mmap_type, NULL);
		if (IS_ERR(mmo))
			return PTR_ERR(mmo);

		vma->vm_pgoff += drm_vma_node_start(&mmo->vma_node);
	}

	/*
	 * When we install vm_ops for mmap we are too late for
	 * the vm_ops->open() which increases the ref_count of
	 * this obj and then it gets decreased by the vm_ops->close().
	 * To balance this increase the obj ref_count here.
	 */
	obj = i915_gem_object_get(obj);
	return i915_gem_object_mmap(obj, mmo, vma);
}

#if IS_ENABLED(CONFIG_DRM_I915_SELFTEST)
#include "selftests/i915_gem_mman.c"
#endif<|MERGE_RESOLUTION|>--- conflicted
+++ resolved
@@ -293,15 +293,10 @@
 static void set_address_limits(struct vm_area_struct *area,
 			       struct i915_vma *vma,
 			       unsigned long obj_offset,
-<<<<<<< HEAD
-			       unsigned long *start_vaddr,
-			       unsigned long *end_vaddr)
-=======
 			       resource_size_t gmadr_start,
 			       unsigned long *start_vaddr,
 			       unsigned long *end_vaddr,
 			       unsigned long *pfn)
->>>>>>> 0523374e
 {
 	unsigned long vm_start, vm_end, vma_size; /* user's memory parameters */
 	long start, end; /* memory boundaries */
@@ -330,13 +325,10 @@
 	/* Let's move back into the "<< PAGE_SHIFT" domain */
 	*start_vaddr = (unsigned long)start << PAGE_SHIFT;
 	*end_vaddr = (unsigned long)end << PAGE_SHIFT;
-<<<<<<< HEAD
-=======
 
 	*pfn = (gmadr_start + i915_ggtt_offset(vma)) >> PAGE_SHIFT;
 	*pfn += (*start_vaddr - area->vm_start) >> PAGE_SHIFT;
 	*pfn += obj_offset - vma->gtt_view.partial.offset;
->>>>>>> 0523374e
 }
 
 static vm_fault_t vm_fault_gtt(struct vm_fault *vmf)
@@ -455,13 +447,6 @@
 	if (ret)
 		goto err_unpin;
 
-<<<<<<< HEAD
-	set_address_limits(area, vma, obj_offset, &start, &end);
-
-	pfn = (ggtt->gmadr.start + i915_ggtt_offset(vma)) >> PAGE_SHIFT;
-	pfn += (start - area->vm_start) >> PAGE_SHIFT;
-	pfn += obj_offset - vma->gtt_view.partial.offset;
-=======
 	/*
 	 * Dump all the necessary parameters in this function to perform the
 	 * arithmetic calculation for the virtual address start and end and
@@ -469,7 +454,6 @@
 	 */
 	set_address_limits(area, vma, obj_offset, ggtt->gmadr.start,
 			   &start, &end, &pfn);
->>>>>>> 0523374e
 
 	/* Finally, remap it using the new GTT offset */
 	ret = remap_io_mapping(area, start, pfn, end - start, &ggtt->iomap);
