/*
 * Copyright © 2006-2007 Intel Corporation
 *
 * Permission is hereby granted, free of charge, to any person obtaining a
 * copy of this software and associated documentation files (the "Software"),
 * to deal in the Software without restriction, including without limitation
 * the rights to use, copy, modify, merge, publish, distribute, sublicense,
 * and/or sell copies of the Software, and to permit persons to whom the
 * Software is furnished to do so, subject to the following conditions:
 *
 * The above copyright notice and this permission notice (including the next
 * paragraph) shall be included in all copies or substantial portions of the
 * Software.
 *
 * THE SOFTWARE IS PROVIDED "AS IS", WITHOUT WARRANTY OF ANY KIND, EXPRESS OR
 * IMPLIED, INCLUDING BUT NOT LIMITED TO THE WARRANTIES OF MERCHANTABILITY,
 * FITNESS FOR A PARTICULAR PURPOSE AND NONINFRINGEMENT.  IN NO EVENT SHALL
 * THE AUTHORS OR COPYRIGHT HOLDERS BE LIABLE FOR ANY CLAIM, DAMAGES OR OTHER
 * LIABILITY, WHETHER IN AN ACTION OF CONTRACT, TORT OR OTHERWISE, ARISING
 * FROM, OUT OF OR IN CONNECTION WITH THE SOFTWARE OR THE USE OR OTHER
 * DEALINGS IN THE SOFTWARE.
 *
 * Authors:
 *	Eric Anholt <eric@anholt.net>
 */

#include <linux/dmi.h>
#include <linux/module.h>
#include <linux/input.h>
#include <linux/i2c.h>
#include <linux/kernel.h>
#include <linux/slab.h>
#include <linux/vgaarb.h>
#include <drm/drm_edid.h>
#include <drm/drmP.h>
#include "intel_drv.h"
#include <drm/i915_drm.h>
#include "i915_drv.h"
#include "i915_trace.h"
#include <drm/drm_dp_helper.h>
#include <drm/drm_crtc_helper.h>
#include <drm/drm_plane_helper.h>
#include <drm/drm_rect.h>
#include <linux/dma_remapping.h>

/* Primary plane formats supported by all gen */
#define COMMON_PRIMARY_FORMATS \
	DRM_FORMAT_C8, \
	DRM_FORMAT_RGB565, \
	DRM_FORMAT_XRGB8888, \
	DRM_FORMAT_ARGB8888

/* Primary plane formats for gen <= 3 */
static const uint32_t intel_primary_formats_gen2[] = {
	COMMON_PRIMARY_FORMATS,
	DRM_FORMAT_XRGB1555,
	DRM_FORMAT_ARGB1555,
};

/* Primary plane formats for gen >= 4 */
static const uint32_t intel_primary_formats_gen4[] = {
	COMMON_PRIMARY_FORMATS, \
	DRM_FORMAT_XBGR8888,
	DRM_FORMAT_ABGR8888,
	DRM_FORMAT_XRGB2101010,
	DRM_FORMAT_ARGB2101010,
	DRM_FORMAT_XBGR2101010,
	DRM_FORMAT_ABGR2101010,
};

/* Cursor formats */
static const uint32_t intel_cursor_formats[] = {
	DRM_FORMAT_ARGB8888,
};

#define DIV_ROUND_CLOSEST_ULL(ll, d)	\
({ unsigned long long _tmp = (ll)+(d)/2; do_div(_tmp, d); _tmp; })

static void intel_increase_pllclock(struct drm_device *dev,
				    enum pipe pipe);
static void intel_crtc_update_cursor(struct drm_crtc *crtc, bool on);

static void i9xx_crtc_clock_get(struct intel_crtc *crtc,
				struct intel_crtc_config *pipe_config);
static void ironlake_pch_clock_get(struct intel_crtc *crtc,
				   struct intel_crtc_config *pipe_config);

static int intel_set_mode(struct drm_crtc *crtc, struct drm_display_mode *mode,
			  int x, int y, struct drm_framebuffer *old_fb);
static int intel_framebuffer_init(struct drm_device *dev,
				  struct intel_framebuffer *ifb,
				  struct drm_mode_fb_cmd2 *mode_cmd,
				  struct drm_i915_gem_object *obj);
static void intel_dp_set_m_n(struct intel_crtc *crtc);
static void i9xx_set_pipeconf(struct intel_crtc *intel_crtc);
static void intel_set_pipe_timings(struct intel_crtc *intel_crtc);
static void intel_cpu_transcoder_set_m_n(struct intel_crtc *crtc,
					 struct intel_link_m_n *m_n);
static void ironlake_set_pipeconf(struct drm_crtc *crtc);
static void haswell_set_pipeconf(struct drm_crtc *crtc);
static void intel_set_pipe_csc(struct drm_crtc *crtc);
static void vlv_prepare_pll(struct intel_crtc *crtc);

typedef struct {
	int	min, max;
} intel_range_t;

typedef struct {
	int	dot_limit;
	int	p2_slow, p2_fast;
} intel_p2_t;

typedef struct intel_limit intel_limit_t;
struct intel_limit {
	intel_range_t   dot, vco, n, m, m1, m2, p, p1;
	intel_p2_t	    p2;
};

int
intel_pch_rawclk(struct drm_device *dev)
{
	struct drm_i915_private *dev_priv = dev->dev_private;

	WARN_ON(!HAS_PCH_SPLIT(dev));

	return I915_READ(PCH_RAWCLK_FREQ) & RAWCLK_FREQ_MASK;
}

static inline u32 /* units of 100MHz */
intel_fdi_link_freq(struct drm_device *dev)
{
	if (IS_GEN5(dev)) {
		struct drm_i915_private *dev_priv = dev->dev_private;
		return (I915_READ(FDI_PLL_BIOS_0) & FDI_PLL_FB_CLOCK_MASK) + 2;
	} else
		return 27;
}

static const intel_limit_t intel_limits_i8xx_dac = {
	.dot = { .min = 25000, .max = 350000 },
	.vco = { .min = 908000, .max = 1512000 },
	.n = { .min = 2, .max = 16 },
	.m = { .min = 96, .max = 140 },
	.m1 = { .min = 18, .max = 26 },
	.m2 = { .min = 6, .max = 16 },
	.p = { .min = 4, .max = 128 },
	.p1 = { .min = 2, .max = 33 },
	.p2 = { .dot_limit = 165000,
		.p2_slow = 4, .p2_fast = 2 },
};

static const intel_limit_t intel_limits_i8xx_dvo = {
	.dot = { .min = 25000, .max = 350000 },
	.vco = { .min = 908000, .max = 1512000 },
	.n = { .min = 2, .max = 16 },
	.m = { .min = 96, .max = 140 },
	.m1 = { .min = 18, .max = 26 },
	.m2 = { .min = 6, .max = 16 },
	.p = { .min = 4, .max = 128 },
	.p1 = { .min = 2, .max = 33 },
	.p2 = { .dot_limit = 165000,
		.p2_slow = 4, .p2_fast = 4 },
};

static const intel_limit_t intel_limits_i8xx_lvds = {
	.dot = { .min = 25000, .max = 350000 },
	.vco = { .min = 908000, .max = 1512000 },
	.n = { .min = 2, .max = 16 },
	.m = { .min = 96, .max = 140 },
	.m1 = { .min = 18, .max = 26 },
	.m2 = { .min = 6, .max = 16 },
	.p = { .min = 4, .max = 128 },
	.p1 = { .min = 1, .max = 6 },
	.p2 = { .dot_limit = 165000,
		.p2_slow = 14, .p2_fast = 7 },
};

static const intel_limit_t intel_limits_i9xx_sdvo = {
	.dot = { .min = 20000, .max = 400000 },
	.vco = { .min = 1400000, .max = 2800000 },
	.n = { .min = 1, .max = 6 },
	.m = { .min = 70, .max = 120 },
	.m1 = { .min = 8, .max = 18 },
	.m2 = { .min = 3, .max = 7 },
	.p = { .min = 5, .max = 80 },
	.p1 = { .min = 1, .max = 8 },
	.p2 = { .dot_limit = 200000,
		.p2_slow = 10, .p2_fast = 5 },
};

static const intel_limit_t intel_limits_i9xx_lvds = {
	.dot = { .min = 20000, .max = 400000 },
	.vco = { .min = 1400000, .max = 2800000 },
	.n = { .min = 1, .max = 6 },
	.m = { .min = 70, .max = 120 },
	.m1 = { .min = 8, .max = 18 },
	.m2 = { .min = 3, .max = 7 },
	.p = { .min = 7, .max = 98 },
	.p1 = { .min = 1, .max = 8 },
	.p2 = { .dot_limit = 112000,
		.p2_slow = 14, .p2_fast = 7 },
};


static const intel_limit_t intel_limits_g4x_sdvo = {
	.dot = { .min = 25000, .max = 270000 },
	.vco = { .min = 1750000, .max = 3500000},
	.n = { .min = 1, .max = 4 },
	.m = { .min = 104, .max = 138 },
	.m1 = { .min = 17, .max = 23 },
	.m2 = { .min = 5, .max = 11 },
	.p = { .min = 10, .max = 30 },
	.p1 = { .min = 1, .max = 3},
	.p2 = { .dot_limit = 270000,
		.p2_slow = 10,
		.p2_fast = 10
	},
};

static const intel_limit_t intel_limits_g4x_hdmi = {
	.dot = { .min = 22000, .max = 400000 },
	.vco = { .min = 1750000, .max = 3500000},
	.n = { .min = 1, .max = 4 },
	.m = { .min = 104, .max = 138 },
	.m1 = { .min = 16, .max = 23 },
	.m2 = { .min = 5, .max = 11 },
	.p = { .min = 5, .max = 80 },
	.p1 = { .min = 1, .max = 8},
	.p2 = { .dot_limit = 165000,
		.p2_slow = 10, .p2_fast = 5 },
};

static const intel_limit_t intel_limits_g4x_single_channel_lvds = {
	.dot = { .min = 20000, .max = 115000 },
	.vco = { .min = 1750000, .max = 3500000 },
	.n = { .min = 1, .max = 3 },
	.m = { .min = 104, .max = 138 },
	.m1 = { .min = 17, .max = 23 },
	.m2 = { .min = 5, .max = 11 },
	.p = { .min = 28, .max = 112 },
	.p1 = { .min = 2, .max = 8 },
	.p2 = { .dot_limit = 0,
		.p2_slow = 14, .p2_fast = 14
	},
};

static const intel_limit_t intel_limits_g4x_dual_channel_lvds = {
	.dot = { .min = 80000, .max = 224000 },
	.vco = { .min = 1750000, .max = 3500000 },
	.n = { .min = 1, .max = 3 },
	.m = { .min = 104, .max = 138 },
	.m1 = { .min = 17, .max = 23 },
	.m2 = { .min = 5, .max = 11 },
	.p = { .min = 14, .max = 42 },
	.p1 = { .min = 2, .max = 6 },
	.p2 = { .dot_limit = 0,
		.p2_slow = 7, .p2_fast = 7
	},
};

static const intel_limit_t intel_limits_pineview_sdvo = {
	.dot = { .min = 20000, .max = 400000},
	.vco = { .min = 1700000, .max = 3500000 },
	/* Pineview's Ncounter is a ring counter */
	.n = { .min = 3, .max = 6 },
	.m = { .min = 2, .max = 256 },
	/* Pineview only has one combined m divider, which we treat as m2. */
	.m1 = { .min = 0, .max = 0 },
	.m2 = { .min = 0, .max = 254 },
	.p = { .min = 5, .max = 80 },
	.p1 = { .min = 1, .max = 8 },
	.p2 = { .dot_limit = 200000,
		.p2_slow = 10, .p2_fast = 5 },
};

static const intel_limit_t intel_limits_pineview_lvds = {
	.dot = { .min = 20000, .max = 400000 },
	.vco = { .min = 1700000, .max = 3500000 },
	.n = { .min = 3, .max = 6 },
	.m = { .min = 2, .max = 256 },
	.m1 = { .min = 0, .max = 0 },
	.m2 = { .min = 0, .max = 254 },
	.p = { .min = 7, .max = 112 },
	.p1 = { .min = 1, .max = 8 },
	.p2 = { .dot_limit = 112000,
		.p2_slow = 14, .p2_fast = 14 },
};

/* Ironlake / Sandybridge
 *
 * We calculate clock using (register_value + 2) for N/M1/M2, so here
 * the range value for them is (actual_value - 2).
 */
static const intel_limit_t intel_limits_ironlake_dac = {
	.dot = { .min = 25000, .max = 350000 },
	.vco = { .min = 1760000, .max = 3510000 },
	.n = { .min = 1, .max = 5 },
	.m = { .min = 79, .max = 127 },
	.m1 = { .min = 12, .max = 22 },
	.m2 = { .min = 5, .max = 9 },
	.p = { .min = 5, .max = 80 },
	.p1 = { .min = 1, .max = 8 },
	.p2 = { .dot_limit = 225000,
		.p2_slow = 10, .p2_fast = 5 },
};

static const intel_limit_t intel_limits_ironlake_single_lvds = {
	.dot = { .min = 25000, .max = 350000 },
	.vco = { .min = 1760000, .max = 3510000 },
	.n = { .min = 1, .max = 3 },
	.m = { .min = 79, .max = 118 },
	.m1 = { .min = 12, .max = 22 },
	.m2 = { .min = 5, .max = 9 },
	.p = { .min = 28, .max = 112 },
	.p1 = { .min = 2, .max = 8 },
	.p2 = { .dot_limit = 225000,
		.p2_slow = 14, .p2_fast = 14 },
};

static const intel_limit_t intel_limits_ironlake_dual_lvds = {
	.dot = { .min = 25000, .max = 350000 },
	.vco = { .min = 1760000, .max = 3510000 },
	.n = { .min = 1, .max = 3 },
	.m = { .min = 79, .max = 127 },
	.m1 = { .min = 12, .max = 22 },
	.m2 = { .min = 5, .max = 9 },
	.p = { .min = 14, .max = 56 },
	.p1 = { .min = 2, .max = 8 },
	.p2 = { .dot_limit = 225000,
		.p2_slow = 7, .p2_fast = 7 },
};

/* LVDS 100mhz refclk limits. */
static const intel_limit_t intel_limits_ironlake_single_lvds_100m = {
	.dot = { .min = 25000, .max = 350000 },
	.vco = { .min = 1760000, .max = 3510000 },
	.n = { .min = 1, .max = 2 },
	.m = { .min = 79, .max = 126 },
	.m1 = { .min = 12, .max = 22 },
	.m2 = { .min = 5, .max = 9 },
	.p = { .min = 28, .max = 112 },
	.p1 = { .min = 2, .max = 8 },
	.p2 = { .dot_limit = 225000,
		.p2_slow = 14, .p2_fast = 14 },
};

static const intel_limit_t intel_limits_ironlake_dual_lvds_100m = {
	.dot = { .min = 25000, .max = 350000 },
	.vco = { .min = 1760000, .max = 3510000 },
	.n = { .min = 1, .max = 3 },
	.m = { .min = 79, .max = 126 },
	.m1 = { .min = 12, .max = 22 },
	.m2 = { .min = 5, .max = 9 },
	.p = { .min = 14, .max = 42 },
	.p1 = { .min = 2, .max = 6 },
	.p2 = { .dot_limit = 225000,
		.p2_slow = 7, .p2_fast = 7 },
};

static const intel_limit_t intel_limits_vlv = {
	 /*
	  * These are the data rate limits (measured in fast clocks)
	  * since those are the strictest limits we have. The fast
	  * clock and actual rate limits are more relaxed, so checking
	  * them would make no difference.
	  */
	.dot = { .min = 25000 * 5, .max = 270000 * 5 },
	.vco = { .min = 4000000, .max = 6000000 },
	.n = { .min = 1, .max = 7 },
	.m1 = { .min = 2, .max = 3 },
	.m2 = { .min = 11, .max = 156 },
	.p1 = { .min = 2, .max = 3 },
	.p2 = { .p2_slow = 2, .p2_fast = 20 }, /* slow=min, fast=max */
};

static const intel_limit_t intel_limits_chv = {
	/*
	 * These are the data rate limits (measured in fast clocks)
	 * since those are the strictest limits we have.  The fast
	 * clock and actual rate limits are more relaxed, so checking
	 * them would make no difference.
	 */
	.dot = { .min = 25000 * 5, .max = 540000 * 5},
	.vco = { .min = 4860000, .max = 6700000 },
	.n = { .min = 1, .max = 1 },
	.m1 = { .min = 2, .max = 2 },
	.m2 = { .min = 24 << 22, .max = 175 << 22 },
	.p1 = { .min = 2, .max = 4 },
	.p2 = {	.p2_slow = 1, .p2_fast = 14 },
};

static void vlv_clock(int refclk, intel_clock_t *clock)
{
	clock->m = clock->m1 * clock->m2;
	clock->p = clock->p1 * clock->p2;
	if (WARN_ON(clock->n == 0 || clock->p == 0))
		return;
	clock->vco = DIV_ROUND_CLOSEST(refclk * clock->m, clock->n);
	clock->dot = DIV_ROUND_CLOSEST(clock->vco, clock->p);
}

/**
 * Returns whether any output on the specified pipe is of the specified type
 */
static bool intel_pipe_has_type(struct drm_crtc *crtc, int type)
{
	struct drm_device *dev = crtc->dev;
	struct intel_encoder *encoder;

	for_each_encoder_on_crtc(dev, crtc, encoder)
		if (encoder->type == type)
			return true;

	return false;
}

static const intel_limit_t *intel_ironlake_limit(struct drm_crtc *crtc,
						int refclk)
{
	struct drm_device *dev = crtc->dev;
	const intel_limit_t *limit;

	if (intel_pipe_has_type(crtc, INTEL_OUTPUT_LVDS)) {
		if (intel_is_dual_link_lvds(dev)) {
			if (refclk == 100000)
				limit = &intel_limits_ironlake_dual_lvds_100m;
			else
				limit = &intel_limits_ironlake_dual_lvds;
		} else {
			if (refclk == 100000)
				limit = &intel_limits_ironlake_single_lvds_100m;
			else
				limit = &intel_limits_ironlake_single_lvds;
		}
	} else
		limit = &intel_limits_ironlake_dac;

	return limit;
}

static const intel_limit_t *intel_g4x_limit(struct drm_crtc *crtc)
{
	struct drm_device *dev = crtc->dev;
	const intel_limit_t *limit;

	if (intel_pipe_has_type(crtc, INTEL_OUTPUT_LVDS)) {
		if (intel_is_dual_link_lvds(dev))
			limit = &intel_limits_g4x_dual_channel_lvds;
		else
			limit = &intel_limits_g4x_single_channel_lvds;
	} else if (intel_pipe_has_type(crtc, INTEL_OUTPUT_HDMI) ||
		   intel_pipe_has_type(crtc, INTEL_OUTPUT_ANALOG)) {
		limit = &intel_limits_g4x_hdmi;
	} else if (intel_pipe_has_type(crtc, INTEL_OUTPUT_SDVO)) {
		limit = &intel_limits_g4x_sdvo;
	} else /* The option is for other outputs */
		limit = &intel_limits_i9xx_sdvo;

	return limit;
}

static const intel_limit_t *intel_limit(struct drm_crtc *crtc, int refclk)
{
	struct drm_device *dev = crtc->dev;
	const intel_limit_t *limit;

	if (HAS_PCH_SPLIT(dev))
		limit = intel_ironlake_limit(crtc, refclk);
	else if (IS_G4X(dev)) {
		limit = intel_g4x_limit(crtc);
	} else if (IS_PINEVIEW(dev)) {
		if (intel_pipe_has_type(crtc, INTEL_OUTPUT_LVDS))
			limit = &intel_limits_pineview_lvds;
		else
			limit = &intel_limits_pineview_sdvo;
	} else if (IS_CHERRYVIEW(dev)) {
		limit = &intel_limits_chv;
	} else if (IS_VALLEYVIEW(dev)) {
		limit = &intel_limits_vlv;
	} else if (!IS_GEN2(dev)) {
		if (intel_pipe_has_type(crtc, INTEL_OUTPUT_LVDS))
			limit = &intel_limits_i9xx_lvds;
		else
			limit = &intel_limits_i9xx_sdvo;
	} else {
		if (intel_pipe_has_type(crtc, INTEL_OUTPUT_LVDS))
			limit = &intel_limits_i8xx_lvds;
		else if (intel_pipe_has_type(crtc, INTEL_OUTPUT_DVO))
			limit = &intel_limits_i8xx_dvo;
		else
			limit = &intel_limits_i8xx_dac;
	}
	return limit;
}

/* m1 is reserved as 0 in Pineview, n is a ring counter */
static void pineview_clock(int refclk, intel_clock_t *clock)
{
	clock->m = clock->m2 + 2;
	clock->p = clock->p1 * clock->p2;
	if (WARN_ON(clock->n == 0 || clock->p == 0))
		return;
	clock->vco = DIV_ROUND_CLOSEST(refclk * clock->m, clock->n);
	clock->dot = DIV_ROUND_CLOSEST(clock->vco, clock->p);
}

static uint32_t i9xx_dpll_compute_m(struct dpll *dpll)
{
	return 5 * (dpll->m1 + 2) + (dpll->m2 + 2);
}

static void i9xx_clock(int refclk, intel_clock_t *clock)
{
	clock->m = i9xx_dpll_compute_m(clock);
	clock->p = clock->p1 * clock->p2;
	if (WARN_ON(clock->n + 2 == 0 || clock->p == 0))
		return;
	clock->vco = DIV_ROUND_CLOSEST(refclk * clock->m, clock->n + 2);
	clock->dot = DIV_ROUND_CLOSEST(clock->vco, clock->p);
}

static void chv_clock(int refclk, intel_clock_t *clock)
{
	clock->m = clock->m1 * clock->m2;
	clock->p = clock->p1 * clock->p2;
	if (WARN_ON(clock->n == 0 || clock->p == 0))
		return;
	clock->vco = DIV_ROUND_CLOSEST_ULL((uint64_t)refclk * clock->m,
			clock->n << 22);
	clock->dot = DIV_ROUND_CLOSEST(clock->vco, clock->p);
}

#define INTELPllInvalid(s)   do { /* DRM_DEBUG(s); */ return false; } while (0)
/**
 * Returns whether the given set of divisors are valid for a given refclk with
 * the given connectors.
 */

static bool intel_PLL_is_valid(struct drm_device *dev,
			       const intel_limit_t *limit,
			       const intel_clock_t *clock)
{
	if (clock->n   < limit->n.min   || limit->n.max   < clock->n)
		INTELPllInvalid("n out of range\n");
	if (clock->p1  < limit->p1.min  || limit->p1.max  < clock->p1)
		INTELPllInvalid("p1 out of range\n");
	if (clock->m2  < limit->m2.min  || limit->m2.max  < clock->m2)
		INTELPllInvalid("m2 out of range\n");
	if (clock->m1  < limit->m1.min  || limit->m1.max  < clock->m1)
		INTELPllInvalid("m1 out of range\n");

	if (!IS_PINEVIEW(dev) && !IS_VALLEYVIEW(dev))
		if (clock->m1 <= clock->m2)
			INTELPllInvalid("m1 <= m2\n");

	if (!IS_VALLEYVIEW(dev)) {
		if (clock->p < limit->p.min || limit->p.max < clock->p)
			INTELPllInvalid("p out of range\n");
		if (clock->m < limit->m.min || limit->m.max < clock->m)
			INTELPllInvalid("m out of range\n");
	}

	if (clock->vco < limit->vco.min || limit->vco.max < clock->vco)
		INTELPllInvalid("vco out of range\n");
	/* XXX: We may need to be checking "Dot clock" depending on the multiplier,
	 * connector, etc., rather than just a single range.
	 */
	if (clock->dot < limit->dot.min || limit->dot.max < clock->dot)
		INTELPllInvalid("dot out of range\n");

	return true;
}

static bool
i9xx_find_best_dpll(const intel_limit_t *limit, struct drm_crtc *crtc,
		    int target, int refclk, intel_clock_t *match_clock,
		    intel_clock_t *best_clock)
{
	struct drm_device *dev = crtc->dev;
	intel_clock_t clock;
	int err = target;

	if (intel_pipe_has_type(crtc, INTEL_OUTPUT_LVDS)) {
		/*
		 * For LVDS just rely on its current settings for dual-channel.
		 * We haven't figured out how to reliably set up different
		 * single/dual channel state, if we even can.
		 */
		if (intel_is_dual_link_lvds(dev))
			clock.p2 = limit->p2.p2_fast;
		else
			clock.p2 = limit->p2.p2_slow;
	} else {
		if (target < limit->p2.dot_limit)
			clock.p2 = limit->p2.p2_slow;
		else
			clock.p2 = limit->p2.p2_fast;
	}

	memset(best_clock, 0, sizeof(*best_clock));

	for (clock.m1 = limit->m1.min; clock.m1 <= limit->m1.max;
	     clock.m1++) {
		for (clock.m2 = limit->m2.min;
		     clock.m2 <= limit->m2.max; clock.m2++) {
			if (clock.m2 >= clock.m1)
				break;
			for (clock.n = limit->n.min;
			     clock.n <= limit->n.max; clock.n++) {
				for (clock.p1 = limit->p1.min;
					clock.p1 <= limit->p1.max; clock.p1++) {
					int this_err;

					i9xx_clock(refclk, &clock);
					if (!intel_PLL_is_valid(dev, limit,
								&clock))
						continue;
					if (match_clock &&
					    clock.p != match_clock->p)
						continue;

					this_err = abs(clock.dot - target);
					if (this_err < err) {
						*best_clock = clock;
						err = this_err;
					}
				}
			}
		}
	}

	return (err != target);
}

static bool
pnv_find_best_dpll(const intel_limit_t *limit, struct drm_crtc *crtc,
		   int target, int refclk, intel_clock_t *match_clock,
		   intel_clock_t *best_clock)
{
	struct drm_device *dev = crtc->dev;
	intel_clock_t clock;
	int err = target;

	if (intel_pipe_has_type(crtc, INTEL_OUTPUT_LVDS)) {
		/*
		 * For LVDS just rely on its current settings for dual-channel.
		 * We haven't figured out how to reliably set up different
		 * single/dual channel state, if we even can.
		 */
		if (intel_is_dual_link_lvds(dev))
			clock.p2 = limit->p2.p2_fast;
		else
			clock.p2 = limit->p2.p2_slow;
	} else {
		if (target < limit->p2.dot_limit)
			clock.p2 = limit->p2.p2_slow;
		else
			clock.p2 = limit->p2.p2_fast;
	}

	memset(best_clock, 0, sizeof(*best_clock));

	for (clock.m1 = limit->m1.min; clock.m1 <= limit->m1.max;
	     clock.m1++) {
		for (clock.m2 = limit->m2.min;
		     clock.m2 <= limit->m2.max; clock.m2++) {
			for (clock.n = limit->n.min;
			     clock.n <= limit->n.max; clock.n++) {
				for (clock.p1 = limit->p1.min;
					clock.p1 <= limit->p1.max; clock.p1++) {
					int this_err;

					pineview_clock(refclk, &clock);
					if (!intel_PLL_is_valid(dev, limit,
								&clock))
						continue;
					if (match_clock &&
					    clock.p != match_clock->p)
						continue;

					this_err = abs(clock.dot - target);
					if (this_err < err) {
						*best_clock = clock;
						err = this_err;
					}
				}
			}
		}
	}

	return (err != target);
}

static bool
g4x_find_best_dpll(const intel_limit_t *limit, struct drm_crtc *crtc,
		   int target, int refclk, intel_clock_t *match_clock,
		   intel_clock_t *best_clock)
{
	struct drm_device *dev = crtc->dev;
	intel_clock_t clock;
	int max_n;
	bool found;
	/* approximately equals target * 0.00585 */
	int err_most = (target >> 8) + (target >> 9);
	found = false;

	if (intel_pipe_has_type(crtc, INTEL_OUTPUT_LVDS)) {
		if (intel_is_dual_link_lvds(dev))
			clock.p2 = limit->p2.p2_fast;
		else
			clock.p2 = limit->p2.p2_slow;
	} else {
		if (target < limit->p2.dot_limit)
			clock.p2 = limit->p2.p2_slow;
		else
			clock.p2 = limit->p2.p2_fast;
	}

	memset(best_clock, 0, sizeof(*best_clock));
	max_n = limit->n.max;
	/* based on hardware requirement, prefer smaller n to precision */
	for (clock.n = limit->n.min; clock.n <= max_n; clock.n++) {
		/* based on hardware requirement, prefere larger m1,m2 */
		for (clock.m1 = limit->m1.max;
		     clock.m1 >= limit->m1.min; clock.m1--) {
			for (clock.m2 = limit->m2.max;
			     clock.m2 >= limit->m2.min; clock.m2--) {
				for (clock.p1 = limit->p1.max;
				     clock.p1 >= limit->p1.min; clock.p1--) {
					int this_err;

					i9xx_clock(refclk, &clock);
					if (!intel_PLL_is_valid(dev, limit,
								&clock))
						continue;

					this_err = abs(clock.dot - target);
					if (this_err < err_most) {
						*best_clock = clock;
						err_most = this_err;
						max_n = clock.n;
						found = true;
					}
				}
			}
		}
	}
	return found;
}

static bool
vlv_find_best_dpll(const intel_limit_t *limit, struct drm_crtc *crtc,
		   int target, int refclk, intel_clock_t *match_clock,
		   intel_clock_t *best_clock)
{
	struct drm_device *dev = crtc->dev;
	intel_clock_t clock;
	unsigned int bestppm = 1000000;
	/* min update 19.2 MHz */
	int max_n = min(limit->n.max, refclk / 19200);
	bool found = false;

	target *= 5; /* fast clock */

	memset(best_clock, 0, sizeof(*best_clock));

	/* based on hardware requirement, prefer smaller n to precision */
	for (clock.n = limit->n.min; clock.n <= max_n; clock.n++) {
		for (clock.p1 = limit->p1.max; clock.p1 >= limit->p1.min; clock.p1--) {
			for (clock.p2 = limit->p2.p2_fast; clock.p2 >= limit->p2.p2_slow;
			     clock.p2 -= clock.p2 > 10 ? 2 : 1) {
				clock.p = clock.p1 * clock.p2;
				/* based on hardware requirement, prefer bigger m1,m2 values */
				for (clock.m1 = limit->m1.min; clock.m1 <= limit->m1.max; clock.m1++) {
					unsigned int ppm, diff;

					clock.m2 = DIV_ROUND_CLOSEST(target * clock.p * clock.n,
								     refclk * clock.m1);

					vlv_clock(refclk, &clock);

					if (!intel_PLL_is_valid(dev, limit,
								&clock))
						continue;

					diff = abs(clock.dot - target);
					ppm = div_u64(1000000ULL * diff, target);

					if (ppm < 100 && clock.p > best_clock->p) {
						bestppm = 0;
						*best_clock = clock;
						found = true;
					}

					if (bestppm >= 10 && ppm < bestppm - 10) {
						bestppm = ppm;
						*best_clock = clock;
						found = true;
					}
				}
			}
		}
	}

	return found;
}

static bool
chv_find_best_dpll(const intel_limit_t *limit, struct drm_crtc *crtc,
		   int target, int refclk, intel_clock_t *match_clock,
		   intel_clock_t *best_clock)
{
	struct drm_device *dev = crtc->dev;
	intel_clock_t clock;
	uint64_t m2;
	int found = false;

	memset(best_clock, 0, sizeof(*best_clock));

	/*
	 * Based on hardware doc, the n always set to 1, and m1 always
	 * set to 2.  If requires to support 200Mhz refclk, we need to
	 * revisit this because n may not 1 anymore.
	 */
	clock.n = 1, clock.m1 = 2;
	target *= 5;	/* fast clock */

	for (clock.p1 = limit->p1.max; clock.p1 >= limit->p1.min; clock.p1--) {
		for (clock.p2 = limit->p2.p2_fast;
				clock.p2 >= limit->p2.p2_slow;
				clock.p2 -= clock.p2 > 10 ? 2 : 1) {

			clock.p = clock.p1 * clock.p2;

			m2 = DIV_ROUND_CLOSEST_ULL(((uint64_t)target * clock.p *
					clock.n) << 22, refclk * clock.m1);

			if (m2 > INT_MAX/clock.m1)
				continue;

			clock.m2 = m2;

			chv_clock(refclk, &clock);

			if (!intel_PLL_is_valid(dev, limit, &clock))
				continue;

			/* based on hardware requirement, prefer bigger p
			 */
			if (clock.p > best_clock->p) {
				*best_clock = clock;
				found = true;
			}
		}
	}

	return found;
}

bool intel_crtc_active(struct drm_crtc *crtc)
{
	struct intel_crtc *intel_crtc = to_intel_crtc(crtc);

	/* Be paranoid as we can arrive here with only partial
	 * state retrieved from the hardware during setup.
	 *
	 * We can ditch the adjusted_mode.crtc_clock check as soon
	 * as Haswell has gained clock readout/fastboot support.
	 *
	 * We can ditch the crtc->primary->fb check as soon as we can
	 * properly reconstruct framebuffers.
	 */
	return intel_crtc->active && crtc->primary->fb &&
		intel_crtc->config.adjusted_mode.crtc_clock;
}

enum transcoder intel_pipe_to_cpu_transcoder(struct drm_i915_private *dev_priv,
					     enum pipe pipe)
{
	struct drm_crtc *crtc = dev_priv->pipe_to_crtc_mapping[pipe];
	struct intel_crtc *intel_crtc = to_intel_crtc(crtc);

	return intel_crtc->config.cpu_transcoder;
}

static void g4x_wait_for_vblank(struct drm_device *dev, int pipe)
{
	struct drm_i915_private *dev_priv = dev->dev_private;
	u32 frame, frame_reg = PIPE_FRMCOUNT_GM45(pipe);

	frame = I915_READ(frame_reg);

	if (wait_for(I915_READ_NOTRACE(frame_reg) != frame, 50))
		WARN(1, "vblank wait timed out\n");
}

/**
 * intel_wait_for_vblank - wait for vblank on a given pipe
 * @dev: drm device
 * @pipe: pipe to wait for
 *
 * Wait for vblank to occur on a given pipe.  Needed for various bits of
 * mode setting code.
 */
void intel_wait_for_vblank(struct drm_device *dev, int pipe)
{
	struct drm_i915_private *dev_priv = dev->dev_private;
	int pipestat_reg = PIPESTAT(pipe);

	if (IS_G4X(dev) || INTEL_INFO(dev)->gen >= 5) {
		g4x_wait_for_vblank(dev, pipe);
		return;
	}

	/* Clear existing vblank status. Note this will clear any other
	 * sticky status fields as well.
	 *
	 * This races with i915_driver_irq_handler() with the result
	 * that either function could miss a vblank event.  Here it is not
	 * fatal, as we will either wait upon the next vblank interrupt or
	 * timeout.  Generally speaking intel_wait_for_vblank() is only
	 * called during modeset at which time the GPU should be idle and
	 * should *not* be performing page flips and thus not waiting on
	 * vblanks...
	 * Currently, the result of us stealing a vblank from the irq
	 * handler is that a single frame will be skipped during swapbuffers.
	 */
	I915_WRITE(pipestat_reg,
		   I915_READ(pipestat_reg) | PIPE_VBLANK_INTERRUPT_STATUS);

	/* Wait for vblank interrupt bit to set */
	if (wait_for(I915_READ(pipestat_reg) &
		     PIPE_VBLANK_INTERRUPT_STATUS,
		     50))
		DRM_DEBUG_KMS("vblank wait timed out\n");
}

static bool pipe_dsl_stopped(struct drm_device *dev, enum pipe pipe)
{
	struct drm_i915_private *dev_priv = dev->dev_private;
	u32 reg = PIPEDSL(pipe);
	u32 line1, line2;
	u32 line_mask;

	if (IS_GEN2(dev))
		line_mask = DSL_LINEMASK_GEN2;
	else
		line_mask = DSL_LINEMASK_GEN3;

	line1 = I915_READ(reg) & line_mask;
	mdelay(5);
	line2 = I915_READ(reg) & line_mask;

	return line1 == line2;
}

/*
 * intel_wait_for_pipe_off - wait for pipe to turn off
 * @dev: drm device
 * @pipe: pipe to wait for
 *
 * After disabling a pipe, we can't wait for vblank in the usual way,
 * spinning on the vblank interrupt status bit, since we won't actually
 * see an interrupt when the pipe is disabled.
 *
 * On Gen4 and above:
 *   wait for the pipe register state bit to turn off
 *
 * Otherwise:
 *   wait for the display line value to settle (it usually
 *   ends up stopping at the start of the next frame).
 *
 */
void intel_wait_for_pipe_off(struct drm_device *dev, int pipe)
{
	struct drm_i915_private *dev_priv = dev->dev_private;
	enum transcoder cpu_transcoder = intel_pipe_to_cpu_transcoder(dev_priv,
								      pipe);

	if (INTEL_INFO(dev)->gen >= 4) {
		int reg = PIPECONF(cpu_transcoder);

		/* Wait for the Pipe State to go off */
		if (wait_for((I915_READ(reg) & I965_PIPECONF_ACTIVE) == 0,
			     100))
			WARN(1, "pipe_off wait timed out\n");
	} else {
		/* Wait for the display line to settle */
		if (wait_for(pipe_dsl_stopped(dev, pipe), 100))
			WARN(1, "pipe_off wait timed out\n");
	}
}

/*
 * ibx_digital_port_connected - is the specified port connected?
 * @dev_priv: i915 private structure
 * @port: the port to test
 *
 * Returns true if @port is connected, false otherwise.
 */
bool ibx_digital_port_connected(struct drm_i915_private *dev_priv,
				struct intel_digital_port *port)
{
	u32 bit;

	if (HAS_PCH_IBX(dev_priv->dev)) {
		switch (port->port) {
		case PORT_B:
			bit = SDE_PORTB_HOTPLUG;
			break;
		case PORT_C:
			bit = SDE_PORTC_HOTPLUG;
			break;
		case PORT_D:
			bit = SDE_PORTD_HOTPLUG;
			break;
		default:
			return true;
		}
	} else {
		switch (port->port) {
		case PORT_B:
			bit = SDE_PORTB_HOTPLUG_CPT;
			break;
		case PORT_C:
			bit = SDE_PORTC_HOTPLUG_CPT;
			break;
		case PORT_D:
			bit = SDE_PORTD_HOTPLUG_CPT;
			break;
		default:
			return true;
		}
	}

	return I915_READ(SDEISR) & bit;
}

static const char *state_string(bool enabled)
{
	return enabled ? "on" : "off";
}

/* Only for pre-ILK configs */
void assert_pll(struct drm_i915_private *dev_priv,
		enum pipe pipe, bool state)
{
	int reg;
	u32 val;
	bool cur_state;

	reg = DPLL(pipe);
	val = I915_READ(reg);
	cur_state = !!(val & DPLL_VCO_ENABLE);
	WARN(cur_state != state,
	     "PLL state assertion failure (expected %s, current %s)\n",
	     state_string(state), state_string(cur_state));
}

/* XXX: the dsi pll is shared between MIPI DSI ports */
static void assert_dsi_pll(struct drm_i915_private *dev_priv, bool state)
{
	u32 val;
	bool cur_state;

	mutex_lock(&dev_priv->dpio_lock);
	val = vlv_cck_read(dev_priv, CCK_REG_DSI_PLL_CONTROL);
	mutex_unlock(&dev_priv->dpio_lock);

	cur_state = val & DSI_PLL_VCO_EN;
	WARN(cur_state != state,
	     "DSI PLL state assertion failure (expected %s, current %s)\n",
	     state_string(state), state_string(cur_state));
}
#define assert_dsi_pll_enabled(d) assert_dsi_pll(d, true)
#define assert_dsi_pll_disabled(d) assert_dsi_pll(d, false)

struct intel_shared_dpll *
intel_crtc_to_shared_dpll(struct intel_crtc *crtc)
{
	struct drm_i915_private *dev_priv = crtc->base.dev->dev_private;

	if (crtc->config.shared_dpll < 0)
		return NULL;

	return &dev_priv->shared_dplls[crtc->config.shared_dpll];
}

/* For ILK+ */
void assert_shared_dpll(struct drm_i915_private *dev_priv,
			struct intel_shared_dpll *pll,
			bool state)
{
	bool cur_state;
	struct intel_dpll_hw_state hw_state;

	if (HAS_PCH_LPT(dev_priv->dev)) {
		DRM_DEBUG_DRIVER("LPT detected: skipping PCH PLL test\n");
		return;
	}

	if (WARN (!pll,
		  "asserting DPLL %s with no DPLL\n", state_string(state)))
		return;

	cur_state = pll->get_hw_state(dev_priv, pll, &hw_state);
	WARN(cur_state != state,
	     "%s assertion failure (expected %s, current %s)\n",
	     pll->name, state_string(state), state_string(cur_state));
}

static void assert_fdi_tx(struct drm_i915_private *dev_priv,
			  enum pipe pipe, bool state)
{
	int reg;
	u32 val;
	bool cur_state;
	enum transcoder cpu_transcoder = intel_pipe_to_cpu_transcoder(dev_priv,
								      pipe);

	if (HAS_DDI(dev_priv->dev)) {
		/* DDI does not have a specific FDI_TX register */
		reg = TRANS_DDI_FUNC_CTL(cpu_transcoder);
		val = I915_READ(reg);
		cur_state = !!(val & TRANS_DDI_FUNC_ENABLE);
	} else {
		reg = FDI_TX_CTL(pipe);
		val = I915_READ(reg);
		cur_state = !!(val & FDI_TX_ENABLE);
	}
	WARN(cur_state != state,
	     "FDI TX state assertion failure (expected %s, current %s)\n",
	     state_string(state), state_string(cur_state));
}
#define assert_fdi_tx_enabled(d, p) assert_fdi_tx(d, p, true)
#define assert_fdi_tx_disabled(d, p) assert_fdi_tx(d, p, false)

static void assert_fdi_rx(struct drm_i915_private *dev_priv,
			  enum pipe pipe, bool state)
{
	int reg;
	u32 val;
	bool cur_state;

	reg = FDI_RX_CTL(pipe);
	val = I915_READ(reg);
	cur_state = !!(val & FDI_RX_ENABLE);
	WARN(cur_state != state,
	     "FDI RX state assertion failure (expected %s, current %s)\n",
	     state_string(state), state_string(cur_state));
}
#define assert_fdi_rx_enabled(d, p) assert_fdi_rx(d, p, true)
#define assert_fdi_rx_disabled(d, p) assert_fdi_rx(d, p, false)

static void assert_fdi_tx_pll_enabled(struct drm_i915_private *dev_priv,
				      enum pipe pipe)
{
	int reg;
	u32 val;

	/* ILK FDI PLL is always enabled */
	if (INTEL_INFO(dev_priv->dev)->gen == 5)
		return;

	/* On Haswell, DDI ports are responsible for the FDI PLL setup */
	if (HAS_DDI(dev_priv->dev))
		return;

	reg = FDI_TX_CTL(pipe);
	val = I915_READ(reg);
	WARN(!(val & FDI_TX_PLL_ENABLE), "FDI TX PLL assertion failure, should be active but is disabled\n");
}

void assert_fdi_rx_pll(struct drm_i915_private *dev_priv,
		       enum pipe pipe, bool state)
{
	int reg;
	u32 val;
	bool cur_state;

	reg = FDI_RX_CTL(pipe);
	val = I915_READ(reg);
	cur_state = !!(val & FDI_RX_PLL_ENABLE);
	WARN(cur_state != state,
	     "FDI RX PLL assertion failure (expected %s, current %s)\n",
	     state_string(state), state_string(cur_state));
}

static void assert_panel_unlocked(struct drm_i915_private *dev_priv,
				  enum pipe pipe)
{
	int pp_reg, lvds_reg;
	u32 val;
	enum pipe panel_pipe = PIPE_A;
	bool locked = true;

	if (HAS_PCH_SPLIT(dev_priv->dev)) {
		pp_reg = PCH_PP_CONTROL;
		lvds_reg = PCH_LVDS;
	} else {
		pp_reg = PP_CONTROL;
		lvds_reg = LVDS;
	}

	val = I915_READ(pp_reg);
	if (!(val & PANEL_POWER_ON) ||
	    ((val & PANEL_UNLOCK_REGS) == PANEL_UNLOCK_REGS))
		locked = false;

	if (I915_READ(lvds_reg) & LVDS_PIPEB_SELECT)
		panel_pipe = PIPE_B;

	WARN(panel_pipe == pipe && locked,
	     "panel assertion failure, pipe %c regs locked\n",
	     pipe_name(pipe));
}

static void assert_cursor(struct drm_i915_private *dev_priv,
			  enum pipe pipe, bool state)
{
	struct drm_device *dev = dev_priv->dev;
	bool cur_state;

	if (IS_845G(dev) || IS_I865G(dev))
		cur_state = I915_READ(_CURACNTR) & CURSOR_ENABLE;
	else
		cur_state = I915_READ(CURCNTR(pipe)) & CURSOR_MODE;

	WARN(cur_state != state,
	     "cursor on pipe %c assertion failure (expected %s, current %s)\n",
	     pipe_name(pipe), state_string(state), state_string(cur_state));
}
#define assert_cursor_enabled(d, p) assert_cursor(d, p, true)
#define assert_cursor_disabled(d, p) assert_cursor(d, p, false)

void assert_pipe(struct drm_i915_private *dev_priv,
		 enum pipe pipe, bool state)
{
	int reg;
	u32 val;
	bool cur_state;
	enum transcoder cpu_transcoder = intel_pipe_to_cpu_transcoder(dev_priv,
								      pipe);

	/* if we need the pipe A quirk it must be always on */
	if (pipe == PIPE_A && dev_priv->quirks & QUIRK_PIPEA_FORCE)
		state = true;

	if (!intel_display_power_enabled(dev_priv,
				POWER_DOMAIN_TRANSCODER(cpu_transcoder))) {
		cur_state = false;
	} else {
		reg = PIPECONF(cpu_transcoder);
		val = I915_READ(reg);
		cur_state = !!(val & PIPECONF_ENABLE);
	}

	WARN(cur_state != state,
	     "pipe %c assertion failure (expected %s, current %s)\n",
	     pipe_name(pipe), state_string(state), state_string(cur_state));
}

static void assert_plane(struct drm_i915_private *dev_priv,
			 enum plane plane, bool state)
{
	int reg;
	u32 val;
	bool cur_state;

	reg = DSPCNTR(plane);
	val = I915_READ(reg);
	cur_state = !!(val & DISPLAY_PLANE_ENABLE);
	WARN(cur_state != state,
	     "plane %c assertion failure (expected %s, current %s)\n",
	     plane_name(plane), state_string(state), state_string(cur_state));
}

#define assert_plane_enabled(d, p) assert_plane(d, p, true)
#define assert_plane_disabled(d, p) assert_plane(d, p, false)

static void assert_planes_disabled(struct drm_i915_private *dev_priv,
				   enum pipe pipe)
{
	struct drm_device *dev = dev_priv->dev;
	int reg, i;
	u32 val;
	int cur_pipe;

	/* Primary planes are fixed to pipes on gen4+ */
	if (INTEL_INFO(dev)->gen >= 4) {
		reg = DSPCNTR(pipe);
		val = I915_READ(reg);
		WARN(val & DISPLAY_PLANE_ENABLE,
		     "plane %c assertion failure, should be disabled but not\n",
		     plane_name(pipe));
		return;
	}

	/* Need to check both planes against the pipe */
	for_each_pipe(i) {
		reg = DSPCNTR(i);
		val = I915_READ(reg);
		cur_pipe = (val & DISPPLANE_SEL_PIPE_MASK) >>
			DISPPLANE_SEL_PIPE_SHIFT;
		WARN((val & DISPLAY_PLANE_ENABLE) && pipe == cur_pipe,
		     "plane %c assertion failure, should be off on pipe %c but is still active\n",
		     plane_name(i), pipe_name(pipe));
	}
}

static void assert_sprites_disabled(struct drm_i915_private *dev_priv,
				    enum pipe pipe)
{
	struct drm_device *dev = dev_priv->dev;
	int reg, sprite;
	u32 val;

	if (IS_VALLEYVIEW(dev)) {
		for_each_sprite(pipe, sprite) {
			reg = SPCNTR(pipe, sprite);
			val = I915_READ(reg);
			WARN(val & SP_ENABLE,
			     "sprite %c assertion failure, should be off on pipe %c but is still active\n",
			     sprite_name(pipe, sprite), pipe_name(pipe));
		}
	} else if (INTEL_INFO(dev)->gen >= 7) {
		reg = SPRCTL(pipe);
		val = I915_READ(reg);
		WARN(val & SPRITE_ENABLE,
		     "sprite %c assertion failure, should be off on pipe %c but is still active\n",
		     plane_name(pipe), pipe_name(pipe));
	} else if (INTEL_INFO(dev)->gen >= 5) {
		reg = DVSCNTR(pipe);
		val = I915_READ(reg);
		WARN(val & DVS_ENABLE,
		     "sprite %c assertion failure, should be off on pipe %c but is still active\n",
		     plane_name(pipe), pipe_name(pipe));
	}
}

static void ibx_assert_pch_refclk_enabled(struct drm_i915_private *dev_priv)
{
	u32 val;
	bool enabled;

	WARN_ON(!(HAS_PCH_IBX(dev_priv->dev) || HAS_PCH_CPT(dev_priv->dev)));

	val = I915_READ(PCH_DREF_CONTROL);
	enabled = !!(val & (DREF_SSC_SOURCE_MASK | DREF_NONSPREAD_SOURCE_MASK |
			    DREF_SUPERSPREAD_SOURCE_MASK));
	WARN(!enabled, "PCH refclk assertion failure, should be active but is disabled\n");
}

static void assert_pch_transcoder_disabled(struct drm_i915_private *dev_priv,
					   enum pipe pipe)
{
	int reg;
	u32 val;
	bool enabled;

	reg = PCH_TRANSCONF(pipe);
	val = I915_READ(reg);
	enabled = !!(val & TRANS_ENABLE);
	WARN(enabled,
	     "transcoder assertion failed, should be off on pipe %c but is still active\n",
	     pipe_name(pipe));
}

static bool dp_pipe_enabled(struct drm_i915_private *dev_priv,
			    enum pipe pipe, u32 port_sel, u32 val)
{
	if ((val & DP_PORT_EN) == 0)
		return false;

	if (HAS_PCH_CPT(dev_priv->dev)) {
		u32	trans_dp_ctl_reg = TRANS_DP_CTL(pipe);
		u32	trans_dp_ctl = I915_READ(trans_dp_ctl_reg);
		if ((trans_dp_ctl & TRANS_DP_PORT_SEL_MASK) != port_sel)
			return false;
	} else if (IS_CHERRYVIEW(dev_priv->dev)) {
		if ((val & DP_PIPE_MASK_CHV) != DP_PIPE_SELECT_CHV(pipe))
			return false;
	} else {
		if ((val & DP_PIPE_MASK) != (pipe << 30))
			return false;
	}
	return true;
}

static bool hdmi_pipe_enabled(struct drm_i915_private *dev_priv,
			      enum pipe pipe, u32 val)
{
	if ((val & SDVO_ENABLE) == 0)
		return false;

	if (HAS_PCH_CPT(dev_priv->dev)) {
		if ((val & SDVO_PIPE_SEL_MASK_CPT) != SDVO_PIPE_SEL_CPT(pipe))
			return false;
	} else if (IS_CHERRYVIEW(dev_priv->dev)) {
		if ((val & SDVO_PIPE_SEL_MASK_CHV) != SDVO_PIPE_SEL_CHV(pipe))
			return false;
	} else {
		if ((val & SDVO_PIPE_SEL_MASK) != SDVO_PIPE_SEL(pipe))
			return false;
	}
	return true;
}

static bool lvds_pipe_enabled(struct drm_i915_private *dev_priv,
			      enum pipe pipe, u32 val)
{
	if ((val & LVDS_PORT_EN) == 0)
		return false;

	if (HAS_PCH_CPT(dev_priv->dev)) {
		if ((val & PORT_TRANS_SEL_MASK) != PORT_TRANS_SEL_CPT(pipe))
			return false;
	} else {
		if ((val & LVDS_PIPE_MASK) != LVDS_PIPE(pipe))
			return false;
	}
	return true;
}

static bool adpa_pipe_enabled(struct drm_i915_private *dev_priv,
			      enum pipe pipe, u32 val)
{
	if ((val & ADPA_DAC_ENABLE) == 0)
		return false;
	if (HAS_PCH_CPT(dev_priv->dev)) {
		if ((val & PORT_TRANS_SEL_MASK) != PORT_TRANS_SEL_CPT(pipe))
			return false;
	} else {
		if ((val & ADPA_PIPE_SELECT_MASK) != ADPA_PIPE_SELECT(pipe))
			return false;
	}
	return true;
}

static void assert_pch_dp_disabled(struct drm_i915_private *dev_priv,
				   enum pipe pipe, int reg, u32 port_sel)
{
	u32 val = I915_READ(reg);
	WARN(dp_pipe_enabled(dev_priv, pipe, port_sel, val),
	     "PCH DP (0x%08x) enabled on transcoder %c, should be disabled\n",
	     reg, pipe_name(pipe));

	WARN(HAS_PCH_IBX(dev_priv->dev) && (val & DP_PORT_EN) == 0
	     && (val & DP_PIPEB_SELECT),
	     "IBX PCH dp port still using transcoder B\n");
}

static void assert_pch_hdmi_disabled(struct drm_i915_private *dev_priv,
				     enum pipe pipe, int reg)
{
	u32 val = I915_READ(reg);
	WARN(hdmi_pipe_enabled(dev_priv, pipe, val),
	     "PCH HDMI (0x%08x) enabled on transcoder %c, should be disabled\n",
	     reg, pipe_name(pipe));

	WARN(HAS_PCH_IBX(dev_priv->dev) && (val & SDVO_ENABLE) == 0
	     && (val & SDVO_PIPE_B_SELECT),
	     "IBX PCH hdmi port still using transcoder B\n");
}

static void assert_pch_ports_disabled(struct drm_i915_private *dev_priv,
				      enum pipe pipe)
{
	int reg;
	u32 val;

	assert_pch_dp_disabled(dev_priv, pipe, PCH_DP_B, TRANS_DP_PORT_SEL_B);
	assert_pch_dp_disabled(dev_priv, pipe, PCH_DP_C, TRANS_DP_PORT_SEL_C);
	assert_pch_dp_disabled(dev_priv, pipe, PCH_DP_D, TRANS_DP_PORT_SEL_D);

	reg = PCH_ADPA;
	val = I915_READ(reg);
	WARN(adpa_pipe_enabled(dev_priv, pipe, val),
	     "PCH VGA enabled on transcoder %c, should be disabled\n",
	     pipe_name(pipe));

	reg = PCH_LVDS;
	val = I915_READ(reg);
	WARN(lvds_pipe_enabled(dev_priv, pipe, val),
	     "PCH LVDS enabled on transcoder %c, should be disabled\n",
	     pipe_name(pipe));

	assert_pch_hdmi_disabled(dev_priv, pipe, PCH_HDMIB);
	assert_pch_hdmi_disabled(dev_priv, pipe, PCH_HDMIC);
	assert_pch_hdmi_disabled(dev_priv, pipe, PCH_HDMID);
}

static void intel_init_dpio(struct drm_device *dev)
{
	struct drm_i915_private *dev_priv = dev->dev_private;

	if (!IS_VALLEYVIEW(dev))
		return;

	/*
	 * IOSF_PORT_DPIO is used for VLV x2 PHY (DP/HDMI B and C),
	 * CHV x1 PHY (DP/HDMI D)
	 * IOSF_PORT_DPIO_2 is used for CHV x2 PHY (DP/HDMI B and C)
	 */
	if (IS_CHERRYVIEW(dev)) {
		DPIO_PHY_IOSF_PORT(DPIO_PHY0) = IOSF_PORT_DPIO_2;
		DPIO_PHY_IOSF_PORT(DPIO_PHY1) = IOSF_PORT_DPIO;
	} else {
		DPIO_PHY_IOSF_PORT(DPIO_PHY0) = IOSF_PORT_DPIO;
	}
}

static void intel_reset_dpio(struct drm_device *dev)
{
	struct drm_i915_private *dev_priv = dev->dev_private;

	if (IS_CHERRYVIEW(dev)) {
		enum dpio_phy phy;
		u32 val;

		for (phy = DPIO_PHY0; phy < I915_NUM_PHYS_VLV; phy++) {
			/* Poll for phypwrgood signal */
			if (wait_for(I915_READ(DISPLAY_PHY_STATUS) &
						PHY_POWERGOOD(phy), 1))
				DRM_ERROR("Display PHY %d is not power up\n", phy);

			/*
			 * Deassert common lane reset for PHY.
			 *
			 * This should only be done on init and resume from S3
			 * with both PLLs disabled, or we risk losing DPIO and
			 * PLL synchronization.
			 */
			val = I915_READ(DISPLAY_PHY_CONTROL);
			I915_WRITE(DISPLAY_PHY_CONTROL,
				PHY_COM_LANE_RESET_DEASSERT(phy, val));
		}
	}
}

static void vlv_enable_pll(struct intel_crtc *crtc)
{
	struct drm_device *dev = crtc->base.dev;
	struct drm_i915_private *dev_priv = dev->dev_private;
	int reg = DPLL(crtc->pipe);
	u32 dpll = crtc->config.dpll_hw_state.dpll;

	assert_pipe_disabled(dev_priv, crtc->pipe);

	/* No really, not for ILK+ */
	BUG_ON(!IS_VALLEYVIEW(dev_priv->dev));

	/* PLL is protected by panel, make sure we can write it */
	if (IS_MOBILE(dev_priv->dev) && !IS_I830(dev_priv->dev))
		assert_panel_unlocked(dev_priv, crtc->pipe);

	I915_WRITE(reg, dpll);
	POSTING_READ(reg);
	udelay(150);

	if (wait_for(((I915_READ(reg) & DPLL_LOCK_VLV) == DPLL_LOCK_VLV), 1))
		DRM_ERROR("DPLL %d failed to lock\n", crtc->pipe);

	I915_WRITE(DPLL_MD(crtc->pipe), crtc->config.dpll_hw_state.dpll_md);
	POSTING_READ(DPLL_MD(crtc->pipe));

	/* We do this three times for luck */
	I915_WRITE(reg, dpll);
	POSTING_READ(reg);
	udelay(150); /* wait for warmup */
	I915_WRITE(reg, dpll);
	POSTING_READ(reg);
	udelay(150); /* wait for warmup */
	I915_WRITE(reg, dpll);
	POSTING_READ(reg);
	udelay(150); /* wait for warmup */
}

static void chv_enable_pll(struct intel_crtc *crtc)
{
	struct drm_device *dev = crtc->base.dev;
	struct drm_i915_private *dev_priv = dev->dev_private;
	int pipe = crtc->pipe;
	enum dpio_channel port = vlv_pipe_to_channel(pipe);
	u32 tmp;

	assert_pipe_disabled(dev_priv, crtc->pipe);

	BUG_ON(!IS_CHERRYVIEW(dev_priv->dev));

	mutex_lock(&dev_priv->dpio_lock);

	/* Enable back the 10bit clock to display controller */
	tmp = vlv_dpio_read(dev_priv, pipe, CHV_CMN_DW14(port));
	tmp |= DPIO_DCLKP_EN;
	vlv_dpio_write(dev_priv, pipe, CHV_CMN_DW14(port), tmp);

	/*
	 * Need to wait > 100ns between dclkp clock enable bit and PLL enable.
	 */
	udelay(1);

	/* Enable PLL */
	I915_WRITE(DPLL(pipe), crtc->config.dpll_hw_state.dpll);

	/* Check PLL is locked */
	if (wait_for(((I915_READ(DPLL(pipe)) & DPLL_LOCK_VLV) == DPLL_LOCK_VLV), 1))
		DRM_ERROR("PLL %d failed to lock\n", pipe);

	/* not sure when this should be written */
	I915_WRITE(DPLL_MD(pipe), crtc->config.dpll_hw_state.dpll_md);
	POSTING_READ(DPLL_MD(pipe));

	mutex_unlock(&dev_priv->dpio_lock);
}

static void i9xx_enable_pll(struct intel_crtc *crtc)
{
	struct drm_device *dev = crtc->base.dev;
	struct drm_i915_private *dev_priv = dev->dev_private;
	int reg = DPLL(crtc->pipe);
	u32 dpll = crtc->config.dpll_hw_state.dpll;

	assert_pipe_disabled(dev_priv, crtc->pipe);

	/* No really, not for ILK+ */
	BUG_ON(INTEL_INFO(dev)->gen >= 5);

	/* PLL is protected by panel, make sure we can write it */
	if (IS_MOBILE(dev) && !IS_I830(dev))
		assert_panel_unlocked(dev_priv, crtc->pipe);

	I915_WRITE(reg, dpll);

	/* Wait for the clocks to stabilize. */
	POSTING_READ(reg);
	udelay(150);

	if (INTEL_INFO(dev)->gen >= 4) {
		I915_WRITE(DPLL_MD(crtc->pipe),
			   crtc->config.dpll_hw_state.dpll_md);
	} else {
		/* The pixel multiplier can only be updated once the
		 * DPLL is enabled and the clocks are stable.
		 *
		 * So write it again.
		 */
		I915_WRITE(reg, dpll);
	}

	/* We do this three times for luck */
	I915_WRITE(reg, dpll);
	POSTING_READ(reg);
	udelay(150); /* wait for warmup */
	I915_WRITE(reg, dpll);
	POSTING_READ(reg);
	udelay(150); /* wait for warmup */
	I915_WRITE(reg, dpll);
	POSTING_READ(reg);
	udelay(150); /* wait for warmup */
}

/**
 * i9xx_disable_pll - disable a PLL
 * @dev_priv: i915 private structure
 * @pipe: pipe PLL to disable
 *
 * Disable the PLL for @pipe, making sure the pipe is off first.
 *
 * Note!  This is for pre-ILK only.
 */
static void i9xx_disable_pll(struct drm_i915_private *dev_priv, enum pipe pipe)
{
	/* Don't disable pipe A or pipe A PLLs if needed */
	if (pipe == PIPE_A && (dev_priv->quirks & QUIRK_PIPEA_FORCE))
		return;

	/* Make sure the pipe isn't still relying on us */
	assert_pipe_disabled(dev_priv, pipe);

	I915_WRITE(DPLL(pipe), 0);
	POSTING_READ(DPLL(pipe));
}

static void vlv_disable_pll(struct drm_i915_private *dev_priv, enum pipe pipe)
{
	u32 val = 0;

	/* Make sure the pipe isn't still relying on us */
	assert_pipe_disabled(dev_priv, pipe);

	/*
	 * Leave integrated clock source and reference clock enabled for pipe B.
	 * The latter is needed for VGA hotplug / manual detection.
	 */
	if (pipe == PIPE_B)
		val = DPLL_INTEGRATED_CRI_CLK_VLV | DPLL_REFA_CLK_ENABLE_VLV;
	I915_WRITE(DPLL(pipe), val);
	POSTING_READ(DPLL(pipe));

}

static void chv_disable_pll(struct drm_i915_private *dev_priv, enum pipe pipe)
{
	enum dpio_channel port = vlv_pipe_to_channel(pipe);
	u32 val;

	/* Make sure the pipe isn't still relying on us */
	assert_pipe_disabled(dev_priv, pipe);

	/* Set PLL en = 0 */
	val = DPLL_SSC_REF_CLOCK_CHV;
	if (pipe != PIPE_A)
		val |= DPLL_INTEGRATED_CRI_CLK_VLV;
	I915_WRITE(DPLL(pipe), val);
	POSTING_READ(DPLL(pipe));

	mutex_lock(&dev_priv->dpio_lock);

	/* Disable 10bit clock to display controller */
	val = vlv_dpio_read(dev_priv, pipe, CHV_CMN_DW14(port));
	val &= ~DPIO_DCLKP_EN;
	vlv_dpio_write(dev_priv, pipe, CHV_CMN_DW14(port), val);

	/* disable left/right clock distribution */
	if (pipe != PIPE_B) {
		val = vlv_dpio_read(dev_priv, pipe, _CHV_CMN_DW5_CH0);
		val &= ~(CHV_BUFLEFTENA1_MASK | CHV_BUFRIGHTENA1_MASK);
		vlv_dpio_write(dev_priv, pipe, _CHV_CMN_DW5_CH0, val);
	} else {
		val = vlv_dpio_read(dev_priv, pipe, _CHV_CMN_DW1_CH1);
		val &= ~(CHV_BUFLEFTENA2_MASK | CHV_BUFRIGHTENA2_MASK);
		vlv_dpio_write(dev_priv, pipe, _CHV_CMN_DW1_CH1, val);
	}

	mutex_unlock(&dev_priv->dpio_lock);
}

void vlv_wait_port_ready(struct drm_i915_private *dev_priv,
		struct intel_digital_port *dport)
{
	u32 port_mask;
	int dpll_reg;

	switch (dport->port) {
	case PORT_B:
		port_mask = DPLL_PORTB_READY_MASK;
		dpll_reg = DPLL(0);
		break;
	case PORT_C:
		port_mask = DPLL_PORTC_READY_MASK;
		dpll_reg = DPLL(0);
		break;
	case PORT_D:
		port_mask = DPLL_PORTD_READY_MASK;
		dpll_reg = DPIO_PHY_STATUS;
		break;
	default:
		BUG();
	}

	if (wait_for((I915_READ(dpll_reg) & port_mask) == 0, 1000))
		WARN(1, "timed out waiting for port %c ready: 0x%08x\n",
		     port_name(dport->port), I915_READ(dpll_reg));
}

static void intel_prepare_shared_dpll(struct intel_crtc *crtc)
{
	struct drm_device *dev = crtc->base.dev;
	struct drm_i915_private *dev_priv = dev->dev_private;
	struct intel_shared_dpll *pll = intel_crtc_to_shared_dpll(crtc);

	if (WARN_ON(pll == NULL))
		return;

	WARN_ON(!pll->refcount);
	if (pll->active == 0) {
		DRM_DEBUG_DRIVER("setting up %s\n", pll->name);
		WARN_ON(pll->on);
		assert_shared_dpll_disabled(dev_priv, pll);

		pll->mode_set(dev_priv, pll);
	}
}

/**
 * intel_enable_shared_dpll - enable PCH PLL
 * @dev_priv: i915 private structure
 * @pipe: pipe PLL to enable
 *
 * The PCH PLL needs to be enabled before the PCH transcoder, since it
 * drives the transcoder clock.
 */
static void intel_enable_shared_dpll(struct intel_crtc *crtc)
{
	struct drm_device *dev = crtc->base.dev;
	struct drm_i915_private *dev_priv = dev->dev_private;
	struct intel_shared_dpll *pll = intel_crtc_to_shared_dpll(crtc);

	if (WARN_ON(pll == NULL))
		return;

	if (WARN_ON(pll->refcount == 0))
		return;

	DRM_DEBUG_KMS("enable %s (active %d, on? %d)for crtc %d\n",
		      pll->name, pll->active, pll->on,
		      crtc->base.base.id);

	if (pll->active++) {
		WARN_ON(!pll->on);
		assert_shared_dpll_enabled(dev_priv, pll);
		return;
	}
	WARN_ON(pll->on);

	DRM_DEBUG_KMS("enabling %s\n", pll->name);
	pll->enable(dev_priv, pll);
	pll->on = true;
}

static void intel_disable_shared_dpll(struct intel_crtc *crtc)
{
	struct drm_device *dev = crtc->base.dev;
	struct drm_i915_private *dev_priv = dev->dev_private;
	struct intel_shared_dpll *pll = intel_crtc_to_shared_dpll(crtc);

	/* PCH only available on ILK+ */
	BUG_ON(INTEL_INFO(dev)->gen < 5);
	if (WARN_ON(pll == NULL))
	       return;

	if (WARN_ON(pll->refcount == 0))
		return;

	DRM_DEBUG_KMS("disable %s (active %d, on? %d) for crtc %d\n",
		      pll->name, pll->active, pll->on,
		      crtc->base.base.id);

	if (WARN_ON(pll->active == 0)) {
		assert_shared_dpll_disabled(dev_priv, pll);
		return;
	}

	assert_shared_dpll_enabled(dev_priv, pll);
	WARN_ON(!pll->on);
	if (--pll->active)
		return;

	DRM_DEBUG_KMS("disabling %s\n", pll->name);
	pll->disable(dev_priv, pll);
	pll->on = false;
}

static void ironlake_enable_pch_transcoder(struct drm_i915_private *dev_priv,
					   enum pipe pipe)
{
	struct drm_device *dev = dev_priv->dev;
	struct drm_crtc *crtc = dev_priv->pipe_to_crtc_mapping[pipe];
	struct intel_crtc *intel_crtc = to_intel_crtc(crtc);
	uint32_t reg, val, pipeconf_val;

	/* PCH only available on ILK+ */
	BUG_ON(INTEL_INFO(dev)->gen < 5);

	/* Make sure PCH DPLL is enabled */
	assert_shared_dpll_enabled(dev_priv,
				   intel_crtc_to_shared_dpll(intel_crtc));

	/* FDI must be feeding us bits for PCH ports */
	assert_fdi_tx_enabled(dev_priv, pipe);
	assert_fdi_rx_enabled(dev_priv, pipe);

	if (HAS_PCH_CPT(dev)) {
		/* Workaround: Set the timing override bit before enabling the
		 * pch transcoder. */
		reg = TRANS_CHICKEN2(pipe);
		val = I915_READ(reg);
		val |= TRANS_CHICKEN2_TIMING_OVERRIDE;
		I915_WRITE(reg, val);
	}

	reg = PCH_TRANSCONF(pipe);
	val = I915_READ(reg);
	pipeconf_val = I915_READ(PIPECONF(pipe));

	if (HAS_PCH_IBX(dev_priv->dev)) {
		/*
		 * make the BPC in transcoder be consistent with
		 * that in pipeconf reg.
		 */
		val &= ~PIPECONF_BPC_MASK;
		val |= pipeconf_val & PIPECONF_BPC_MASK;
	}

	val &= ~TRANS_INTERLACE_MASK;
	if ((pipeconf_val & PIPECONF_INTERLACE_MASK) == PIPECONF_INTERLACED_ILK)
		if (HAS_PCH_IBX(dev_priv->dev) &&
		    intel_pipe_has_type(crtc, INTEL_OUTPUT_SDVO))
			val |= TRANS_LEGACY_INTERLACED_ILK;
		else
			val |= TRANS_INTERLACED;
	else
		val |= TRANS_PROGRESSIVE;

	I915_WRITE(reg, val | TRANS_ENABLE);
	if (wait_for(I915_READ(reg) & TRANS_STATE_ENABLE, 100))
		DRM_ERROR("failed to enable transcoder %c\n", pipe_name(pipe));
}

static void lpt_enable_pch_transcoder(struct drm_i915_private *dev_priv,
				      enum transcoder cpu_transcoder)
{
	u32 val, pipeconf_val;

	/* PCH only available on ILK+ */
	BUG_ON(INTEL_INFO(dev_priv->dev)->gen < 5);

	/* FDI must be feeding us bits for PCH ports */
	assert_fdi_tx_enabled(dev_priv, (enum pipe) cpu_transcoder);
	assert_fdi_rx_enabled(dev_priv, TRANSCODER_A);

	/* Workaround: set timing override bit. */
	val = I915_READ(_TRANSA_CHICKEN2);
	val |= TRANS_CHICKEN2_TIMING_OVERRIDE;
	I915_WRITE(_TRANSA_CHICKEN2, val);

	val = TRANS_ENABLE;
	pipeconf_val = I915_READ(PIPECONF(cpu_transcoder));

	if ((pipeconf_val & PIPECONF_INTERLACE_MASK_HSW) ==
	    PIPECONF_INTERLACED_ILK)
		val |= TRANS_INTERLACED;
	else
		val |= TRANS_PROGRESSIVE;

	I915_WRITE(LPT_TRANSCONF, val);
	if (wait_for(I915_READ(LPT_TRANSCONF) & TRANS_STATE_ENABLE, 100))
		DRM_ERROR("Failed to enable PCH transcoder\n");
}

static void ironlake_disable_pch_transcoder(struct drm_i915_private *dev_priv,
					    enum pipe pipe)
{
	struct drm_device *dev = dev_priv->dev;
	uint32_t reg, val;

	/* FDI relies on the transcoder */
	assert_fdi_tx_disabled(dev_priv, pipe);
	assert_fdi_rx_disabled(dev_priv, pipe);

	/* Ports must be off as well */
	assert_pch_ports_disabled(dev_priv, pipe);

	reg = PCH_TRANSCONF(pipe);
	val = I915_READ(reg);
	val &= ~TRANS_ENABLE;
	I915_WRITE(reg, val);
	/* wait for PCH transcoder off, transcoder state */
	if (wait_for((I915_READ(reg) & TRANS_STATE_ENABLE) == 0, 50))
		DRM_ERROR("failed to disable transcoder %c\n", pipe_name(pipe));

	if (!HAS_PCH_IBX(dev)) {
		/* Workaround: Clear the timing override chicken bit again. */
		reg = TRANS_CHICKEN2(pipe);
		val = I915_READ(reg);
		val &= ~TRANS_CHICKEN2_TIMING_OVERRIDE;
		I915_WRITE(reg, val);
	}
}

static void lpt_disable_pch_transcoder(struct drm_i915_private *dev_priv)
{
	u32 val;

	val = I915_READ(LPT_TRANSCONF);
	val &= ~TRANS_ENABLE;
	I915_WRITE(LPT_TRANSCONF, val);
	/* wait for PCH transcoder off, transcoder state */
	if (wait_for((I915_READ(LPT_TRANSCONF) & TRANS_STATE_ENABLE) == 0, 50))
		DRM_ERROR("Failed to disable PCH transcoder\n");

	/* Workaround: clear timing override bit. */
	val = I915_READ(_TRANSA_CHICKEN2);
	val &= ~TRANS_CHICKEN2_TIMING_OVERRIDE;
	I915_WRITE(_TRANSA_CHICKEN2, val);
}

/**
 * intel_enable_pipe - enable a pipe, asserting requirements
 * @crtc: crtc responsible for the pipe
 *
 * Enable @crtc's pipe, making sure that various hardware specific requirements
 * are met, if applicable, e.g. PLL enabled, LVDS pairs enabled, etc.
 */
static void intel_enable_pipe(struct intel_crtc *crtc)
{
	struct drm_device *dev = crtc->base.dev;
	struct drm_i915_private *dev_priv = dev->dev_private;
	enum pipe pipe = crtc->pipe;
	enum transcoder cpu_transcoder = intel_pipe_to_cpu_transcoder(dev_priv,
								      pipe);
	enum pipe pch_transcoder;
	int reg;
	u32 val;

	assert_planes_disabled(dev_priv, pipe);
	assert_cursor_disabled(dev_priv, pipe);
	assert_sprites_disabled(dev_priv, pipe);

	if (HAS_PCH_LPT(dev_priv->dev))
		pch_transcoder = TRANSCODER_A;
	else
		pch_transcoder = pipe;

	/*
	 * A pipe without a PLL won't actually be able to drive bits from
	 * a plane.  On ILK+ the pipe PLLs are integrated, so we don't
	 * need the check.
	 */
	if (!HAS_PCH_SPLIT(dev_priv->dev))
		if (intel_pipe_has_type(&crtc->base, INTEL_OUTPUT_DSI))
			assert_dsi_pll_enabled(dev_priv);
		else
			assert_pll_enabled(dev_priv, pipe);
	else {
		if (crtc->config.has_pch_encoder) {
			/* if driving the PCH, we need FDI enabled */
			assert_fdi_rx_pll_enabled(dev_priv, pch_transcoder);
			assert_fdi_tx_pll_enabled(dev_priv,
						  (enum pipe) cpu_transcoder);
		}
		/* FIXME: assert CPU port conditions for SNB+ */
	}

	reg = PIPECONF(cpu_transcoder);
	val = I915_READ(reg);
	if (val & PIPECONF_ENABLE) {
		WARN_ON(!(pipe == PIPE_A &&
			  dev_priv->quirks & QUIRK_PIPEA_FORCE));
		return;
	}

	I915_WRITE(reg, val | PIPECONF_ENABLE);
	POSTING_READ(reg);
}

/**
 * intel_disable_pipe - disable a pipe, asserting requirements
 * @dev_priv: i915 private structure
 * @pipe: pipe to disable
 *
 * Disable @pipe, making sure that various hardware specific requirements
 * are met, if applicable, e.g. plane disabled, panel fitter off, etc.
 *
 * @pipe should be %PIPE_A or %PIPE_B.
 *
 * Will wait until the pipe has shut down before returning.
 */
static void intel_disable_pipe(struct drm_i915_private *dev_priv,
			       enum pipe pipe)
{
	enum transcoder cpu_transcoder = intel_pipe_to_cpu_transcoder(dev_priv,
								      pipe);
	int reg;
	u32 val;

	/*
	 * Make sure planes won't keep trying to pump pixels to us,
	 * or we might hang the display.
	 */
	assert_planes_disabled(dev_priv, pipe);
	assert_cursor_disabled(dev_priv, pipe);
	assert_sprites_disabled(dev_priv, pipe);

	/* Don't disable pipe A or pipe A PLLs if needed */
	if (pipe == PIPE_A && (dev_priv->quirks & QUIRK_PIPEA_FORCE))
		return;

	reg = PIPECONF(cpu_transcoder);
	val = I915_READ(reg);
	if ((val & PIPECONF_ENABLE) == 0)
		return;

	I915_WRITE(reg, val & ~PIPECONF_ENABLE);
	intel_wait_for_pipe_off(dev_priv->dev, pipe);
}

/*
 * Plane regs are double buffered, going from enabled->disabled needs a
 * trigger in order to latch.  The display address reg provides this.
 */
void intel_flush_primary_plane(struct drm_i915_private *dev_priv,
			       enum plane plane)
{
	struct drm_device *dev = dev_priv->dev;
	u32 reg = INTEL_INFO(dev)->gen >= 4 ? DSPSURF(plane) : DSPADDR(plane);

	I915_WRITE(reg, I915_READ(reg));
	POSTING_READ(reg);
}

/**
 * intel_enable_primary_hw_plane - enable the primary plane on a given pipe
 * @dev_priv: i915 private structure
 * @plane: plane to enable
 * @pipe: pipe being fed
 *
 * Enable @plane on @pipe, making sure that @pipe is running first.
 */
static void intel_enable_primary_hw_plane(struct drm_i915_private *dev_priv,
					  enum plane plane, enum pipe pipe)
{
	struct drm_device *dev = dev_priv->dev;
	struct intel_crtc *intel_crtc =
		to_intel_crtc(dev_priv->pipe_to_crtc_mapping[pipe]);
	int reg;
	u32 val;

	/* If the pipe isn't enabled, we can't pump pixels and may hang */
	assert_pipe_enabled(dev_priv, pipe);

	if (intel_crtc->primary_enabled)
		return;

	intel_crtc->primary_enabled = true;

	reg = DSPCNTR(plane);
	val = I915_READ(reg);
	WARN_ON(val & DISPLAY_PLANE_ENABLE);

	I915_WRITE(reg, val | DISPLAY_PLANE_ENABLE);
	intel_flush_primary_plane(dev_priv, plane);

	/*
	 * BDW signals flip done immediately if the plane
	 * is disabled, even if the plane enable is already
	 * armed to occur at the next vblank :(
	 */
	if (IS_BROADWELL(dev))
		intel_wait_for_vblank(dev, intel_crtc->pipe);
}

/**
 * intel_disable_primary_hw_plane - disable the primary hardware plane
 * @dev_priv: i915 private structure
 * @plane: plane to disable
 * @pipe: pipe consuming the data
 *
 * Disable @plane; should be an independent operation.
 */
static void intel_disable_primary_hw_plane(struct drm_i915_private *dev_priv,
					   enum plane plane, enum pipe pipe)
{
	struct intel_crtc *intel_crtc =
		to_intel_crtc(dev_priv->pipe_to_crtc_mapping[pipe]);
	int reg;
	u32 val;

	if (!intel_crtc->primary_enabled)
		return;

	intel_crtc->primary_enabled = false;

	reg = DSPCNTR(plane);
	val = I915_READ(reg);
	WARN_ON((val & DISPLAY_PLANE_ENABLE) == 0);

	I915_WRITE(reg, val & ~DISPLAY_PLANE_ENABLE);
	intel_flush_primary_plane(dev_priv, plane);
}

static bool need_vtd_wa(struct drm_device *dev)
{
#ifdef CONFIG_INTEL_IOMMU
	if (INTEL_INFO(dev)->gen >= 6 && intel_iommu_gfx_mapped)
		return true;
#endif
	return false;
}

static int intel_align_height(struct drm_device *dev, int height, bool tiled)
{
	int tile_height;

	tile_height = tiled ? (IS_GEN2(dev) ? 16 : 8) : 1;
	return ALIGN(height, tile_height);
}

int
intel_pin_and_fence_fb_obj(struct drm_device *dev,
			   struct drm_i915_gem_object *obj,
			   struct intel_engine_cs *pipelined)
{
	struct drm_i915_private *dev_priv = dev->dev_private;
	u32 alignment;
	int ret;

	switch (obj->tiling_mode) {
	case I915_TILING_NONE:
		if (IS_BROADWATER(dev) || IS_CRESTLINE(dev))
			alignment = 128 * 1024;
		else if (INTEL_INFO(dev)->gen >= 4)
			alignment = 4 * 1024;
		else
			alignment = 64 * 1024;
		break;
	case I915_TILING_X:
		/* pin() will align the object as required by fence */
		alignment = 0;
		break;
	case I915_TILING_Y:
		WARN(1, "Y tiled bo slipped through, driver bug!\n");
		return -EINVAL;
	default:
		BUG();
	}

	/* Note that the w/a also requires 64 PTE of padding following the
	 * bo. We currently fill all unused PTE with the shadow page and so
	 * we should always have valid PTE following the scanout preventing
	 * the VT-d warning.
	 */
	if (need_vtd_wa(dev) && alignment < 256 * 1024)
		alignment = 256 * 1024;

	dev_priv->mm.interruptible = false;
	ret = i915_gem_object_pin_to_display_plane(obj, alignment, pipelined);
	if (ret)
		goto err_interruptible;

	/* Install a fence for tiled scan-out. Pre-i965 always needs a
	 * fence, whereas 965+ only requires a fence if using
	 * framebuffer compression.  For simplicity, we always install
	 * a fence as the cost is not that onerous.
	 */
	ret = i915_gem_object_get_fence(obj);
	if (ret)
		goto err_unpin;

	i915_gem_object_pin_fence(obj);

	dev_priv->mm.interruptible = true;
	return 0;

err_unpin:
	i915_gem_object_unpin_from_display_plane(obj);
err_interruptible:
	dev_priv->mm.interruptible = true;
	return ret;
}

void intel_unpin_fb_obj(struct drm_i915_gem_object *obj)
{
	i915_gem_object_unpin_fence(obj);
	i915_gem_object_unpin_from_display_plane(obj);
}

/* Computes the linear offset to the base tile and adjusts x, y. bytes per pixel
 * is assumed to be a power-of-two. */
unsigned long intel_gen4_compute_page_offset(int *x, int *y,
					     unsigned int tiling_mode,
					     unsigned int cpp,
					     unsigned int pitch)
{
	if (tiling_mode != I915_TILING_NONE) {
		unsigned int tile_rows, tiles;

		tile_rows = *y / 8;
		*y %= 8;

		tiles = *x / (512/cpp);
		*x %= 512/cpp;

		return tile_rows * pitch * 8 + tiles * 4096;
	} else {
		unsigned int offset;

		offset = *y * pitch + *x * cpp;
		*y = 0;
		*x = (offset & 4095) / cpp;
		return offset & -4096;
	}
}

int intel_format_to_fourcc(int format)
{
	switch (format) {
	case DISPPLANE_8BPP:
		return DRM_FORMAT_C8;
	case DISPPLANE_BGRX555:
		return DRM_FORMAT_XRGB1555;
	case DISPPLANE_BGRX565:
		return DRM_FORMAT_RGB565;
	default:
	case DISPPLANE_BGRX888:
		return DRM_FORMAT_XRGB8888;
	case DISPPLANE_RGBX888:
		return DRM_FORMAT_XBGR8888;
	case DISPPLANE_BGRX101010:
		return DRM_FORMAT_XRGB2101010;
	case DISPPLANE_RGBX101010:
		return DRM_FORMAT_XBGR2101010;
	}
}

static bool intel_alloc_plane_obj(struct intel_crtc *crtc,
				  struct intel_plane_config *plane_config)
{
	struct drm_device *dev = crtc->base.dev;
	struct drm_i915_gem_object *obj = NULL;
	struct drm_mode_fb_cmd2 mode_cmd = { 0 };
	u32 base = plane_config->base;

	if (plane_config->size == 0)
		return false;

	obj = i915_gem_object_create_stolen_for_preallocated(dev, base, base,
							     plane_config->size);
	if (!obj)
		return false;

	if (plane_config->tiled) {
		obj->tiling_mode = I915_TILING_X;
		obj->stride = crtc->base.primary->fb->pitches[0];
	}

	mode_cmd.pixel_format = crtc->base.primary->fb->pixel_format;
	mode_cmd.width = crtc->base.primary->fb->width;
	mode_cmd.height = crtc->base.primary->fb->height;
	mode_cmd.pitches[0] = crtc->base.primary->fb->pitches[0];

	mutex_lock(&dev->struct_mutex);

	if (intel_framebuffer_init(dev, to_intel_framebuffer(crtc->base.primary->fb),
				   &mode_cmd, obj)) {
		DRM_DEBUG_KMS("intel fb init failed\n");
		goto out_unref_obj;
	}

	obj->frontbuffer_bits = INTEL_FRONTBUFFER_PRIMARY(crtc->pipe);
	mutex_unlock(&dev->struct_mutex);

	DRM_DEBUG_KMS("plane fb obj %p\n", obj);
	return true;

out_unref_obj:
	drm_gem_object_unreference(&obj->base);
	mutex_unlock(&dev->struct_mutex);
	return false;
}

static void intel_find_plane_obj(struct intel_crtc *intel_crtc,
				 struct intel_plane_config *plane_config)
{
	struct drm_device *dev = intel_crtc->base.dev;
	struct drm_crtc *c;
	struct intel_crtc *i;
	struct drm_i915_gem_object *obj;

	if (!intel_crtc->base.primary->fb)
		return;

	if (intel_alloc_plane_obj(intel_crtc, plane_config))
		return;

	kfree(intel_crtc->base.primary->fb);
	intel_crtc->base.primary->fb = NULL;

	/*
	 * Failed to alloc the obj, check to see if we should share
	 * an fb with another CRTC instead
	 */
	for_each_crtc(dev, c) {
		i = to_intel_crtc(c);

		if (c == &intel_crtc->base)
			continue;

		if (!i->active)
			continue;

		obj = intel_fb_obj(c->primary->fb);
		if (obj == NULL)
			continue;

		if (i915_gem_obj_ggtt_offset(obj) == plane_config->base) {
			drm_framebuffer_reference(c->primary->fb);
			intel_crtc->base.primary->fb = c->primary->fb;
<<<<<<< HEAD
			obj->frontbuffer_bits |= INTEL_FRONTBUFFER_PRIMARY(intel_crtc->pipe);
=======
			fb->obj->frontbuffer_bits |= INTEL_FRONTBUFFER_PRIMARY(intel_crtc->pipe);
>>>>>>> 62eb3e20
			break;
		}
	}
}

static void i9xx_update_primary_plane(struct drm_crtc *crtc,
				      struct drm_framebuffer *fb,
				      int x, int y)
{
	struct drm_device *dev = crtc->dev;
	struct drm_i915_private *dev_priv = dev->dev_private;
	struct intel_crtc *intel_crtc = to_intel_crtc(crtc);
	struct drm_i915_gem_object *obj = intel_fb_obj(fb);
	int plane = intel_crtc->plane;
	unsigned long linear_offset;
	u32 dspcntr;
	u32 reg;

	reg = DSPCNTR(plane);
	dspcntr = I915_READ(reg);
	/* Mask out pixel format bits in case we change it */
	dspcntr &= ~DISPPLANE_PIXFORMAT_MASK;
	switch (fb->pixel_format) {
	case DRM_FORMAT_C8:
		dspcntr |= DISPPLANE_8BPP;
		break;
	case DRM_FORMAT_XRGB1555:
	case DRM_FORMAT_ARGB1555:
		dspcntr |= DISPPLANE_BGRX555;
		break;
	case DRM_FORMAT_RGB565:
		dspcntr |= DISPPLANE_BGRX565;
		break;
	case DRM_FORMAT_XRGB8888:
	case DRM_FORMAT_ARGB8888:
		dspcntr |= DISPPLANE_BGRX888;
		break;
	case DRM_FORMAT_XBGR8888:
	case DRM_FORMAT_ABGR8888:
		dspcntr |= DISPPLANE_RGBX888;
		break;
	case DRM_FORMAT_XRGB2101010:
	case DRM_FORMAT_ARGB2101010:
		dspcntr |= DISPPLANE_BGRX101010;
		break;
	case DRM_FORMAT_XBGR2101010:
	case DRM_FORMAT_ABGR2101010:
		dspcntr |= DISPPLANE_RGBX101010;
		break;
	default:
		BUG();
	}

	if (INTEL_INFO(dev)->gen >= 4) {
		if (obj->tiling_mode != I915_TILING_NONE)
			dspcntr |= DISPPLANE_TILED;
		else
			dspcntr &= ~DISPPLANE_TILED;
	}

	if (IS_G4X(dev))
		dspcntr |= DISPPLANE_TRICKLE_FEED_DISABLE;

	I915_WRITE(reg, dspcntr);

	linear_offset = y * fb->pitches[0] + x * (fb->bits_per_pixel / 8);

	if (INTEL_INFO(dev)->gen >= 4) {
		intel_crtc->dspaddr_offset =
			intel_gen4_compute_page_offset(&x, &y, obj->tiling_mode,
						       fb->bits_per_pixel / 8,
						       fb->pitches[0]);
		linear_offset -= intel_crtc->dspaddr_offset;
	} else {
		intel_crtc->dspaddr_offset = linear_offset;
	}

	DRM_DEBUG_KMS("Writing base %08lX %08lX %d %d %d\n",
		      i915_gem_obj_ggtt_offset(obj), linear_offset, x, y,
		      fb->pitches[0]);
	I915_WRITE(DSPSTRIDE(plane), fb->pitches[0]);
	if (INTEL_INFO(dev)->gen >= 4) {
		I915_WRITE(DSPSURF(plane),
			   i915_gem_obj_ggtt_offset(obj) + intel_crtc->dspaddr_offset);
		I915_WRITE(DSPTILEOFF(plane), (y << 16) | x);
		I915_WRITE(DSPLINOFF(plane), linear_offset);
	} else
		I915_WRITE(DSPADDR(plane), i915_gem_obj_ggtt_offset(obj) + linear_offset);
	POSTING_READ(reg);
}

static void ironlake_update_primary_plane(struct drm_crtc *crtc,
					  struct drm_framebuffer *fb,
					  int x, int y)
{
	struct drm_device *dev = crtc->dev;
	struct drm_i915_private *dev_priv = dev->dev_private;
	struct intel_crtc *intel_crtc = to_intel_crtc(crtc);
	struct drm_i915_gem_object *obj = intel_fb_obj(fb);
	int plane = intel_crtc->plane;
	unsigned long linear_offset;
	u32 dspcntr;
	u32 reg;

	reg = DSPCNTR(plane);
	dspcntr = I915_READ(reg);
	/* Mask out pixel format bits in case we change it */
	dspcntr &= ~DISPPLANE_PIXFORMAT_MASK;
	switch (fb->pixel_format) {
	case DRM_FORMAT_C8:
		dspcntr |= DISPPLANE_8BPP;
		break;
	case DRM_FORMAT_RGB565:
		dspcntr |= DISPPLANE_BGRX565;
		break;
	case DRM_FORMAT_XRGB8888:
	case DRM_FORMAT_ARGB8888:
		dspcntr |= DISPPLANE_BGRX888;
		break;
	case DRM_FORMAT_XBGR8888:
	case DRM_FORMAT_ABGR8888:
		dspcntr |= DISPPLANE_RGBX888;
		break;
	case DRM_FORMAT_XRGB2101010:
	case DRM_FORMAT_ARGB2101010:
		dspcntr |= DISPPLANE_BGRX101010;
		break;
	case DRM_FORMAT_XBGR2101010:
	case DRM_FORMAT_ABGR2101010:
		dspcntr |= DISPPLANE_RGBX101010;
		break;
	default:
		BUG();
	}

	if (obj->tiling_mode != I915_TILING_NONE)
		dspcntr |= DISPPLANE_TILED;
	else
		dspcntr &= ~DISPPLANE_TILED;

	if (IS_HASWELL(dev) || IS_BROADWELL(dev))
		dspcntr &= ~DISPPLANE_TRICKLE_FEED_DISABLE;
	else
		dspcntr |= DISPPLANE_TRICKLE_FEED_DISABLE;

	I915_WRITE(reg, dspcntr);

	linear_offset = y * fb->pitches[0] + x * (fb->bits_per_pixel / 8);
	intel_crtc->dspaddr_offset =
		intel_gen4_compute_page_offset(&x, &y, obj->tiling_mode,
					       fb->bits_per_pixel / 8,
					       fb->pitches[0]);
	linear_offset -= intel_crtc->dspaddr_offset;

	DRM_DEBUG_KMS("Writing base %08lX %08lX %d %d %d\n",
		      i915_gem_obj_ggtt_offset(obj), linear_offset, x, y,
		      fb->pitches[0]);
	I915_WRITE(DSPSTRIDE(plane), fb->pitches[0]);
	I915_WRITE(DSPSURF(plane),
		   i915_gem_obj_ggtt_offset(obj) + intel_crtc->dspaddr_offset);
	if (IS_HASWELL(dev) || IS_BROADWELL(dev)) {
		I915_WRITE(DSPOFFSET(plane), (y << 16) | x);
	} else {
		I915_WRITE(DSPTILEOFF(plane), (y << 16) | x);
		I915_WRITE(DSPLINOFF(plane), linear_offset);
	}
	POSTING_READ(reg);
}

/* Assume fb object is pinned & idle & fenced and just update base pointers */
static int
intel_pipe_set_base_atomic(struct drm_crtc *crtc, struct drm_framebuffer *fb,
			   int x, int y, enum mode_set_atomic state)
{
	struct drm_device *dev = crtc->dev;
	struct drm_i915_private *dev_priv = dev->dev_private;

	if (dev_priv->display.disable_fbc)
		dev_priv->display.disable_fbc(dev);
	intel_increase_pllclock(dev, to_intel_crtc(crtc)->pipe);

	dev_priv->display.update_primary_plane(crtc, fb, x, y);

	return 0;
}

void intel_display_handle_reset(struct drm_device *dev)
{
	struct drm_i915_private *dev_priv = dev->dev_private;
	struct drm_crtc *crtc;

	/*
	 * Flips in the rings have been nuked by the reset,
	 * so complete all pending flips so that user space
	 * will get its events and not get stuck.
	 *
	 * Also update the base address of all primary
	 * planes to the the last fb to make sure we're
	 * showing the correct fb after a reset.
	 *
	 * Need to make two loops over the crtcs so that we
	 * don't try to grab a crtc mutex before the
	 * pending_flip_queue really got woken up.
	 */

	for_each_crtc(dev, crtc) {
		struct intel_crtc *intel_crtc = to_intel_crtc(crtc);
		enum plane plane = intel_crtc->plane;

		intel_prepare_page_flip(dev, plane);
		intel_finish_page_flip_plane(dev, plane);
	}

	for_each_crtc(dev, crtc) {
		struct intel_crtc *intel_crtc = to_intel_crtc(crtc);

		drm_modeset_lock(&crtc->mutex, NULL);
		/*
		 * FIXME: Once we have proper support for primary planes (and
		 * disabling them without disabling the entire crtc) allow again
		 * a NULL crtc->primary->fb.
		 */
		if (intel_crtc->active && crtc->primary->fb)
			dev_priv->display.update_primary_plane(crtc,
							       crtc->primary->fb,
							       crtc->x,
							       crtc->y);
		drm_modeset_unlock(&crtc->mutex);
	}
}

static int
intel_finish_fb(struct drm_framebuffer *old_fb)
{
	struct drm_i915_gem_object *obj = intel_fb_obj(old_fb);
	struct drm_i915_private *dev_priv = obj->base.dev->dev_private;
	bool was_interruptible = dev_priv->mm.interruptible;
	int ret;

	/* Big Hammer, we also need to ensure that any pending
	 * MI_WAIT_FOR_EVENT inside a user batch buffer on the
	 * current scanout is retired before unpinning the old
	 * framebuffer.
	 *
	 * This should only fail upon a hung GPU, in which case we
	 * can safely continue.
	 */
	dev_priv->mm.interruptible = false;
	ret = i915_gem_object_finish_gpu(obj);
	dev_priv->mm.interruptible = was_interruptible;

	return ret;
}

static bool intel_crtc_has_pending_flip(struct drm_crtc *crtc)
{
	struct drm_device *dev = crtc->dev;
	struct drm_i915_private *dev_priv = dev->dev_private;
	struct intel_crtc *intel_crtc = to_intel_crtc(crtc);
	unsigned long flags;
	bool pending;

	if (i915_reset_in_progress(&dev_priv->gpu_error) ||
	    intel_crtc->reset_counter != atomic_read(&dev_priv->gpu_error.reset_counter))
		return false;

	spin_lock_irqsave(&dev->event_lock, flags);
	pending = to_intel_crtc(crtc)->unpin_work != NULL;
	spin_unlock_irqrestore(&dev->event_lock, flags);

	return pending;
}

static int
intel_pipe_set_base(struct drm_crtc *crtc, int x, int y,
		    struct drm_framebuffer *fb)
{
	struct drm_device *dev = crtc->dev;
	struct drm_i915_private *dev_priv = dev->dev_private;
	struct intel_crtc *intel_crtc = to_intel_crtc(crtc);
	enum pipe pipe = intel_crtc->pipe;
<<<<<<< HEAD
	struct drm_framebuffer *old_fb = crtc->primary->fb;
	struct drm_i915_gem_object *obj = intel_fb_obj(fb);
	struct drm_i915_gem_object *old_obj = intel_fb_obj(old_fb);
=======
	struct drm_framebuffer *old_fb;
	struct drm_i915_gem_object *obj = to_intel_framebuffer(fb)->obj;
>>>>>>> 62eb3e20
	int ret;

	if (intel_crtc_has_pending_flip(crtc)) {
		DRM_ERROR("pipe is still busy with an old pageflip\n");
		return -EBUSY;
	}

	/* no fb bound */
	if (!fb) {
		DRM_ERROR("No FB bound\n");
		return 0;
	}

	if (intel_crtc->plane > INTEL_INFO(dev)->num_pipes) {
		DRM_ERROR("no plane for crtc: plane %c, num_pipes %d\n",
			  plane_name(intel_crtc->plane),
			  INTEL_INFO(dev)->num_pipes);
		return -EINVAL;
	}

	old_fb = crtc->primary->fb;

	mutex_lock(&dev->struct_mutex);
	ret = intel_pin_and_fence_fb_obj(dev, obj, NULL);
	if (ret == 0)
<<<<<<< HEAD
		i915_gem_track_fb(old_obj, obj,
=======
		i915_gem_track_fb(to_intel_framebuffer(old_fb)->obj, obj,
>>>>>>> 62eb3e20
				  INTEL_FRONTBUFFER_PRIMARY(pipe));
	mutex_unlock(&dev->struct_mutex);
	if (ret != 0) {
		DRM_ERROR("pin & fence failed\n");
		return ret;
	}

	/*
	 * Update pipe size and adjust fitter if needed: the reason for this is
	 * that in compute_mode_changes we check the native mode (not the pfit
	 * mode) to see if we can flip rather than do a full mode set. In the
	 * fastboot case, we'll flip, but if we don't update the pipesrc and
	 * pfit state, we'll end up with a big fb scanned out into the wrong
	 * sized surface.
	 *
	 * To fix this properly, we need to hoist the checks up into
	 * compute_mode_changes (or above), check the actual pfit state and
	 * whether the platform allows pfit disable with pipe active, and only
	 * then update the pipesrc and pfit state, even on the flip path.
	 */
	if (i915.fastboot) {
		const struct drm_display_mode *adjusted_mode =
			&intel_crtc->config.adjusted_mode;

		I915_WRITE(PIPESRC(intel_crtc->pipe),
			   ((adjusted_mode->crtc_hdisplay - 1) << 16) |
			   (adjusted_mode->crtc_vdisplay - 1));
		if (!intel_crtc->config.pch_pfit.enabled &&
		    (intel_pipe_has_type(crtc, INTEL_OUTPUT_LVDS) ||
		     intel_pipe_has_type(crtc, INTEL_OUTPUT_EDP))) {
			I915_WRITE(PF_CTL(intel_crtc->pipe), 0);
			I915_WRITE(PF_WIN_POS(intel_crtc->pipe), 0);
			I915_WRITE(PF_WIN_SZ(intel_crtc->pipe), 0);
		}
		intel_crtc->config.pipe_src_w = adjusted_mode->crtc_hdisplay;
		intel_crtc->config.pipe_src_h = adjusted_mode->crtc_vdisplay;
	}

	dev_priv->display.update_primary_plane(crtc, fb, x, y);

	if (intel_crtc->active)
		intel_frontbuffer_flip(dev, INTEL_FRONTBUFFER_PRIMARY(pipe));

	crtc->primary->fb = fb;
	crtc->x = x;
	crtc->y = y;

	if (old_fb) {
		if (intel_crtc->active && old_fb != fb)
			intel_wait_for_vblank(dev, intel_crtc->pipe);
		mutex_lock(&dev->struct_mutex);
		intel_unpin_fb_obj(old_obj);
		mutex_unlock(&dev->struct_mutex);
	}

	mutex_lock(&dev->struct_mutex);
	intel_update_fbc(dev);
	mutex_unlock(&dev->struct_mutex);

	return 0;
}

static void intel_fdi_normal_train(struct drm_crtc *crtc)
{
	struct drm_device *dev = crtc->dev;
	struct drm_i915_private *dev_priv = dev->dev_private;
	struct intel_crtc *intel_crtc = to_intel_crtc(crtc);
	int pipe = intel_crtc->pipe;
	u32 reg, temp;

	/* enable normal train */
	reg = FDI_TX_CTL(pipe);
	temp = I915_READ(reg);
	if (IS_IVYBRIDGE(dev)) {
		temp &= ~FDI_LINK_TRAIN_NONE_IVB;
		temp |= FDI_LINK_TRAIN_NONE_IVB | FDI_TX_ENHANCE_FRAME_ENABLE;
	} else {
		temp &= ~FDI_LINK_TRAIN_NONE;
		temp |= FDI_LINK_TRAIN_NONE | FDI_TX_ENHANCE_FRAME_ENABLE;
	}
	I915_WRITE(reg, temp);

	reg = FDI_RX_CTL(pipe);
	temp = I915_READ(reg);
	if (HAS_PCH_CPT(dev)) {
		temp &= ~FDI_LINK_TRAIN_PATTERN_MASK_CPT;
		temp |= FDI_LINK_TRAIN_NORMAL_CPT;
	} else {
		temp &= ~FDI_LINK_TRAIN_NONE;
		temp |= FDI_LINK_TRAIN_NONE;
	}
	I915_WRITE(reg, temp | FDI_RX_ENHANCE_FRAME_ENABLE);

	/* wait one idle pattern time */
	POSTING_READ(reg);
	udelay(1000);

	/* IVB wants error correction enabled */
	if (IS_IVYBRIDGE(dev))
		I915_WRITE(reg, I915_READ(reg) | FDI_FS_ERRC_ENABLE |
			   FDI_FE_ERRC_ENABLE);
}

static bool pipe_has_enabled_pch(struct intel_crtc *crtc)
{
	return crtc->base.enabled && crtc->active &&
		crtc->config.has_pch_encoder;
}

static void ivb_modeset_global_resources(struct drm_device *dev)
{
	struct drm_i915_private *dev_priv = dev->dev_private;
	struct intel_crtc *pipe_B_crtc =
		to_intel_crtc(dev_priv->pipe_to_crtc_mapping[PIPE_B]);
	struct intel_crtc *pipe_C_crtc =
		to_intel_crtc(dev_priv->pipe_to_crtc_mapping[PIPE_C]);
	uint32_t temp;

	/*
	 * When everything is off disable fdi C so that we could enable fdi B
	 * with all lanes. Note that we don't care about enabled pipes without
	 * an enabled pch encoder.
	 */
	if (!pipe_has_enabled_pch(pipe_B_crtc) &&
	    !pipe_has_enabled_pch(pipe_C_crtc)) {
		WARN_ON(I915_READ(FDI_RX_CTL(PIPE_B)) & FDI_RX_ENABLE);
		WARN_ON(I915_READ(FDI_RX_CTL(PIPE_C)) & FDI_RX_ENABLE);

		temp = I915_READ(SOUTH_CHICKEN1);
		temp &= ~FDI_BC_BIFURCATION_SELECT;
		DRM_DEBUG_KMS("disabling fdi C rx\n");
		I915_WRITE(SOUTH_CHICKEN1, temp);
	}
}

/* The FDI link training functions for ILK/Ibexpeak. */
static void ironlake_fdi_link_train(struct drm_crtc *crtc)
{
	struct drm_device *dev = crtc->dev;
	struct drm_i915_private *dev_priv = dev->dev_private;
	struct intel_crtc *intel_crtc = to_intel_crtc(crtc);
	int pipe = intel_crtc->pipe;
	u32 reg, temp, tries;

	/* FDI needs bits from pipe first */
	assert_pipe_enabled(dev_priv, pipe);

	/* Train 1: umask FDI RX Interrupt symbol_lock and bit_lock bit
	   for train result */
	reg = FDI_RX_IMR(pipe);
	temp = I915_READ(reg);
	temp &= ~FDI_RX_SYMBOL_LOCK;
	temp &= ~FDI_RX_BIT_LOCK;
	I915_WRITE(reg, temp);
	I915_READ(reg);
	udelay(150);

	/* enable CPU FDI TX and PCH FDI RX */
	reg = FDI_TX_CTL(pipe);
	temp = I915_READ(reg);
	temp &= ~FDI_DP_PORT_WIDTH_MASK;
	temp |= FDI_DP_PORT_WIDTH(intel_crtc->config.fdi_lanes);
	temp &= ~FDI_LINK_TRAIN_NONE;
	temp |= FDI_LINK_TRAIN_PATTERN_1;
	I915_WRITE(reg, temp | FDI_TX_ENABLE);

	reg = FDI_RX_CTL(pipe);
	temp = I915_READ(reg);
	temp &= ~FDI_LINK_TRAIN_NONE;
	temp |= FDI_LINK_TRAIN_PATTERN_1;
	I915_WRITE(reg, temp | FDI_RX_ENABLE);

	POSTING_READ(reg);
	udelay(150);

	/* Ironlake workaround, enable clock pointer after FDI enable*/
	I915_WRITE(FDI_RX_CHICKEN(pipe), FDI_RX_PHASE_SYNC_POINTER_OVR);
	I915_WRITE(FDI_RX_CHICKEN(pipe), FDI_RX_PHASE_SYNC_POINTER_OVR |
		   FDI_RX_PHASE_SYNC_POINTER_EN);

	reg = FDI_RX_IIR(pipe);
	for (tries = 0; tries < 5; tries++) {
		temp = I915_READ(reg);
		DRM_DEBUG_KMS("FDI_RX_IIR 0x%x\n", temp);

		if ((temp & FDI_RX_BIT_LOCK)) {
			DRM_DEBUG_KMS("FDI train 1 done.\n");
			I915_WRITE(reg, temp | FDI_RX_BIT_LOCK);
			break;
		}
	}
	if (tries == 5)
		DRM_ERROR("FDI train 1 fail!\n");

	/* Train 2 */
	reg = FDI_TX_CTL(pipe);
	temp = I915_READ(reg);
	temp &= ~FDI_LINK_TRAIN_NONE;
	temp |= FDI_LINK_TRAIN_PATTERN_2;
	I915_WRITE(reg, temp);

	reg = FDI_RX_CTL(pipe);
	temp = I915_READ(reg);
	temp &= ~FDI_LINK_TRAIN_NONE;
	temp |= FDI_LINK_TRAIN_PATTERN_2;
	I915_WRITE(reg, temp);

	POSTING_READ(reg);
	udelay(150);

	reg = FDI_RX_IIR(pipe);
	for (tries = 0; tries < 5; tries++) {
		temp = I915_READ(reg);
		DRM_DEBUG_KMS("FDI_RX_IIR 0x%x\n", temp);

		if (temp & FDI_RX_SYMBOL_LOCK) {
			I915_WRITE(reg, temp | FDI_RX_SYMBOL_LOCK);
			DRM_DEBUG_KMS("FDI train 2 done.\n");
			break;
		}
	}
	if (tries == 5)
		DRM_ERROR("FDI train 2 fail!\n");

	DRM_DEBUG_KMS("FDI train done\n");

}

static const int snb_b_fdi_train_param[] = {
	FDI_LINK_TRAIN_400MV_0DB_SNB_B,
	FDI_LINK_TRAIN_400MV_6DB_SNB_B,
	FDI_LINK_TRAIN_600MV_3_5DB_SNB_B,
	FDI_LINK_TRAIN_800MV_0DB_SNB_B,
};

/* The FDI link training functions for SNB/Cougarpoint. */
static void gen6_fdi_link_train(struct drm_crtc *crtc)
{
	struct drm_device *dev = crtc->dev;
	struct drm_i915_private *dev_priv = dev->dev_private;
	struct intel_crtc *intel_crtc = to_intel_crtc(crtc);
	int pipe = intel_crtc->pipe;
	u32 reg, temp, i, retry;

	/* Train 1: umask FDI RX Interrupt symbol_lock and bit_lock bit
	   for train result */
	reg = FDI_RX_IMR(pipe);
	temp = I915_READ(reg);
	temp &= ~FDI_RX_SYMBOL_LOCK;
	temp &= ~FDI_RX_BIT_LOCK;
	I915_WRITE(reg, temp);

	POSTING_READ(reg);
	udelay(150);

	/* enable CPU FDI TX and PCH FDI RX */
	reg = FDI_TX_CTL(pipe);
	temp = I915_READ(reg);
	temp &= ~FDI_DP_PORT_WIDTH_MASK;
	temp |= FDI_DP_PORT_WIDTH(intel_crtc->config.fdi_lanes);
	temp &= ~FDI_LINK_TRAIN_NONE;
	temp |= FDI_LINK_TRAIN_PATTERN_1;
	temp &= ~FDI_LINK_TRAIN_VOL_EMP_MASK;
	/* SNB-B */
	temp |= FDI_LINK_TRAIN_400MV_0DB_SNB_B;
	I915_WRITE(reg, temp | FDI_TX_ENABLE);

	I915_WRITE(FDI_RX_MISC(pipe),
		   FDI_RX_TP1_TO_TP2_48 | FDI_RX_FDI_DELAY_90);

	reg = FDI_RX_CTL(pipe);
	temp = I915_READ(reg);
	if (HAS_PCH_CPT(dev)) {
		temp &= ~FDI_LINK_TRAIN_PATTERN_MASK_CPT;
		temp |= FDI_LINK_TRAIN_PATTERN_1_CPT;
	} else {
		temp &= ~FDI_LINK_TRAIN_NONE;
		temp |= FDI_LINK_TRAIN_PATTERN_1;
	}
	I915_WRITE(reg, temp | FDI_RX_ENABLE);

	POSTING_READ(reg);
	udelay(150);

	for (i = 0; i < 4; i++) {
		reg = FDI_TX_CTL(pipe);
		temp = I915_READ(reg);
		temp &= ~FDI_LINK_TRAIN_VOL_EMP_MASK;
		temp |= snb_b_fdi_train_param[i];
		I915_WRITE(reg, temp);

		POSTING_READ(reg);
		udelay(500);

		for (retry = 0; retry < 5; retry++) {
			reg = FDI_RX_IIR(pipe);
			temp = I915_READ(reg);
			DRM_DEBUG_KMS("FDI_RX_IIR 0x%x\n", temp);
			if (temp & FDI_RX_BIT_LOCK) {
				I915_WRITE(reg, temp | FDI_RX_BIT_LOCK);
				DRM_DEBUG_KMS("FDI train 1 done.\n");
				break;
			}
			udelay(50);
		}
		if (retry < 5)
			break;
	}
	if (i == 4)
		DRM_ERROR("FDI train 1 fail!\n");

	/* Train 2 */
	reg = FDI_TX_CTL(pipe);
	temp = I915_READ(reg);
	temp &= ~FDI_LINK_TRAIN_NONE;
	temp |= FDI_LINK_TRAIN_PATTERN_2;
	if (IS_GEN6(dev)) {
		temp &= ~FDI_LINK_TRAIN_VOL_EMP_MASK;
		/* SNB-B */
		temp |= FDI_LINK_TRAIN_400MV_0DB_SNB_B;
	}
	I915_WRITE(reg, temp);

	reg = FDI_RX_CTL(pipe);
	temp = I915_READ(reg);
	if (HAS_PCH_CPT(dev)) {
		temp &= ~FDI_LINK_TRAIN_PATTERN_MASK_CPT;
		temp |= FDI_LINK_TRAIN_PATTERN_2_CPT;
	} else {
		temp &= ~FDI_LINK_TRAIN_NONE;
		temp |= FDI_LINK_TRAIN_PATTERN_2;
	}
	I915_WRITE(reg, temp);

	POSTING_READ(reg);
	udelay(150);

	for (i = 0; i < 4; i++) {
		reg = FDI_TX_CTL(pipe);
		temp = I915_READ(reg);
		temp &= ~FDI_LINK_TRAIN_VOL_EMP_MASK;
		temp |= snb_b_fdi_train_param[i];
		I915_WRITE(reg, temp);

		POSTING_READ(reg);
		udelay(500);

		for (retry = 0; retry < 5; retry++) {
			reg = FDI_RX_IIR(pipe);
			temp = I915_READ(reg);
			DRM_DEBUG_KMS("FDI_RX_IIR 0x%x\n", temp);
			if (temp & FDI_RX_SYMBOL_LOCK) {
				I915_WRITE(reg, temp | FDI_RX_SYMBOL_LOCK);
				DRM_DEBUG_KMS("FDI train 2 done.\n");
				break;
			}
			udelay(50);
		}
		if (retry < 5)
			break;
	}
	if (i == 4)
		DRM_ERROR("FDI train 2 fail!\n");

	DRM_DEBUG_KMS("FDI train done.\n");
}

/* Manual link training for Ivy Bridge A0 parts */
static void ivb_manual_fdi_link_train(struct drm_crtc *crtc)
{
	struct drm_device *dev = crtc->dev;
	struct drm_i915_private *dev_priv = dev->dev_private;
	struct intel_crtc *intel_crtc = to_intel_crtc(crtc);
	int pipe = intel_crtc->pipe;
	u32 reg, temp, i, j;

	/* Train 1: umask FDI RX Interrupt symbol_lock and bit_lock bit
	   for train result */
	reg = FDI_RX_IMR(pipe);
	temp = I915_READ(reg);
	temp &= ~FDI_RX_SYMBOL_LOCK;
	temp &= ~FDI_RX_BIT_LOCK;
	I915_WRITE(reg, temp);

	POSTING_READ(reg);
	udelay(150);

	DRM_DEBUG_KMS("FDI_RX_IIR before link train 0x%x\n",
		      I915_READ(FDI_RX_IIR(pipe)));

	/* Try each vswing and preemphasis setting twice before moving on */
	for (j = 0; j < ARRAY_SIZE(snb_b_fdi_train_param) * 2; j++) {
		/* disable first in case we need to retry */
		reg = FDI_TX_CTL(pipe);
		temp = I915_READ(reg);
		temp &= ~(FDI_LINK_TRAIN_AUTO | FDI_LINK_TRAIN_NONE_IVB);
		temp &= ~FDI_TX_ENABLE;
		I915_WRITE(reg, temp);

		reg = FDI_RX_CTL(pipe);
		temp = I915_READ(reg);
		temp &= ~FDI_LINK_TRAIN_AUTO;
		temp &= ~FDI_LINK_TRAIN_PATTERN_MASK_CPT;
		temp &= ~FDI_RX_ENABLE;
		I915_WRITE(reg, temp);

		/* enable CPU FDI TX and PCH FDI RX */
		reg = FDI_TX_CTL(pipe);
		temp = I915_READ(reg);
		temp &= ~FDI_DP_PORT_WIDTH_MASK;
		temp |= FDI_DP_PORT_WIDTH(intel_crtc->config.fdi_lanes);
		temp |= FDI_LINK_TRAIN_PATTERN_1_IVB;
		temp &= ~FDI_LINK_TRAIN_VOL_EMP_MASK;
		temp |= snb_b_fdi_train_param[j/2];
		temp |= FDI_COMPOSITE_SYNC;
		I915_WRITE(reg, temp | FDI_TX_ENABLE);

		I915_WRITE(FDI_RX_MISC(pipe),
			   FDI_RX_TP1_TO_TP2_48 | FDI_RX_FDI_DELAY_90);

		reg = FDI_RX_CTL(pipe);
		temp = I915_READ(reg);
		temp |= FDI_LINK_TRAIN_PATTERN_1_CPT;
		temp |= FDI_COMPOSITE_SYNC;
		I915_WRITE(reg, temp | FDI_RX_ENABLE);

		POSTING_READ(reg);
		udelay(1); /* should be 0.5us */

		for (i = 0; i < 4; i++) {
			reg = FDI_RX_IIR(pipe);
			temp = I915_READ(reg);
			DRM_DEBUG_KMS("FDI_RX_IIR 0x%x\n", temp);

			if (temp & FDI_RX_BIT_LOCK ||
			    (I915_READ(reg) & FDI_RX_BIT_LOCK)) {
				I915_WRITE(reg, temp | FDI_RX_BIT_LOCK);
				DRM_DEBUG_KMS("FDI train 1 done, level %i.\n",
					      i);
				break;
			}
			udelay(1); /* should be 0.5us */
		}
		if (i == 4) {
			DRM_DEBUG_KMS("FDI train 1 fail on vswing %d\n", j / 2);
			continue;
		}

		/* Train 2 */
		reg = FDI_TX_CTL(pipe);
		temp = I915_READ(reg);
		temp &= ~FDI_LINK_TRAIN_NONE_IVB;
		temp |= FDI_LINK_TRAIN_PATTERN_2_IVB;
		I915_WRITE(reg, temp);

		reg = FDI_RX_CTL(pipe);
		temp = I915_READ(reg);
		temp &= ~FDI_LINK_TRAIN_PATTERN_MASK_CPT;
		temp |= FDI_LINK_TRAIN_PATTERN_2_CPT;
		I915_WRITE(reg, temp);

		POSTING_READ(reg);
		udelay(2); /* should be 1.5us */

		for (i = 0; i < 4; i++) {
			reg = FDI_RX_IIR(pipe);
			temp = I915_READ(reg);
			DRM_DEBUG_KMS("FDI_RX_IIR 0x%x\n", temp);

			if (temp & FDI_RX_SYMBOL_LOCK ||
			    (I915_READ(reg) & FDI_RX_SYMBOL_LOCK)) {
				I915_WRITE(reg, temp | FDI_RX_SYMBOL_LOCK);
				DRM_DEBUG_KMS("FDI train 2 done, level %i.\n",
					      i);
				goto train_done;
			}
			udelay(2); /* should be 1.5us */
		}
		if (i == 4)
			DRM_DEBUG_KMS("FDI train 2 fail on vswing %d\n", j / 2);
	}

train_done:
	DRM_DEBUG_KMS("FDI train done.\n");
}

static void ironlake_fdi_pll_enable(struct intel_crtc *intel_crtc)
{
	struct drm_device *dev = intel_crtc->base.dev;
	struct drm_i915_private *dev_priv = dev->dev_private;
	int pipe = intel_crtc->pipe;
	u32 reg, temp;


	/* enable PCH FDI RX PLL, wait warmup plus DMI latency */
	reg = FDI_RX_CTL(pipe);
	temp = I915_READ(reg);
	temp &= ~(FDI_DP_PORT_WIDTH_MASK | (0x7 << 16));
	temp |= FDI_DP_PORT_WIDTH(intel_crtc->config.fdi_lanes);
	temp |= (I915_READ(PIPECONF(pipe)) & PIPECONF_BPC_MASK) << 11;
	I915_WRITE(reg, temp | FDI_RX_PLL_ENABLE);

	POSTING_READ(reg);
	udelay(200);

	/* Switch from Rawclk to PCDclk */
	temp = I915_READ(reg);
	I915_WRITE(reg, temp | FDI_PCDCLK);

	POSTING_READ(reg);
	udelay(200);

	/* Enable CPU FDI TX PLL, always on for Ironlake */
	reg = FDI_TX_CTL(pipe);
	temp = I915_READ(reg);
	if ((temp & FDI_TX_PLL_ENABLE) == 0) {
		I915_WRITE(reg, temp | FDI_TX_PLL_ENABLE);

		POSTING_READ(reg);
		udelay(100);
	}
}

static void ironlake_fdi_pll_disable(struct intel_crtc *intel_crtc)
{
	struct drm_device *dev = intel_crtc->base.dev;
	struct drm_i915_private *dev_priv = dev->dev_private;
	int pipe = intel_crtc->pipe;
	u32 reg, temp;

	/* Switch from PCDclk to Rawclk */
	reg = FDI_RX_CTL(pipe);
	temp = I915_READ(reg);
	I915_WRITE(reg, temp & ~FDI_PCDCLK);

	/* Disable CPU FDI TX PLL */
	reg = FDI_TX_CTL(pipe);
	temp = I915_READ(reg);
	I915_WRITE(reg, temp & ~FDI_TX_PLL_ENABLE);

	POSTING_READ(reg);
	udelay(100);

	reg = FDI_RX_CTL(pipe);
	temp = I915_READ(reg);
	I915_WRITE(reg, temp & ~FDI_RX_PLL_ENABLE);

	/* Wait for the clocks to turn off. */
	POSTING_READ(reg);
	udelay(100);
}

static void ironlake_fdi_disable(struct drm_crtc *crtc)
{
	struct drm_device *dev = crtc->dev;
	struct drm_i915_private *dev_priv = dev->dev_private;
	struct intel_crtc *intel_crtc = to_intel_crtc(crtc);
	int pipe = intel_crtc->pipe;
	u32 reg, temp;

	/* disable CPU FDI tx and PCH FDI rx */
	reg = FDI_TX_CTL(pipe);
	temp = I915_READ(reg);
	I915_WRITE(reg, temp & ~FDI_TX_ENABLE);
	POSTING_READ(reg);

	reg = FDI_RX_CTL(pipe);
	temp = I915_READ(reg);
	temp &= ~(0x7 << 16);
	temp |= (I915_READ(PIPECONF(pipe)) & PIPECONF_BPC_MASK) << 11;
	I915_WRITE(reg, temp & ~FDI_RX_ENABLE);

	POSTING_READ(reg);
	udelay(100);

	/* Ironlake workaround, disable clock pointer after downing FDI */
	if (HAS_PCH_IBX(dev))
		I915_WRITE(FDI_RX_CHICKEN(pipe), FDI_RX_PHASE_SYNC_POINTER_OVR);

	/* still set train pattern 1 */
	reg = FDI_TX_CTL(pipe);
	temp = I915_READ(reg);
	temp &= ~FDI_LINK_TRAIN_NONE;
	temp |= FDI_LINK_TRAIN_PATTERN_1;
	I915_WRITE(reg, temp);

	reg = FDI_RX_CTL(pipe);
	temp = I915_READ(reg);
	if (HAS_PCH_CPT(dev)) {
		temp &= ~FDI_LINK_TRAIN_PATTERN_MASK_CPT;
		temp |= FDI_LINK_TRAIN_PATTERN_1_CPT;
	} else {
		temp &= ~FDI_LINK_TRAIN_NONE;
		temp |= FDI_LINK_TRAIN_PATTERN_1;
	}
	/* BPC in FDI rx is consistent with that in PIPECONF */
	temp &= ~(0x07 << 16);
	temp |= (I915_READ(PIPECONF(pipe)) & PIPECONF_BPC_MASK) << 11;
	I915_WRITE(reg, temp);

	POSTING_READ(reg);
	udelay(100);
}

bool intel_has_pending_fb_unpin(struct drm_device *dev)
{
	struct intel_crtc *crtc;

	/* Note that we don't need to be called with mode_config.lock here
	 * as our list of CRTC objects is static for the lifetime of the
	 * device and so cannot disappear as we iterate. Similarly, we can
	 * happily treat the predicates as racy, atomic checks as userspace
	 * cannot claim and pin a new fb without at least acquring the
	 * struct_mutex and so serialising with us.
	 */
	for_each_intel_crtc(dev, crtc) {
		if (atomic_read(&crtc->unpin_work_count) == 0)
			continue;

		if (crtc->unpin_work)
			intel_wait_for_vblank(dev, crtc->pipe);

		return true;
	}

	return false;
}

void intel_crtc_wait_for_pending_flips(struct drm_crtc *crtc)
{
	struct drm_device *dev = crtc->dev;
	struct drm_i915_private *dev_priv = dev->dev_private;

	if (crtc->primary->fb == NULL)
		return;

	WARN_ON(waitqueue_active(&dev_priv->pending_flip_queue));

	WARN_ON(wait_event_timeout(dev_priv->pending_flip_queue,
				   !intel_crtc_has_pending_flip(crtc),
				   60*HZ) == 0);

	mutex_lock(&dev->struct_mutex);
	intel_finish_fb(crtc->primary->fb);
	mutex_unlock(&dev->struct_mutex);
}

/* Program iCLKIP clock to the desired frequency */
static void lpt_program_iclkip(struct drm_crtc *crtc)
{
	struct drm_device *dev = crtc->dev;
	struct drm_i915_private *dev_priv = dev->dev_private;
	int clock = to_intel_crtc(crtc)->config.adjusted_mode.crtc_clock;
	u32 divsel, phaseinc, auxdiv, phasedir = 0;
	u32 temp;

	mutex_lock(&dev_priv->dpio_lock);

	/* It is necessary to ungate the pixclk gate prior to programming
	 * the divisors, and gate it back when it is done.
	 */
	I915_WRITE(PIXCLK_GATE, PIXCLK_GATE_GATE);

	/* Disable SSCCTL */
	intel_sbi_write(dev_priv, SBI_SSCCTL6,
			intel_sbi_read(dev_priv, SBI_SSCCTL6, SBI_ICLK) |
				SBI_SSCCTL_DISABLE,
			SBI_ICLK);

	/* 20MHz is a corner case which is out of range for the 7-bit divisor */
	if (clock == 20000) {
		auxdiv = 1;
		divsel = 0x41;
		phaseinc = 0x20;
	} else {
		/* The iCLK virtual clock root frequency is in MHz,
		 * but the adjusted_mode->crtc_clock in in KHz. To get the
		 * divisors, it is necessary to divide one by another, so we
		 * convert the virtual clock precision to KHz here for higher
		 * precision.
		 */
		u32 iclk_virtual_root_freq = 172800 * 1000;
		u32 iclk_pi_range = 64;
		u32 desired_divisor, msb_divisor_value, pi_value;

		desired_divisor = (iclk_virtual_root_freq / clock);
		msb_divisor_value = desired_divisor / iclk_pi_range;
		pi_value = desired_divisor % iclk_pi_range;

		auxdiv = 0;
		divsel = msb_divisor_value - 2;
		phaseinc = pi_value;
	}

	/* This should not happen with any sane values */
	WARN_ON(SBI_SSCDIVINTPHASE_DIVSEL(divsel) &
		~SBI_SSCDIVINTPHASE_DIVSEL_MASK);
	WARN_ON(SBI_SSCDIVINTPHASE_DIR(phasedir) &
		~SBI_SSCDIVINTPHASE_INCVAL_MASK);

	DRM_DEBUG_KMS("iCLKIP clock: found settings for %dKHz refresh rate: auxdiv=%x, divsel=%x, phasedir=%x, phaseinc=%x\n",
			clock,
			auxdiv,
			divsel,
			phasedir,
			phaseinc);

	/* Program SSCDIVINTPHASE6 */
	temp = intel_sbi_read(dev_priv, SBI_SSCDIVINTPHASE6, SBI_ICLK);
	temp &= ~SBI_SSCDIVINTPHASE_DIVSEL_MASK;
	temp |= SBI_SSCDIVINTPHASE_DIVSEL(divsel);
	temp &= ~SBI_SSCDIVINTPHASE_INCVAL_MASK;
	temp |= SBI_SSCDIVINTPHASE_INCVAL(phaseinc);
	temp |= SBI_SSCDIVINTPHASE_DIR(phasedir);
	temp |= SBI_SSCDIVINTPHASE_PROPAGATE;
	intel_sbi_write(dev_priv, SBI_SSCDIVINTPHASE6, temp, SBI_ICLK);

	/* Program SSCAUXDIV */
	temp = intel_sbi_read(dev_priv, SBI_SSCAUXDIV6, SBI_ICLK);
	temp &= ~SBI_SSCAUXDIV_FINALDIV2SEL(1);
	temp |= SBI_SSCAUXDIV_FINALDIV2SEL(auxdiv);
	intel_sbi_write(dev_priv, SBI_SSCAUXDIV6, temp, SBI_ICLK);

	/* Enable modulator and associated divider */
	temp = intel_sbi_read(dev_priv, SBI_SSCCTL6, SBI_ICLK);
	temp &= ~SBI_SSCCTL_DISABLE;
	intel_sbi_write(dev_priv, SBI_SSCCTL6, temp, SBI_ICLK);

	/* Wait for initialization time */
	udelay(24);

	I915_WRITE(PIXCLK_GATE, PIXCLK_GATE_UNGATE);

	mutex_unlock(&dev_priv->dpio_lock);
}

static void ironlake_pch_transcoder_set_timings(struct intel_crtc *crtc,
						enum pipe pch_transcoder)
{
	struct drm_device *dev = crtc->base.dev;
	struct drm_i915_private *dev_priv = dev->dev_private;
	enum transcoder cpu_transcoder = crtc->config.cpu_transcoder;

	I915_WRITE(PCH_TRANS_HTOTAL(pch_transcoder),
		   I915_READ(HTOTAL(cpu_transcoder)));
	I915_WRITE(PCH_TRANS_HBLANK(pch_transcoder),
		   I915_READ(HBLANK(cpu_transcoder)));
	I915_WRITE(PCH_TRANS_HSYNC(pch_transcoder),
		   I915_READ(HSYNC(cpu_transcoder)));

	I915_WRITE(PCH_TRANS_VTOTAL(pch_transcoder),
		   I915_READ(VTOTAL(cpu_transcoder)));
	I915_WRITE(PCH_TRANS_VBLANK(pch_transcoder),
		   I915_READ(VBLANK(cpu_transcoder)));
	I915_WRITE(PCH_TRANS_VSYNC(pch_transcoder),
		   I915_READ(VSYNC(cpu_transcoder)));
	I915_WRITE(PCH_TRANS_VSYNCSHIFT(pch_transcoder),
		   I915_READ(VSYNCSHIFT(cpu_transcoder)));
}

static void cpt_enable_fdi_bc_bifurcation(struct drm_device *dev)
{
	struct drm_i915_private *dev_priv = dev->dev_private;
	uint32_t temp;

	temp = I915_READ(SOUTH_CHICKEN1);
	if (temp & FDI_BC_BIFURCATION_SELECT)
		return;

	WARN_ON(I915_READ(FDI_RX_CTL(PIPE_B)) & FDI_RX_ENABLE);
	WARN_ON(I915_READ(FDI_RX_CTL(PIPE_C)) & FDI_RX_ENABLE);

	temp |= FDI_BC_BIFURCATION_SELECT;
	DRM_DEBUG_KMS("enabling fdi C rx\n");
	I915_WRITE(SOUTH_CHICKEN1, temp);
	POSTING_READ(SOUTH_CHICKEN1);
}

static void ivybridge_update_fdi_bc_bifurcation(struct intel_crtc *intel_crtc)
{
	struct drm_device *dev = intel_crtc->base.dev;
	struct drm_i915_private *dev_priv = dev->dev_private;

	switch (intel_crtc->pipe) {
	case PIPE_A:
		break;
	case PIPE_B:
		if (intel_crtc->config.fdi_lanes > 2)
			WARN_ON(I915_READ(SOUTH_CHICKEN1) & FDI_BC_BIFURCATION_SELECT);
		else
			cpt_enable_fdi_bc_bifurcation(dev);

		break;
	case PIPE_C:
		cpt_enable_fdi_bc_bifurcation(dev);

		break;
	default:
		BUG();
	}
}

/*
 * Enable PCH resources required for PCH ports:
 *   - PCH PLLs
 *   - FDI training & RX/TX
 *   - update transcoder timings
 *   - DP transcoding bits
 *   - transcoder
 */
static void ironlake_pch_enable(struct drm_crtc *crtc)
{
	struct drm_device *dev = crtc->dev;
	struct drm_i915_private *dev_priv = dev->dev_private;
	struct intel_crtc *intel_crtc = to_intel_crtc(crtc);
	int pipe = intel_crtc->pipe;
	u32 reg, temp;

	assert_pch_transcoder_disabled(dev_priv, pipe);

	if (IS_IVYBRIDGE(dev))
		ivybridge_update_fdi_bc_bifurcation(intel_crtc);

	/* Write the TU size bits before fdi link training, so that error
	 * detection works. */
	I915_WRITE(FDI_RX_TUSIZE1(pipe),
		   I915_READ(PIPE_DATA_M1(pipe)) & TU_SIZE_MASK);

	/* For PCH output, training FDI link */
	dev_priv->display.fdi_link_train(crtc);

	/* We need to program the right clock selection before writing the pixel
	 * mutliplier into the DPLL. */
	if (HAS_PCH_CPT(dev)) {
		u32 sel;

		temp = I915_READ(PCH_DPLL_SEL);
		temp |= TRANS_DPLL_ENABLE(pipe);
		sel = TRANS_DPLLB_SEL(pipe);
		if (intel_crtc->config.shared_dpll == DPLL_ID_PCH_PLL_B)
			temp |= sel;
		else
			temp &= ~sel;
		I915_WRITE(PCH_DPLL_SEL, temp);
	}

	/* XXX: pch pll's can be enabled any time before we enable the PCH
	 * transcoder, and we actually should do this to not upset any PCH
	 * transcoder that already use the clock when we share it.
	 *
	 * Note that enable_shared_dpll tries to do the right thing, but
	 * get_shared_dpll unconditionally resets the pll - we need that to have
	 * the right LVDS enable sequence. */
	intel_enable_shared_dpll(intel_crtc);

	/* set transcoder timing, panel must allow it */
	assert_panel_unlocked(dev_priv, pipe);
	ironlake_pch_transcoder_set_timings(intel_crtc, pipe);

	intel_fdi_normal_train(crtc);

	/* For PCH DP, enable TRANS_DP_CTL */
	if (HAS_PCH_CPT(dev) &&
	    (intel_pipe_has_type(crtc, INTEL_OUTPUT_DISPLAYPORT) ||
	     intel_pipe_has_type(crtc, INTEL_OUTPUT_EDP))) {
		u32 bpc = (I915_READ(PIPECONF(pipe)) & PIPECONF_BPC_MASK) >> 5;
		reg = TRANS_DP_CTL(pipe);
		temp = I915_READ(reg);
		temp &= ~(TRANS_DP_PORT_SEL_MASK |
			  TRANS_DP_SYNC_MASK |
			  TRANS_DP_BPC_MASK);
		temp |= (TRANS_DP_OUTPUT_ENABLE |
			 TRANS_DP_ENH_FRAMING);
		temp |= bpc << 9; /* same format but at 11:9 */

		if (crtc->mode.flags & DRM_MODE_FLAG_PHSYNC)
			temp |= TRANS_DP_HSYNC_ACTIVE_HIGH;
		if (crtc->mode.flags & DRM_MODE_FLAG_PVSYNC)
			temp |= TRANS_DP_VSYNC_ACTIVE_HIGH;

		switch (intel_trans_dp_port_sel(crtc)) {
		case PCH_DP_B:
			temp |= TRANS_DP_PORT_SEL_B;
			break;
		case PCH_DP_C:
			temp |= TRANS_DP_PORT_SEL_C;
			break;
		case PCH_DP_D:
			temp |= TRANS_DP_PORT_SEL_D;
			break;
		default:
			BUG();
		}

		I915_WRITE(reg, temp);
	}

	ironlake_enable_pch_transcoder(dev_priv, pipe);
}

static void lpt_pch_enable(struct drm_crtc *crtc)
{
	struct drm_device *dev = crtc->dev;
	struct drm_i915_private *dev_priv = dev->dev_private;
	struct intel_crtc *intel_crtc = to_intel_crtc(crtc);
	enum transcoder cpu_transcoder = intel_crtc->config.cpu_transcoder;

	assert_pch_transcoder_disabled(dev_priv, TRANSCODER_A);

	lpt_program_iclkip(crtc);

	/* Set transcoder timing. */
	ironlake_pch_transcoder_set_timings(intel_crtc, PIPE_A);

	lpt_enable_pch_transcoder(dev_priv, cpu_transcoder);
}

static void intel_put_shared_dpll(struct intel_crtc *crtc)
{
	struct intel_shared_dpll *pll = intel_crtc_to_shared_dpll(crtc);

	if (pll == NULL)
		return;

	if (pll->refcount == 0) {
		WARN(1, "bad %s refcount\n", pll->name);
		return;
	}

	if (--pll->refcount == 0) {
		WARN_ON(pll->on);
		WARN_ON(pll->active);
	}

	crtc->config.shared_dpll = DPLL_ID_PRIVATE;
}

static struct intel_shared_dpll *intel_get_shared_dpll(struct intel_crtc *crtc)
{
	struct drm_i915_private *dev_priv = crtc->base.dev->dev_private;
	struct intel_shared_dpll *pll = intel_crtc_to_shared_dpll(crtc);
	enum intel_dpll_id i;

	if (pll) {
		DRM_DEBUG_KMS("CRTC:%d dropping existing %s\n",
			      crtc->base.base.id, pll->name);
		intel_put_shared_dpll(crtc);
	}

	if (HAS_PCH_IBX(dev_priv->dev)) {
		/* Ironlake PCH has a fixed PLL->PCH pipe mapping. */
		i = (enum intel_dpll_id) crtc->pipe;
		pll = &dev_priv->shared_dplls[i];

		DRM_DEBUG_KMS("CRTC:%d using pre-allocated %s\n",
			      crtc->base.base.id, pll->name);

		WARN_ON(pll->refcount);

		goto found;
	}

	for (i = 0; i < dev_priv->num_shared_dpll; i++) {
		pll = &dev_priv->shared_dplls[i];

		/* Only want to check enabled timings first */
		if (pll->refcount == 0)
			continue;

		if (memcmp(&crtc->config.dpll_hw_state, &pll->hw_state,
			   sizeof(pll->hw_state)) == 0) {
			DRM_DEBUG_KMS("CRTC:%d sharing existing %s (refcount %d, ative %d)\n",
				      crtc->base.base.id,
				      pll->name, pll->refcount, pll->active);

			goto found;
		}
	}

	/* Ok no matching timings, maybe there's a free one? */
	for (i = 0; i < dev_priv->num_shared_dpll; i++) {
		pll = &dev_priv->shared_dplls[i];
		if (pll->refcount == 0) {
			DRM_DEBUG_KMS("CRTC:%d allocated %s\n",
				      crtc->base.base.id, pll->name);
			goto found;
		}
	}

	return NULL;

found:
	if (pll->refcount == 0)
		pll->hw_state = crtc->config.dpll_hw_state;

	crtc->config.shared_dpll = i;
	DRM_DEBUG_DRIVER("using %s for pipe %c\n", pll->name,
			 pipe_name(crtc->pipe));

	pll->refcount++;

	return pll;
}

static void cpt_verify_modeset(struct drm_device *dev, int pipe)
{
	struct drm_i915_private *dev_priv = dev->dev_private;
	int dslreg = PIPEDSL(pipe);
	u32 temp;

	temp = I915_READ(dslreg);
	udelay(500);
	if (wait_for(I915_READ(dslreg) != temp, 5)) {
		if (wait_for(I915_READ(dslreg) != temp, 5))
			DRM_ERROR("mode set failed: pipe %c stuck\n", pipe_name(pipe));
	}
}

static void ironlake_pfit_enable(struct intel_crtc *crtc)
{
	struct drm_device *dev = crtc->base.dev;
	struct drm_i915_private *dev_priv = dev->dev_private;
	int pipe = crtc->pipe;

	if (crtc->config.pch_pfit.enabled) {
		/* Force use of hard-coded filter coefficients
		 * as some pre-programmed values are broken,
		 * e.g. x201.
		 */
		if (IS_IVYBRIDGE(dev) || IS_HASWELL(dev))
			I915_WRITE(PF_CTL(pipe), PF_ENABLE | PF_FILTER_MED_3x3 |
						 PF_PIPE_SEL_IVB(pipe));
		else
			I915_WRITE(PF_CTL(pipe), PF_ENABLE | PF_FILTER_MED_3x3);
		I915_WRITE(PF_WIN_POS(pipe), crtc->config.pch_pfit.pos);
		I915_WRITE(PF_WIN_SZ(pipe), crtc->config.pch_pfit.size);
	}
}

static void intel_enable_planes(struct drm_crtc *crtc)
{
	struct drm_device *dev = crtc->dev;
	enum pipe pipe = to_intel_crtc(crtc)->pipe;
	struct drm_plane *plane;
	struct intel_plane *intel_plane;

	drm_for_each_legacy_plane(plane, &dev->mode_config.plane_list) {
		intel_plane = to_intel_plane(plane);
		if (intel_plane->pipe == pipe)
			intel_plane_restore(&intel_plane->base);
	}
}

static void intel_disable_planes(struct drm_crtc *crtc)
{
	struct drm_device *dev = crtc->dev;
	enum pipe pipe = to_intel_crtc(crtc)->pipe;
	struct drm_plane *plane;
	struct intel_plane *intel_plane;

	drm_for_each_legacy_plane(plane, &dev->mode_config.plane_list) {
		intel_plane = to_intel_plane(plane);
		if (intel_plane->pipe == pipe)
			intel_plane_disable(&intel_plane->base);
	}
}

void hsw_enable_ips(struct intel_crtc *crtc)
{
	struct drm_device *dev = crtc->base.dev;
	struct drm_i915_private *dev_priv = dev->dev_private;

	if (!crtc->config.ips_enabled)
		return;

	/* We can only enable IPS after we enable a plane and wait for a vblank */
	intel_wait_for_vblank(dev, crtc->pipe);

	assert_plane_enabled(dev_priv, crtc->plane);
	if (IS_BROADWELL(dev)) {
		mutex_lock(&dev_priv->rps.hw_lock);
		WARN_ON(sandybridge_pcode_write(dev_priv, DISPLAY_IPS_CONTROL, 0xc0000000));
		mutex_unlock(&dev_priv->rps.hw_lock);
		/* Quoting Art Runyan: "its not safe to expect any particular
		 * value in IPS_CTL bit 31 after enabling IPS through the
		 * mailbox." Moreover, the mailbox may return a bogus state,
		 * so we need to just enable it and continue on.
		 */
	} else {
		I915_WRITE(IPS_CTL, IPS_ENABLE);
		/* The bit only becomes 1 in the next vblank, so this wait here
		 * is essentially intel_wait_for_vblank. If we don't have this
		 * and don't wait for vblanks until the end of crtc_enable, then
		 * the HW state readout code will complain that the expected
		 * IPS_CTL value is not the one we read. */
		if (wait_for(I915_READ_NOTRACE(IPS_CTL) & IPS_ENABLE, 50))
			DRM_ERROR("Timed out waiting for IPS enable\n");
	}
}

void hsw_disable_ips(struct intel_crtc *crtc)
{
	struct drm_device *dev = crtc->base.dev;
	struct drm_i915_private *dev_priv = dev->dev_private;

	if (!crtc->config.ips_enabled)
		return;

	assert_plane_enabled(dev_priv, crtc->plane);
	if (IS_BROADWELL(dev)) {
		mutex_lock(&dev_priv->rps.hw_lock);
		WARN_ON(sandybridge_pcode_write(dev_priv, DISPLAY_IPS_CONTROL, 0));
		mutex_unlock(&dev_priv->rps.hw_lock);
		/* wait for pcode to finish disabling IPS, which may take up to 42ms */
		if (wait_for((I915_READ(IPS_CTL) & IPS_ENABLE) == 0, 42))
			DRM_ERROR("Timed out waiting for IPS disable\n");
	} else {
		I915_WRITE(IPS_CTL, 0);
		POSTING_READ(IPS_CTL);
	}

	/* We need to wait for a vblank before we can disable the plane. */
	intel_wait_for_vblank(dev, crtc->pipe);
}

/** Loads the palette/gamma unit for the CRTC with the prepared values */
static void intel_crtc_load_lut(struct drm_crtc *crtc)
{
	struct drm_device *dev = crtc->dev;
	struct drm_i915_private *dev_priv = dev->dev_private;
	struct intel_crtc *intel_crtc = to_intel_crtc(crtc);
	enum pipe pipe = intel_crtc->pipe;
	int palreg = PALETTE(pipe);
	int i;
	bool reenable_ips = false;

	/* The clocks have to be on to load the palette. */
	if (!crtc->enabled || !intel_crtc->active)
		return;

	if (!HAS_PCH_SPLIT(dev_priv->dev)) {
		if (intel_pipe_has_type(crtc, INTEL_OUTPUT_DSI))
			assert_dsi_pll_enabled(dev_priv);
		else
			assert_pll_enabled(dev_priv, pipe);
	}

	/* use legacy palette for Ironlake */
	if (HAS_PCH_SPLIT(dev))
		palreg = LGC_PALETTE(pipe);

	/* Workaround : Do not read or write the pipe palette/gamma data while
	 * GAMMA_MODE is configured for split gamma and IPS_CTL has IPS enabled.
	 */
	if (IS_HASWELL(dev) && intel_crtc->config.ips_enabled &&
	    ((I915_READ(GAMMA_MODE(pipe)) & GAMMA_MODE_MODE_MASK) ==
	     GAMMA_MODE_MODE_SPLIT)) {
		hsw_disable_ips(intel_crtc);
		reenable_ips = true;
	}

	for (i = 0; i < 256; i++) {
		I915_WRITE(palreg + 4 * i,
			   (intel_crtc->lut_r[i] << 16) |
			   (intel_crtc->lut_g[i] << 8) |
			   intel_crtc->lut_b[i]);
	}

	if (reenable_ips)
		hsw_enable_ips(intel_crtc);
}

static void intel_crtc_dpms_overlay(struct intel_crtc *intel_crtc, bool enable)
{
	if (!enable && intel_crtc->overlay) {
		struct drm_device *dev = intel_crtc->base.dev;
		struct drm_i915_private *dev_priv = dev->dev_private;

		mutex_lock(&dev->struct_mutex);
		dev_priv->mm.interruptible = false;
		(void) intel_overlay_switch_off(intel_crtc->overlay);
		dev_priv->mm.interruptible = true;
		mutex_unlock(&dev->struct_mutex);
	}

	/* Let userspace switch the overlay on again. In most cases userspace
	 * has to recompute where to put it anyway.
	 */
}

static void intel_crtc_enable_planes(struct drm_crtc *crtc)
{
	struct drm_device *dev = crtc->dev;
	struct drm_i915_private *dev_priv = dev->dev_private;
	struct intel_crtc *intel_crtc = to_intel_crtc(crtc);
	int pipe = intel_crtc->pipe;
	int plane = intel_crtc->plane;

	drm_vblank_on(dev, pipe);

	intel_enable_primary_hw_plane(dev_priv, plane, pipe);
	intel_enable_planes(crtc);
	intel_crtc_update_cursor(crtc, true);
	intel_crtc_dpms_overlay(intel_crtc, true);

	hsw_enable_ips(intel_crtc);

	mutex_lock(&dev->struct_mutex);
	intel_update_fbc(dev);
	mutex_unlock(&dev->struct_mutex);

	/*
	 * FIXME: Once we grow proper nuclear flip support out of this we need
	 * to compute the mask of flip planes precisely. For the time being
	 * consider this a flip from a NULL plane.
	 */
	intel_frontbuffer_flip(dev, INTEL_FRONTBUFFER_ALL_MASK(pipe));
}

static void intel_crtc_disable_planes(struct drm_crtc *crtc)
{
	struct drm_device *dev = crtc->dev;
	struct drm_i915_private *dev_priv = dev->dev_private;
	struct intel_crtc *intel_crtc = to_intel_crtc(crtc);
	int pipe = intel_crtc->pipe;
	int plane = intel_crtc->plane;

	intel_crtc_wait_for_pending_flips(crtc);

	if (dev_priv->fbc.plane == plane)
		intel_disable_fbc(dev);

	hsw_disable_ips(intel_crtc);

	intel_crtc_dpms_overlay(intel_crtc, false);
	intel_crtc_update_cursor(crtc, false);
	intel_disable_planes(crtc);
	intel_disable_primary_hw_plane(dev_priv, plane, pipe);

	/*
	 * FIXME: Once we grow proper nuclear flip support out of this we need
	 * to compute the mask of flip planes precisely. For the time being
	 * consider this a flip to a NULL plane.
	 */
	intel_frontbuffer_flip(dev, INTEL_FRONTBUFFER_ALL_MASK(pipe));

	drm_vblank_off(dev, pipe);
}

static void ironlake_crtc_enable(struct drm_crtc *crtc)
{
	struct drm_device *dev = crtc->dev;
	struct drm_i915_private *dev_priv = dev->dev_private;
	struct intel_crtc *intel_crtc = to_intel_crtc(crtc);
	struct intel_encoder *encoder;
	int pipe = intel_crtc->pipe;
	enum plane plane = intel_crtc->plane;

	WARN_ON(!crtc->enabled);

	if (intel_crtc->active)
		return;

	if (intel_crtc->config.has_pch_encoder)
		intel_prepare_shared_dpll(intel_crtc);

	if (intel_crtc->config.has_dp_encoder)
		intel_dp_set_m_n(intel_crtc);

	intel_set_pipe_timings(intel_crtc);

	if (intel_crtc->config.has_pch_encoder) {
		intel_cpu_transcoder_set_m_n(intel_crtc,
					     &intel_crtc->config.fdi_m_n);
	}

	ironlake_set_pipeconf(crtc);

	/* Set up the display plane register */
	I915_WRITE(DSPCNTR(plane), DISPPLANE_GAMMA_ENABLE);
	POSTING_READ(DSPCNTR(plane));

	dev_priv->display.update_primary_plane(crtc, crtc->primary->fb,
					       crtc->x, crtc->y);

	intel_crtc->active = true;

	intel_set_cpu_fifo_underrun_reporting(dev, pipe, true);
	intel_set_pch_fifo_underrun_reporting(dev, pipe, true);

	for_each_encoder_on_crtc(dev, crtc, encoder)
		if (encoder->pre_enable)
			encoder->pre_enable(encoder);

	if (intel_crtc->config.has_pch_encoder) {
		/* Note: FDI PLL enabling _must_ be done before we enable the
		 * cpu pipes, hence this is separate from all the other fdi/pch
		 * enabling. */
		ironlake_fdi_pll_enable(intel_crtc);
	} else {
		assert_fdi_tx_disabled(dev_priv, pipe);
		assert_fdi_rx_disabled(dev_priv, pipe);
	}

	ironlake_pfit_enable(intel_crtc);

	/*
	 * On ILK+ LUT must be loaded before the pipe is running but with
	 * clocks enabled
	 */
	intel_crtc_load_lut(crtc);

	intel_update_watermarks(crtc);
	intel_enable_pipe(intel_crtc);

	if (intel_crtc->config.has_pch_encoder)
		ironlake_pch_enable(crtc);

	for_each_encoder_on_crtc(dev, crtc, encoder)
		encoder->enable(encoder);

	if (HAS_PCH_CPT(dev))
		cpt_verify_modeset(dev, intel_crtc->pipe);

	intel_crtc_enable_planes(crtc);
}

/* IPS only exists on ULT machines and is tied to pipe A. */
static bool hsw_crtc_supports_ips(struct intel_crtc *crtc)
{
	return HAS_IPS(crtc->base.dev) && crtc->pipe == PIPE_A;
}

/*
 * This implements the workaround described in the "notes" section of the mode
 * set sequence documentation. When going from no pipes or single pipe to
 * multiple pipes, and planes are enabled after the pipe, we need to wait at
 * least 2 vblanks on the first pipe before enabling planes on the second pipe.
 */
static void haswell_mode_set_planes_workaround(struct intel_crtc *crtc)
{
	struct drm_device *dev = crtc->base.dev;
	struct intel_crtc *crtc_it, *other_active_crtc = NULL;

	/* We want to get the other_active_crtc only if there's only 1 other
	 * active crtc. */
	for_each_intel_crtc(dev, crtc_it) {
		if (!crtc_it->active || crtc_it == crtc)
			continue;

		if (other_active_crtc)
			return;

		other_active_crtc = crtc_it;
	}
	if (!other_active_crtc)
		return;

	intel_wait_for_vblank(dev, other_active_crtc->pipe);
	intel_wait_for_vblank(dev, other_active_crtc->pipe);
}

static void haswell_crtc_enable(struct drm_crtc *crtc)
{
	struct drm_device *dev = crtc->dev;
	struct drm_i915_private *dev_priv = dev->dev_private;
	struct intel_crtc *intel_crtc = to_intel_crtc(crtc);
	struct intel_encoder *encoder;
	int pipe = intel_crtc->pipe;
	enum plane plane = intel_crtc->plane;

	WARN_ON(!crtc->enabled);

	if (intel_crtc->active)
		return;

	if (intel_crtc->config.has_dp_encoder)
		intel_dp_set_m_n(intel_crtc);

	intel_set_pipe_timings(intel_crtc);

	if (intel_crtc->config.has_pch_encoder) {
		intel_cpu_transcoder_set_m_n(intel_crtc,
					     &intel_crtc->config.fdi_m_n);
	}

	haswell_set_pipeconf(crtc);

	intel_set_pipe_csc(crtc);

	/* Set up the display plane register */
	I915_WRITE(DSPCNTR(plane), DISPPLANE_GAMMA_ENABLE | DISPPLANE_PIPE_CSC_ENABLE);
	POSTING_READ(DSPCNTR(plane));

	dev_priv->display.update_primary_plane(crtc, crtc->primary->fb,
					       crtc->x, crtc->y);

	intel_crtc->active = true;

	intel_set_cpu_fifo_underrun_reporting(dev, pipe, true);
	if (intel_crtc->config.has_pch_encoder)
		intel_set_pch_fifo_underrun_reporting(dev, TRANSCODER_A, true);

	if (intel_crtc->config.has_pch_encoder)
		dev_priv->display.fdi_link_train(crtc);

	for_each_encoder_on_crtc(dev, crtc, encoder)
		if (encoder->pre_enable)
			encoder->pre_enable(encoder);

	intel_ddi_enable_pipe_clock(intel_crtc);

	ironlake_pfit_enable(intel_crtc);

	/*
	 * On ILK+ LUT must be loaded before the pipe is running but with
	 * clocks enabled
	 */
	intel_crtc_load_lut(crtc);

	intel_ddi_set_pipe_settings(crtc);
	intel_ddi_enable_transcoder_func(crtc);

	intel_update_watermarks(crtc);
	intel_enable_pipe(intel_crtc);

	if (intel_crtc->config.has_pch_encoder)
		lpt_pch_enable(crtc);

	for_each_encoder_on_crtc(dev, crtc, encoder) {
		encoder->enable(encoder);
		intel_opregion_notify_encoder(encoder, true);
	}

	/* If we change the relative order between pipe/planes enabling, we need
	 * to change the workaround. */
	haswell_mode_set_planes_workaround(intel_crtc);
	intel_crtc_enable_planes(crtc);
}

static void ironlake_pfit_disable(struct intel_crtc *crtc)
{
	struct drm_device *dev = crtc->base.dev;
	struct drm_i915_private *dev_priv = dev->dev_private;
	int pipe = crtc->pipe;

	/* To avoid upsetting the power well on haswell only disable the pfit if
	 * it's in use. The hw state code will make sure we get this right. */
	if (crtc->config.pch_pfit.enabled) {
		I915_WRITE(PF_CTL(pipe), 0);
		I915_WRITE(PF_WIN_POS(pipe), 0);
		I915_WRITE(PF_WIN_SZ(pipe), 0);
	}
}

static void ironlake_crtc_disable(struct drm_crtc *crtc)
{
	struct drm_device *dev = crtc->dev;
	struct drm_i915_private *dev_priv = dev->dev_private;
	struct intel_crtc *intel_crtc = to_intel_crtc(crtc);
	struct intel_encoder *encoder;
	int pipe = intel_crtc->pipe;
	u32 reg, temp;

	if (!intel_crtc->active)
		return;

	intel_crtc_disable_planes(crtc);

	for_each_encoder_on_crtc(dev, crtc, encoder)
		encoder->disable(encoder);

	if (intel_crtc->config.has_pch_encoder)
		intel_set_pch_fifo_underrun_reporting(dev, pipe, false);

	intel_disable_pipe(dev_priv, pipe);

	ironlake_pfit_disable(intel_crtc);

	for_each_encoder_on_crtc(dev, crtc, encoder)
		if (encoder->post_disable)
			encoder->post_disable(encoder);

	if (intel_crtc->config.has_pch_encoder) {
		ironlake_fdi_disable(crtc);

		ironlake_disable_pch_transcoder(dev_priv, pipe);
		intel_set_pch_fifo_underrun_reporting(dev, pipe, true);

		if (HAS_PCH_CPT(dev)) {
			/* disable TRANS_DP_CTL */
			reg = TRANS_DP_CTL(pipe);
			temp = I915_READ(reg);
			temp &= ~(TRANS_DP_OUTPUT_ENABLE |
				  TRANS_DP_PORT_SEL_MASK);
			temp |= TRANS_DP_PORT_SEL_NONE;
			I915_WRITE(reg, temp);

			/* disable DPLL_SEL */
			temp = I915_READ(PCH_DPLL_SEL);
			temp &= ~(TRANS_DPLL_ENABLE(pipe) | TRANS_DPLLB_SEL(pipe));
			I915_WRITE(PCH_DPLL_SEL, temp);
		}

		/* disable PCH DPLL */
		intel_disable_shared_dpll(intel_crtc);

		ironlake_fdi_pll_disable(intel_crtc);
	}

	intel_crtc->active = false;
	intel_update_watermarks(crtc);

	mutex_lock(&dev->struct_mutex);
	intel_update_fbc(dev);
	mutex_unlock(&dev->struct_mutex);
}

static void haswell_crtc_disable(struct drm_crtc *crtc)
{
	struct drm_device *dev = crtc->dev;
	struct drm_i915_private *dev_priv = dev->dev_private;
	struct intel_crtc *intel_crtc = to_intel_crtc(crtc);
	struct intel_encoder *encoder;
	int pipe = intel_crtc->pipe;
	enum transcoder cpu_transcoder = intel_crtc->config.cpu_transcoder;

	if (!intel_crtc->active)
		return;

	intel_crtc_disable_planes(crtc);

	for_each_encoder_on_crtc(dev, crtc, encoder) {
		intel_opregion_notify_encoder(encoder, false);
		encoder->disable(encoder);
	}

	if (intel_crtc->config.has_pch_encoder)
		intel_set_pch_fifo_underrun_reporting(dev, TRANSCODER_A, false);
	intel_disable_pipe(dev_priv, pipe);

	intel_ddi_disable_transcoder_func(dev_priv, cpu_transcoder);

	ironlake_pfit_disable(intel_crtc);

	intel_ddi_disable_pipe_clock(intel_crtc);

	for_each_encoder_on_crtc(dev, crtc, encoder)
		if (encoder->post_disable)
			encoder->post_disable(encoder);

	if (intel_crtc->config.has_pch_encoder) {
		lpt_disable_pch_transcoder(dev_priv);
		intel_set_pch_fifo_underrun_reporting(dev, TRANSCODER_A, true);
		intel_ddi_fdi_disable(crtc);
	}

	intel_crtc->active = false;
	intel_update_watermarks(crtc);

	mutex_lock(&dev->struct_mutex);
	intel_update_fbc(dev);
	mutex_unlock(&dev->struct_mutex);
}

static void ironlake_crtc_off(struct drm_crtc *crtc)
{
	struct intel_crtc *intel_crtc = to_intel_crtc(crtc);
	intel_put_shared_dpll(intel_crtc);
}

static void haswell_crtc_off(struct drm_crtc *crtc)
{
	intel_ddi_put_crtc_pll(crtc);
}

static void i9xx_pfit_enable(struct intel_crtc *crtc)
{
	struct drm_device *dev = crtc->base.dev;
	struct drm_i915_private *dev_priv = dev->dev_private;
	struct intel_crtc_config *pipe_config = &crtc->config;

	if (!crtc->config.gmch_pfit.control)
		return;

	/*
	 * The panel fitter should only be adjusted whilst the pipe is disabled,
	 * according to register description and PRM.
	 */
	WARN_ON(I915_READ(PFIT_CONTROL) & PFIT_ENABLE);
	assert_pipe_disabled(dev_priv, crtc->pipe);

	I915_WRITE(PFIT_PGM_RATIOS, pipe_config->gmch_pfit.pgm_ratios);
	I915_WRITE(PFIT_CONTROL, pipe_config->gmch_pfit.control);

	/* Border color in case we don't scale up to the full screen. Black by
	 * default, change to something else for debugging. */
	I915_WRITE(BCLRPAT(crtc->pipe), 0);
}

#define for_each_power_domain(domain, mask)				\
	for ((domain) = 0; (domain) < POWER_DOMAIN_NUM; (domain)++)	\
		if ((1 << (domain)) & (mask))

enum intel_display_power_domain
intel_display_port_power_domain(struct intel_encoder *intel_encoder)
{
	struct drm_device *dev = intel_encoder->base.dev;
	struct intel_digital_port *intel_dig_port;

	switch (intel_encoder->type) {
	case INTEL_OUTPUT_UNKNOWN:
		/* Only DDI platforms should ever use this output type */
		WARN_ON_ONCE(!HAS_DDI(dev));
	case INTEL_OUTPUT_DISPLAYPORT:
	case INTEL_OUTPUT_HDMI:
	case INTEL_OUTPUT_EDP:
		intel_dig_port = enc_to_dig_port(&intel_encoder->base);
		switch (intel_dig_port->port) {
		case PORT_A:
			return POWER_DOMAIN_PORT_DDI_A_4_LANES;
		case PORT_B:
			return POWER_DOMAIN_PORT_DDI_B_4_LANES;
		case PORT_C:
			return POWER_DOMAIN_PORT_DDI_C_4_LANES;
		case PORT_D:
			return POWER_DOMAIN_PORT_DDI_D_4_LANES;
		default:
			WARN_ON_ONCE(1);
			return POWER_DOMAIN_PORT_OTHER;
		}
	case INTEL_OUTPUT_ANALOG:
		return POWER_DOMAIN_PORT_CRT;
	case INTEL_OUTPUT_DSI:
		return POWER_DOMAIN_PORT_DSI;
	default:
		return POWER_DOMAIN_PORT_OTHER;
	}
}

static unsigned long get_crtc_power_domains(struct drm_crtc *crtc)
{
	struct drm_device *dev = crtc->dev;
	struct intel_encoder *intel_encoder;
	struct intel_crtc *intel_crtc = to_intel_crtc(crtc);
	enum pipe pipe = intel_crtc->pipe;
	unsigned long mask;
	enum transcoder transcoder;

	transcoder = intel_pipe_to_cpu_transcoder(dev->dev_private, pipe);

	mask = BIT(POWER_DOMAIN_PIPE(pipe));
	mask |= BIT(POWER_DOMAIN_TRANSCODER(transcoder));
	if (intel_crtc->config.pch_pfit.enabled ||
	    intel_crtc->config.pch_pfit.force_thru)
		mask |= BIT(POWER_DOMAIN_PIPE_PANEL_FITTER(pipe));

	for_each_encoder_on_crtc(dev, crtc, intel_encoder)
		mask |= BIT(intel_display_port_power_domain(intel_encoder));

	return mask;
}

void intel_display_set_init_power(struct drm_i915_private *dev_priv,
				  bool enable)
{
	if (dev_priv->power_domains.init_power_on == enable)
		return;

	if (enable)
		intel_display_power_get(dev_priv, POWER_DOMAIN_INIT);
	else
		intel_display_power_put(dev_priv, POWER_DOMAIN_INIT);

	dev_priv->power_domains.init_power_on = enable;
}

static void modeset_update_crtc_power_domains(struct drm_device *dev)
{
	struct drm_i915_private *dev_priv = dev->dev_private;
	unsigned long pipe_domains[I915_MAX_PIPES] = { 0, };
	struct intel_crtc *crtc;

	/*
	 * First get all needed power domains, then put all unneeded, to avoid
	 * any unnecessary toggling of the power wells.
	 */
	for_each_intel_crtc(dev, crtc) {
		enum intel_display_power_domain domain;

		if (!crtc->base.enabled)
			continue;

		pipe_domains[crtc->pipe] = get_crtc_power_domains(&crtc->base);

		for_each_power_domain(domain, pipe_domains[crtc->pipe])
			intel_display_power_get(dev_priv, domain);
	}

	for_each_intel_crtc(dev, crtc) {
		enum intel_display_power_domain domain;

		for_each_power_domain(domain, crtc->enabled_power_domains)
			intel_display_power_put(dev_priv, domain);

		crtc->enabled_power_domains = pipe_domains[crtc->pipe];
	}

	intel_display_set_init_power(dev_priv, false);
}

/* returns HPLL frequency in kHz */
static int valleyview_get_vco(struct drm_i915_private *dev_priv)
{
	int hpll_freq, vco_freq[] = { 800, 1600, 2000, 2400 };

	/* Obtain SKU information */
	mutex_lock(&dev_priv->dpio_lock);
	hpll_freq = vlv_cck_read(dev_priv, CCK_FUSE_REG) &
		CCK_FUSE_HPLL_FREQ_MASK;
	mutex_unlock(&dev_priv->dpio_lock);

	return vco_freq[hpll_freq] * 1000;
}

static void vlv_update_cdclk(struct drm_device *dev)
{
	struct drm_i915_private *dev_priv = dev->dev_private;

	dev_priv->vlv_cdclk_freq = dev_priv->display.get_display_clock_speed(dev);
	DRM_DEBUG_DRIVER("Current CD clock rate: %d kHz",
			 dev_priv->vlv_cdclk_freq);

	/*
	 * Program the gmbus_freq based on the cdclk frequency.
	 * BSpec erroneously claims we should aim for 4MHz, but
	 * in fact 1MHz is the correct frequency.
	 */
	I915_WRITE(GMBUSFREQ_VLV, dev_priv->vlv_cdclk_freq);
}

/* Adjust CDclk dividers to allow high res or save power if possible */
static void valleyview_set_cdclk(struct drm_device *dev, int cdclk)
{
	struct drm_i915_private *dev_priv = dev->dev_private;
	u32 val, cmd;

	WARN_ON(dev_priv->display.get_display_clock_speed(dev) != dev_priv->vlv_cdclk_freq);

	if (cdclk >= 320000) /* jump to highest voltage for 400MHz too */
		cmd = 2;
	else if (cdclk == 266667)
		cmd = 1;
	else
		cmd = 0;

	mutex_lock(&dev_priv->rps.hw_lock);
	val = vlv_punit_read(dev_priv, PUNIT_REG_DSPFREQ);
	val &= ~DSPFREQGUAR_MASK;
	val |= (cmd << DSPFREQGUAR_SHIFT);
	vlv_punit_write(dev_priv, PUNIT_REG_DSPFREQ, val);
	if (wait_for((vlv_punit_read(dev_priv, PUNIT_REG_DSPFREQ) &
		      DSPFREQSTAT_MASK) == (cmd << DSPFREQSTAT_SHIFT),
		     50)) {
		DRM_ERROR("timed out waiting for CDclk change\n");
	}
	mutex_unlock(&dev_priv->rps.hw_lock);

	if (cdclk == 400000) {
		u32 divider, vco;

		vco = valleyview_get_vco(dev_priv);
		divider = DIV_ROUND_CLOSEST(vco << 1, cdclk) - 1;

		mutex_lock(&dev_priv->dpio_lock);
		/* adjust cdclk divider */
		val = vlv_cck_read(dev_priv, CCK_DISPLAY_CLOCK_CONTROL);
		val &= ~DISPLAY_FREQUENCY_VALUES;
		val |= divider;
		vlv_cck_write(dev_priv, CCK_DISPLAY_CLOCK_CONTROL, val);

		if (wait_for((vlv_cck_read(dev_priv, CCK_DISPLAY_CLOCK_CONTROL) &
			      DISPLAY_FREQUENCY_STATUS) == (divider << DISPLAY_FREQUENCY_STATUS_SHIFT),
			     50))
			DRM_ERROR("timed out waiting for CDclk change\n");
		mutex_unlock(&dev_priv->dpio_lock);
	}

	mutex_lock(&dev_priv->dpio_lock);
	/* adjust self-refresh exit latency value */
	val = vlv_bunit_read(dev_priv, BUNIT_REG_BISOC);
	val &= ~0x7f;

	/*
	 * For high bandwidth configs, we set a higher latency in the bunit
	 * so that the core display fetch happens in time to avoid underruns.
	 */
	if (cdclk == 400000)
		val |= 4500 / 250; /* 4.5 usec */
	else
		val |= 3000 / 250; /* 3.0 usec */
	vlv_bunit_write(dev_priv, BUNIT_REG_BISOC, val);
	mutex_unlock(&dev_priv->dpio_lock);

	vlv_update_cdclk(dev);
}

static int valleyview_calc_cdclk(struct drm_i915_private *dev_priv,
				 int max_pixclk)
{
	int vco = valleyview_get_vco(dev_priv);
	int freq_320 = (vco <<  1) % 320000 != 0 ? 333333 : 320000;

	/*
	 * Really only a few cases to deal with, as only 4 CDclks are supported:
	 *   200MHz
	 *   267MHz
	 *   320/333MHz (depends on HPLL freq)
	 *   400MHz
	 * So we check to see whether we're above 90% of the lower bin and
	 * adjust if needed.
	 *
	 * We seem to get an unstable or solid color picture at 200MHz.
	 * Not sure what's wrong. For now use 200MHz only when all pipes
	 * are off.
	 */
	if (max_pixclk > freq_320*9/10)
		return 400000;
	else if (max_pixclk > 266667*9/10)
		return freq_320;
	else if (max_pixclk > 0)
		return 266667;
	else
		return 200000;
}

/* compute the max pixel clock for new configuration */
static int intel_mode_max_pixclk(struct drm_i915_private *dev_priv)
{
	struct drm_device *dev = dev_priv->dev;
	struct intel_crtc *intel_crtc;
	int max_pixclk = 0;

	for_each_intel_crtc(dev, intel_crtc) {
		if (intel_crtc->new_enabled)
			max_pixclk = max(max_pixclk,
					 intel_crtc->new_config->adjusted_mode.crtc_clock);
	}

	return max_pixclk;
}

static void valleyview_modeset_global_pipes(struct drm_device *dev,
					    unsigned *prepare_pipes)
{
	struct drm_i915_private *dev_priv = dev->dev_private;
	struct intel_crtc *intel_crtc;
	int max_pixclk = intel_mode_max_pixclk(dev_priv);

	if (valleyview_calc_cdclk(dev_priv, max_pixclk) ==
	    dev_priv->vlv_cdclk_freq)
		return;

	/* disable/enable all currently active pipes while we change cdclk */
	for_each_intel_crtc(dev, intel_crtc)
		if (intel_crtc->base.enabled)
			*prepare_pipes |= (1 << intel_crtc->pipe);
}

static void valleyview_modeset_global_resources(struct drm_device *dev)
{
	struct drm_i915_private *dev_priv = dev->dev_private;
	int max_pixclk = intel_mode_max_pixclk(dev_priv);
	int req_cdclk = valleyview_calc_cdclk(dev_priv, max_pixclk);

	if (req_cdclk != dev_priv->vlv_cdclk_freq)
		valleyview_set_cdclk(dev, req_cdclk);
	modeset_update_crtc_power_domains(dev);
}

static void valleyview_crtc_enable(struct drm_crtc *crtc)
{
	struct drm_device *dev = crtc->dev;
	struct drm_i915_private *dev_priv = dev->dev_private;
	struct intel_crtc *intel_crtc = to_intel_crtc(crtc);
	struct intel_encoder *encoder;
	int pipe = intel_crtc->pipe;
	int plane = intel_crtc->plane;
	bool is_dsi;
	u32 dspcntr;

	WARN_ON(!crtc->enabled);

	if (intel_crtc->active)
		return;

	is_dsi = intel_pipe_has_type(crtc, INTEL_OUTPUT_DSI);

	if (!is_dsi && !IS_CHERRYVIEW(dev))
		vlv_prepare_pll(intel_crtc);

	/* Set up the display plane register */
	dspcntr = DISPPLANE_GAMMA_ENABLE;

	if (intel_crtc->config.has_dp_encoder)
		intel_dp_set_m_n(intel_crtc);

	intel_set_pipe_timings(intel_crtc);

	/* pipesrc and dspsize control the size that is scaled from,
	 * which should always be the user's requested size.
	 */
	I915_WRITE(DSPSIZE(plane),
		   ((intel_crtc->config.pipe_src_h - 1) << 16) |
		   (intel_crtc->config.pipe_src_w - 1));
	I915_WRITE(DSPPOS(plane), 0);

	i9xx_set_pipeconf(intel_crtc);

	I915_WRITE(DSPCNTR(plane), dspcntr);
	POSTING_READ(DSPCNTR(plane));

	dev_priv->display.update_primary_plane(crtc, crtc->primary->fb,
					       crtc->x, crtc->y);

	intel_crtc->active = true;

	intel_set_cpu_fifo_underrun_reporting(dev, pipe, true);

	for_each_encoder_on_crtc(dev, crtc, encoder)
		if (encoder->pre_pll_enable)
			encoder->pre_pll_enable(encoder);

	if (!is_dsi) {
		if (IS_CHERRYVIEW(dev))
			chv_enable_pll(intel_crtc);
		else
			vlv_enable_pll(intel_crtc);
	}

	for_each_encoder_on_crtc(dev, crtc, encoder)
		if (encoder->pre_enable)
			encoder->pre_enable(encoder);

	i9xx_pfit_enable(intel_crtc);

	intel_crtc_load_lut(crtc);

	intel_update_watermarks(crtc);
	intel_enable_pipe(intel_crtc);

	for_each_encoder_on_crtc(dev, crtc, encoder)
		encoder->enable(encoder);

	intel_crtc_enable_planes(crtc);

	/* Underruns don't raise interrupts, so check manually. */
	i9xx_check_fifo_underruns(dev);
}

static void i9xx_set_pll_dividers(struct intel_crtc *crtc)
{
	struct drm_device *dev = crtc->base.dev;
	struct drm_i915_private *dev_priv = dev->dev_private;

	I915_WRITE(FP0(crtc->pipe), crtc->config.dpll_hw_state.fp0);
	I915_WRITE(FP1(crtc->pipe), crtc->config.dpll_hw_state.fp1);
}

static void i9xx_crtc_enable(struct drm_crtc *crtc)
{
	struct drm_device *dev = crtc->dev;
	struct drm_i915_private *dev_priv = dev->dev_private;
	struct intel_crtc *intel_crtc = to_intel_crtc(crtc);
	struct intel_encoder *encoder;
	int pipe = intel_crtc->pipe;
	int plane = intel_crtc->plane;
	u32 dspcntr;

	WARN_ON(!crtc->enabled);

	if (intel_crtc->active)
		return;

	i9xx_set_pll_dividers(intel_crtc);

	/* Set up the display plane register */
	dspcntr = DISPPLANE_GAMMA_ENABLE;

	if (pipe == 0)
		dspcntr &= ~DISPPLANE_SEL_PIPE_MASK;
	else
		dspcntr |= DISPPLANE_SEL_PIPE_B;

	if (intel_crtc->config.has_dp_encoder)
		intel_dp_set_m_n(intel_crtc);

	intel_set_pipe_timings(intel_crtc);

	/* pipesrc and dspsize control the size that is scaled from,
	 * which should always be the user's requested size.
	 */
	I915_WRITE(DSPSIZE(plane),
		   ((intel_crtc->config.pipe_src_h - 1) << 16) |
		   (intel_crtc->config.pipe_src_w - 1));
	I915_WRITE(DSPPOS(plane), 0);

	i9xx_set_pipeconf(intel_crtc);

	I915_WRITE(DSPCNTR(plane), dspcntr);
	POSTING_READ(DSPCNTR(plane));

	dev_priv->display.update_primary_plane(crtc, crtc->primary->fb,
					       crtc->x, crtc->y);

	intel_crtc->active = true;

	if (!IS_GEN2(dev))
		intel_set_cpu_fifo_underrun_reporting(dev, pipe, true);

	for_each_encoder_on_crtc(dev, crtc, encoder)
		if (encoder->pre_enable)
			encoder->pre_enable(encoder);

	i9xx_enable_pll(intel_crtc);

	i9xx_pfit_enable(intel_crtc);

	intel_crtc_load_lut(crtc);

	intel_update_watermarks(crtc);
	intel_enable_pipe(intel_crtc);

	for_each_encoder_on_crtc(dev, crtc, encoder)
		encoder->enable(encoder);

	intel_crtc_enable_planes(crtc);

	/*
	 * Gen2 reports pipe underruns whenever all planes are disabled.
	 * So don't enable underrun reporting before at least some planes
	 * are enabled.
	 * FIXME: Need to fix the logic to work when we turn off all planes
	 * but leave the pipe running.
	 */
	if (IS_GEN2(dev))
		intel_set_cpu_fifo_underrun_reporting(dev, pipe, true);

	/* Underruns don't raise interrupts, so check manually. */
	i9xx_check_fifo_underruns(dev);
}

static void i9xx_pfit_disable(struct intel_crtc *crtc)
{
	struct drm_device *dev = crtc->base.dev;
	struct drm_i915_private *dev_priv = dev->dev_private;

	if (!crtc->config.gmch_pfit.control)
		return;

	assert_pipe_disabled(dev_priv, crtc->pipe);

	DRM_DEBUG_DRIVER("disabling pfit, current: 0x%08x\n",
			 I915_READ(PFIT_CONTROL));
	I915_WRITE(PFIT_CONTROL, 0);
}

static void i9xx_crtc_disable(struct drm_crtc *crtc)
{
	struct drm_device *dev = crtc->dev;
	struct drm_i915_private *dev_priv = dev->dev_private;
	struct intel_crtc *intel_crtc = to_intel_crtc(crtc);
	struct intel_encoder *encoder;
	int pipe = intel_crtc->pipe;

	if (!intel_crtc->active)
		return;

	/*
	 * Gen2 reports pipe underruns whenever all planes are disabled.
	 * So diasble underrun reporting before all the planes get disabled.
	 * FIXME: Need to fix the logic to work when we turn off all planes
	 * but leave the pipe running.
	 */
	if (IS_GEN2(dev))
		intel_set_cpu_fifo_underrun_reporting(dev, pipe, false);

	/*
	 * Vblank time updates from the shadow to live plane control register
	 * are blocked if the memory self-refresh mode is active at that
	 * moment. So to make sure the plane gets truly disabled, disable
	 * first the self-refresh mode. The self-refresh enable bit in turn
	 * will be checked/applied by the HW only at the next frame start
	 * event which is after the vblank start event, so we need to have a
	 * wait-for-vblank between disabling the plane and the pipe.
	 */
	intel_set_memory_cxsr(dev_priv, false);
	intel_crtc_disable_planes(crtc);

	for_each_encoder_on_crtc(dev, crtc, encoder)
		encoder->disable(encoder);

	/*
	 * On gen2 planes are double buffered but the pipe isn't, so we must
	 * wait for planes to fully turn off before disabling the pipe.
	 * We also need to wait on all gmch platforms because of the
	 * self-refresh mode constraint explained above.
	 */
	intel_wait_for_vblank(dev, pipe);

	intel_disable_pipe(dev_priv, pipe);

	i9xx_pfit_disable(intel_crtc);

	for_each_encoder_on_crtc(dev, crtc, encoder)
		if (encoder->post_disable)
			encoder->post_disable(encoder);

	if (!intel_pipe_has_type(crtc, INTEL_OUTPUT_DSI)) {
		if (IS_CHERRYVIEW(dev))
			chv_disable_pll(dev_priv, pipe);
		else if (IS_VALLEYVIEW(dev))
			vlv_disable_pll(dev_priv, pipe);
		else
			i9xx_disable_pll(dev_priv, pipe);
	}

	if (!IS_GEN2(dev))
		intel_set_cpu_fifo_underrun_reporting(dev, pipe, false);

	intel_crtc->active = false;
	intel_update_watermarks(crtc);

	mutex_lock(&dev->struct_mutex);
	intel_update_fbc(dev);
	mutex_unlock(&dev->struct_mutex);
}

static void i9xx_crtc_off(struct drm_crtc *crtc)
{
}

static void intel_crtc_update_sarea(struct drm_crtc *crtc,
				    bool enabled)
{
	struct drm_device *dev = crtc->dev;
	struct drm_i915_master_private *master_priv;
	struct intel_crtc *intel_crtc = to_intel_crtc(crtc);
	int pipe = intel_crtc->pipe;

	if (!dev->primary->master)
		return;

	master_priv = dev->primary->master->driver_priv;
	if (!master_priv->sarea_priv)
		return;

	switch (pipe) {
	case 0:
		master_priv->sarea_priv->pipeA_w = enabled ? crtc->mode.hdisplay : 0;
		master_priv->sarea_priv->pipeA_h = enabled ? crtc->mode.vdisplay : 0;
		break;
	case 1:
		master_priv->sarea_priv->pipeB_w = enabled ? crtc->mode.hdisplay : 0;
		master_priv->sarea_priv->pipeB_h = enabled ? crtc->mode.vdisplay : 0;
		break;
	default:
		DRM_ERROR("Can't update pipe %c in SAREA\n", pipe_name(pipe));
		break;
	}
}

/**
 * Sets the power management mode of the pipe and plane.
 */
void intel_crtc_update_dpms(struct drm_crtc *crtc)
{
	struct drm_device *dev = crtc->dev;
	struct drm_i915_private *dev_priv = dev->dev_private;
	struct intel_crtc *intel_crtc = to_intel_crtc(crtc);
	struct intel_encoder *intel_encoder;
	enum intel_display_power_domain domain;
	unsigned long domains;
	bool enable = false;

	for_each_encoder_on_crtc(dev, crtc, intel_encoder)
		enable |= intel_encoder->connectors_active;

	if (enable) {
		if (!intel_crtc->active) {
			/*
			 * FIXME: DDI plls and relevant code isn't converted
			 * yet, so do runtime PM for DPMS only for all other
			 * platforms for now.
			 */
			if (!HAS_DDI(dev)) {
				domains = get_crtc_power_domains(crtc);
				for_each_power_domain(domain, domains)
					intel_display_power_get(dev_priv, domain);
				intel_crtc->enabled_power_domains = domains;
			}

			dev_priv->display.crtc_enable(crtc);
		}
	} else {
		if (intel_crtc->active) {
			dev_priv->display.crtc_disable(crtc);

			if (!HAS_DDI(dev)) {
				domains = intel_crtc->enabled_power_domains;
				for_each_power_domain(domain, domains)
					intel_display_power_put(dev_priv, domain);
				intel_crtc->enabled_power_domains = 0;
			}
		}
	}

	intel_crtc_update_sarea(crtc, enable);
}

static void intel_crtc_disable(struct drm_crtc *crtc)
{
	struct drm_device *dev = crtc->dev;
	struct drm_connector *connector;
	struct drm_i915_private *dev_priv = dev->dev_private;
<<<<<<< HEAD
	struct drm_i915_gem_object *old_obj = intel_fb_obj(crtc->primary->fb);
=======
	struct drm_i915_gem_object *old_obj;
>>>>>>> 62eb3e20
	enum pipe pipe = to_intel_crtc(crtc)->pipe;

	/* crtc should still be enabled when we disable it. */
	WARN_ON(!crtc->enabled);

	dev_priv->display.crtc_disable(crtc);
	intel_crtc_update_sarea(crtc, false);
	dev_priv->display.off(crtc);

	assert_plane_disabled(dev->dev_private, to_intel_crtc(crtc)->plane);
	assert_cursor_disabled(dev_priv, pipe);
	assert_pipe_disabled(dev->dev_private, pipe);

	if (crtc->primary->fb) {
		old_obj = to_intel_framebuffer(crtc->primary->fb)->obj;
		mutex_lock(&dev->struct_mutex);
		intel_unpin_fb_obj(old_obj);
		i915_gem_track_fb(old_obj, NULL,
				  INTEL_FRONTBUFFER_PRIMARY(pipe));
		mutex_unlock(&dev->struct_mutex);
		crtc->primary->fb = NULL;
	}

	/* Update computed state. */
	list_for_each_entry(connector, &dev->mode_config.connector_list, head) {
		if (!connector->encoder || !connector->encoder->crtc)
			continue;

		if (connector->encoder->crtc != crtc)
			continue;

		connector->dpms = DRM_MODE_DPMS_OFF;
		to_intel_encoder(connector->encoder)->connectors_active = false;
	}
}

void intel_encoder_destroy(struct drm_encoder *encoder)
{
	struct intel_encoder *intel_encoder = to_intel_encoder(encoder);

	drm_encoder_cleanup(encoder);
	kfree(intel_encoder);
}

/* Simple dpms helper for encoders with just one connector, no cloning and only
 * one kind of off state. It clamps all !ON modes to fully OFF and changes the
 * state of the entire output pipe. */
static void intel_encoder_dpms(struct intel_encoder *encoder, int mode)
{
	if (mode == DRM_MODE_DPMS_ON) {
		encoder->connectors_active = true;

		intel_crtc_update_dpms(encoder->base.crtc);
	} else {
		encoder->connectors_active = false;

		intel_crtc_update_dpms(encoder->base.crtc);
	}
}

/* Cross check the actual hw state with our own modeset state tracking (and it's
 * internal consistency). */
static void intel_connector_check_state(struct intel_connector *connector)
{
	if (connector->get_hw_state(connector)) {
		struct intel_encoder *encoder = connector->encoder;
		struct drm_crtc *crtc;
		bool encoder_enabled;
		enum pipe pipe;

		DRM_DEBUG_KMS("[CONNECTOR:%d:%s]\n",
			      connector->base.base.id,
			      connector->base.name);

		WARN(connector->base.dpms == DRM_MODE_DPMS_OFF,
		     "wrong connector dpms state\n");
		WARN(connector->base.encoder != &encoder->base,
		     "active connector not linked to encoder\n");
		WARN(!encoder->connectors_active,
		     "encoder->connectors_active not set\n");

		encoder_enabled = encoder->get_hw_state(encoder, &pipe);
		WARN(!encoder_enabled, "encoder not enabled\n");
		if (WARN_ON(!encoder->base.crtc))
			return;

		crtc = encoder->base.crtc;

		WARN(!crtc->enabled, "crtc not enabled\n");
		WARN(!to_intel_crtc(crtc)->active, "crtc not active\n");
		WARN(pipe != to_intel_crtc(crtc)->pipe,
		     "encoder active on the wrong pipe\n");
	}
}

/* Even simpler default implementation, if there's really no special case to
 * consider. */
void intel_connector_dpms(struct drm_connector *connector, int mode)
{
	/* All the simple cases only support two dpms states. */
	if (mode != DRM_MODE_DPMS_ON)
		mode = DRM_MODE_DPMS_OFF;

	if (mode == connector->dpms)
		return;

	connector->dpms = mode;

	/* Only need to change hw state when actually enabled */
	if (connector->encoder)
		intel_encoder_dpms(to_intel_encoder(connector->encoder), mode);

	intel_modeset_check_state(connector->dev);
}

/* Simple connector->get_hw_state implementation for encoders that support only
 * one connector and no cloning and hence the encoder state determines the state
 * of the connector. */
bool intel_connector_get_hw_state(struct intel_connector *connector)
{
	enum pipe pipe = 0;
	struct intel_encoder *encoder = connector->encoder;

	return encoder->get_hw_state(encoder, &pipe);
}

static bool ironlake_check_fdi_lanes(struct drm_device *dev, enum pipe pipe,
				     struct intel_crtc_config *pipe_config)
{
	struct drm_i915_private *dev_priv = dev->dev_private;
	struct intel_crtc *pipe_B_crtc =
		to_intel_crtc(dev_priv->pipe_to_crtc_mapping[PIPE_B]);

	DRM_DEBUG_KMS("checking fdi config on pipe %c, lanes %i\n",
		      pipe_name(pipe), pipe_config->fdi_lanes);
	if (pipe_config->fdi_lanes > 4) {
		DRM_DEBUG_KMS("invalid fdi lane config on pipe %c: %i lanes\n",
			      pipe_name(pipe), pipe_config->fdi_lanes);
		return false;
	}

	if (IS_HASWELL(dev) || IS_BROADWELL(dev)) {
		if (pipe_config->fdi_lanes > 2) {
			DRM_DEBUG_KMS("only 2 lanes on haswell, required: %i lanes\n",
				      pipe_config->fdi_lanes);
			return false;
		} else {
			return true;
		}
	}

	if (INTEL_INFO(dev)->num_pipes == 2)
		return true;

	/* Ivybridge 3 pipe is really complicated */
	switch (pipe) {
	case PIPE_A:
		return true;
	case PIPE_B:
		if (dev_priv->pipe_to_crtc_mapping[PIPE_C]->enabled &&
		    pipe_config->fdi_lanes > 2) {
			DRM_DEBUG_KMS("invalid shared fdi lane config on pipe %c: %i lanes\n",
				      pipe_name(pipe), pipe_config->fdi_lanes);
			return false;
		}
		return true;
	case PIPE_C:
		if (!pipe_has_enabled_pch(pipe_B_crtc) ||
		    pipe_B_crtc->config.fdi_lanes <= 2) {
			if (pipe_config->fdi_lanes > 2) {
				DRM_DEBUG_KMS("invalid shared fdi lane config on pipe %c: %i lanes\n",
					      pipe_name(pipe), pipe_config->fdi_lanes);
				return false;
			}
		} else {
			DRM_DEBUG_KMS("fdi link B uses too many lanes to enable link C\n");
			return false;
		}
		return true;
	default:
		BUG();
	}
}

#define RETRY 1
static int ironlake_fdi_compute_config(struct intel_crtc *intel_crtc,
				       struct intel_crtc_config *pipe_config)
{
	struct drm_device *dev = intel_crtc->base.dev;
	struct drm_display_mode *adjusted_mode = &pipe_config->adjusted_mode;
	int lane, link_bw, fdi_dotclock;
	bool setup_ok, needs_recompute = false;

retry:
	/* FDI is a binary signal running at ~2.7GHz, encoding
	 * each output octet as 10 bits. The actual frequency
	 * is stored as a divider into a 100MHz clock, and the
	 * mode pixel clock is stored in units of 1KHz.
	 * Hence the bw of each lane in terms of the mode signal
	 * is:
	 */
	link_bw = intel_fdi_link_freq(dev) * MHz(100)/KHz(1)/10;

	fdi_dotclock = adjusted_mode->crtc_clock;

	lane = ironlake_get_lanes_required(fdi_dotclock, link_bw,
					   pipe_config->pipe_bpp);

	pipe_config->fdi_lanes = lane;

	intel_link_compute_m_n(pipe_config->pipe_bpp, lane, fdi_dotclock,
			       link_bw, &pipe_config->fdi_m_n);

	setup_ok = ironlake_check_fdi_lanes(intel_crtc->base.dev,
					    intel_crtc->pipe, pipe_config);
	if (!setup_ok && pipe_config->pipe_bpp > 6*3) {
		pipe_config->pipe_bpp -= 2*3;
		DRM_DEBUG_KMS("fdi link bw constraint, reducing pipe bpp to %i\n",
			      pipe_config->pipe_bpp);
		needs_recompute = true;
		pipe_config->bw_constrained = true;

		goto retry;
	}

	if (needs_recompute)
		return RETRY;

	return setup_ok ? 0 : -EINVAL;
}

static void hsw_compute_ips_config(struct intel_crtc *crtc,
				   struct intel_crtc_config *pipe_config)
{
	pipe_config->ips_enabled = i915.enable_ips &&
				   hsw_crtc_supports_ips(crtc) &&
				   pipe_config->pipe_bpp <= 24;
}

static int intel_crtc_compute_config(struct intel_crtc *crtc,
				     struct intel_crtc_config *pipe_config)
{
	struct drm_device *dev = crtc->base.dev;
	struct drm_display_mode *adjusted_mode = &pipe_config->adjusted_mode;

	/* FIXME should check pixel clock limits on all platforms */
	if (INTEL_INFO(dev)->gen < 4) {
		struct drm_i915_private *dev_priv = dev->dev_private;
		int clock_limit =
			dev_priv->display.get_display_clock_speed(dev);

		/*
		 * Enable pixel doubling when the dot clock
		 * is > 90% of the (display) core speed.
		 *
		 * GDG double wide on either pipe,
		 * otherwise pipe A only.
		 */
		if ((crtc->pipe == PIPE_A || IS_I915G(dev)) &&
		    adjusted_mode->crtc_clock > clock_limit * 9 / 10) {
			clock_limit *= 2;
			pipe_config->double_wide = true;
		}

		if (adjusted_mode->crtc_clock > clock_limit * 9 / 10)
			return -EINVAL;
	}

	/*
	 * Pipe horizontal size must be even in:
	 * - DVO ganged mode
	 * - LVDS dual channel mode
	 * - Double wide pipe
	 */
	if ((intel_pipe_has_type(&crtc->base, INTEL_OUTPUT_LVDS) &&
	     intel_is_dual_link_lvds(dev)) || pipe_config->double_wide)
		pipe_config->pipe_src_w &= ~1;

	/* Cantiga+ cannot handle modes with a hsync front porch of 0.
	 * WaPruneModeWithIncorrectHsyncOffset:ctg,elk,ilk,snb,ivb,vlv,hsw.
	 */
	if ((INTEL_INFO(dev)->gen > 4 || IS_G4X(dev)) &&
		adjusted_mode->hsync_start == adjusted_mode->hdisplay)
		return -EINVAL;

	if ((IS_G4X(dev) || IS_VALLEYVIEW(dev)) && pipe_config->pipe_bpp > 10*3) {
		pipe_config->pipe_bpp = 10*3; /* 12bpc is gen5+ */
	} else if (INTEL_INFO(dev)->gen <= 4 && pipe_config->pipe_bpp > 8*3) {
		/* only a 8bpc pipe, with 6bpc dither through the panel fitter
		 * for lvds. */
		pipe_config->pipe_bpp = 8*3;
	}

	if (HAS_IPS(dev))
		hsw_compute_ips_config(crtc, pipe_config);

	/* XXX: PCH clock sharing is done in ->mode_set, so make sure the old
	 * clock survives for now. */
	if (HAS_PCH_IBX(dev) || HAS_PCH_CPT(dev))
		pipe_config->shared_dpll = crtc->config.shared_dpll;

	if (pipe_config->has_pch_encoder)
		return ironlake_fdi_compute_config(crtc, pipe_config);

	return 0;
}

static int valleyview_get_display_clock_speed(struct drm_device *dev)
{
	struct drm_i915_private *dev_priv = dev->dev_private;
	int vco = valleyview_get_vco(dev_priv);
	u32 val;
	int divider;

	mutex_lock(&dev_priv->dpio_lock);
	val = vlv_cck_read(dev_priv, CCK_DISPLAY_CLOCK_CONTROL);
	mutex_unlock(&dev_priv->dpio_lock);

	divider = val & DISPLAY_FREQUENCY_VALUES;

	WARN((val & DISPLAY_FREQUENCY_STATUS) !=
	     (divider << DISPLAY_FREQUENCY_STATUS_SHIFT),
	     "cdclk change in progress\n");

	return DIV_ROUND_CLOSEST(vco << 1, divider + 1);
}

static int i945_get_display_clock_speed(struct drm_device *dev)
{
	return 400000;
}

static int i915_get_display_clock_speed(struct drm_device *dev)
{
	return 333000;
}

static int i9xx_misc_get_display_clock_speed(struct drm_device *dev)
{
	return 200000;
}

static int pnv_get_display_clock_speed(struct drm_device *dev)
{
	u16 gcfgc = 0;

	pci_read_config_word(dev->pdev, GCFGC, &gcfgc);

	switch (gcfgc & GC_DISPLAY_CLOCK_MASK) {
	case GC_DISPLAY_CLOCK_267_MHZ_PNV:
		return 267000;
	case GC_DISPLAY_CLOCK_333_MHZ_PNV:
		return 333000;
	case GC_DISPLAY_CLOCK_444_MHZ_PNV:
		return 444000;
	case GC_DISPLAY_CLOCK_200_MHZ_PNV:
		return 200000;
	default:
		DRM_ERROR("Unknown pnv display core clock 0x%04x\n", gcfgc);
	case GC_DISPLAY_CLOCK_133_MHZ_PNV:
		return 133000;
	case GC_DISPLAY_CLOCK_167_MHZ_PNV:
		return 167000;
	}
}

static int i915gm_get_display_clock_speed(struct drm_device *dev)
{
	u16 gcfgc = 0;

	pci_read_config_word(dev->pdev, GCFGC, &gcfgc);

	if (gcfgc & GC_LOW_FREQUENCY_ENABLE)
		return 133000;
	else {
		switch (gcfgc & GC_DISPLAY_CLOCK_MASK) {
		case GC_DISPLAY_CLOCK_333_MHZ:
			return 333000;
		default:
		case GC_DISPLAY_CLOCK_190_200_MHZ:
			return 190000;
		}
	}
}

static int i865_get_display_clock_speed(struct drm_device *dev)
{
	return 266000;
}

static int i855_get_display_clock_speed(struct drm_device *dev)
{
	u16 hpllcc = 0;
	/* Assume that the hardware is in the high speed state.  This
	 * should be the default.
	 */
	switch (hpllcc & GC_CLOCK_CONTROL_MASK) {
	case GC_CLOCK_133_200:
	case GC_CLOCK_100_200:
		return 200000;
	case GC_CLOCK_166_250:
		return 250000;
	case GC_CLOCK_100_133:
		return 133000;
	}

	/* Shouldn't happen */
	return 0;
}

static int i830_get_display_clock_speed(struct drm_device *dev)
{
	return 133000;
}

static void
intel_reduce_m_n_ratio(uint32_t *num, uint32_t *den)
{
	while (*num > DATA_LINK_M_N_MASK ||
	       *den > DATA_LINK_M_N_MASK) {
		*num >>= 1;
		*den >>= 1;
	}
}

static void compute_m_n(unsigned int m, unsigned int n,
			uint32_t *ret_m, uint32_t *ret_n)
{
	*ret_n = min_t(unsigned int, roundup_pow_of_two(n), DATA_LINK_N_MAX);
	*ret_m = div_u64((uint64_t) m * *ret_n, n);
	intel_reduce_m_n_ratio(ret_m, ret_n);
}

void
intel_link_compute_m_n(int bits_per_pixel, int nlanes,
		       int pixel_clock, int link_clock,
		       struct intel_link_m_n *m_n)
{
	m_n->tu = 64;

	compute_m_n(bits_per_pixel * pixel_clock,
		    link_clock * nlanes * 8,
		    &m_n->gmch_m, &m_n->gmch_n);

	compute_m_n(pixel_clock, link_clock,
		    &m_n->link_m, &m_n->link_n);
}

static inline bool intel_panel_use_ssc(struct drm_i915_private *dev_priv)
{
	if (i915.panel_use_ssc >= 0)
		return i915.panel_use_ssc != 0;
	return dev_priv->vbt.lvds_use_ssc
		&& !(dev_priv->quirks & QUIRK_LVDS_SSC_DISABLE);
}

static int i9xx_get_refclk(struct drm_crtc *crtc, int num_connectors)
{
	struct drm_device *dev = crtc->dev;
	struct drm_i915_private *dev_priv = dev->dev_private;
	int refclk;

	if (IS_VALLEYVIEW(dev)) {
		refclk = 100000;
	} else if (intel_pipe_has_type(crtc, INTEL_OUTPUT_LVDS) &&
	    intel_panel_use_ssc(dev_priv) && num_connectors < 2) {
		refclk = dev_priv->vbt.lvds_ssc_freq;
		DRM_DEBUG_KMS("using SSC reference clock of %d kHz\n", refclk);
	} else if (!IS_GEN2(dev)) {
		refclk = 96000;
	} else {
		refclk = 48000;
	}

	return refclk;
}

static uint32_t pnv_dpll_compute_fp(struct dpll *dpll)
{
	return (1 << dpll->n) << 16 | dpll->m2;
}

static uint32_t i9xx_dpll_compute_fp(struct dpll *dpll)
{
	return dpll->n << 16 | dpll->m1 << 8 | dpll->m2;
}

static void i9xx_update_pll_dividers(struct intel_crtc *crtc,
				     intel_clock_t *reduced_clock)
{
	struct drm_device *dev = crtc->base.dev;
	u32 fp, fp2 = 0;

	if (IS_PINEVIEW(dev)) {
		fp = pnv_dpll_compute_fp(&crtc->config.dpll);
		if (reduced_clock)
			fp2 = pnv_dpll_compute_fp(reduced_clock);
	} else {
		fp = i9xx_dpll_compute_fp(&crtc->config.dpll);
		if (reduced_clock)
			fp2 = i9xx_dpll_compute_fp(reduced_clock);
	}

	crtc->config.dpll_hw_state.fp0 = fp;

	crtc->lowfreq_avail = false;
	if (intel_pipe_has_type(&crtc->base, INTEL_OUTPUT_LVDS) &&
	    reduced_clock && i915.powersave) {
		crtc->config.dpll_hw_state.fp1 = fp2;
		crtc->lowfreq_avail = true;
	} else {
		crtc->config.dpll_hw_state.fp1 = fp;
	}
}

static void vlv_pllb_recal_opamp(struct drm_i915_private *dev_priv, enum pipe
		pipe)
{
	u32 reg_val;

	/*
	 * PLLB opamp always calibrates to max value of 0x3f, force enable it
	 * and set it to a reasonable value instead.
	 */
	reg_val = vlv_dpio_read(dev_priv, pipe, VLV_PLL_DW9(1));
	reg_val &= 0xffffff00;
	reg_val |= 0x00000030;
	vlv_dpio_write(dev_priv, pipe, VLV_PLL_DW9(1), reg_val);

	reg_val = vlv_dpio_read(dev_priv, pipe, VLV_REF_DW13);
	reg_val &= 0x8cffffff;
	reg_val = 0x8c000000;
	vlv_dpio_write(dev_priv, pipe, VLV_REF_DW13, reg_val);

	reg_val = vlv_dpio_read(dev_priv, pipe, VLV_PLL_DW9(1));
	reg_val &= 0xffffff00;
	vlv_dpio_write(dev_priv, pipe, VLV_PLL_DW9(1), reg_val);

	reg_val = vlv_dpio_read(dev_priv, pipe, VLV_REF_DW13);
	reg_val &= 0x00ffffff;
	reg_val |= 0xb0000000;
	vlv_dpio_write(dev_priv, pipe, VLV_REF_DW13, reg_val);
}

static void intel_pch_transcoder_set_m_n(struct intel_crtc *crtc,
					 struct intel_link_m_n *m_n)
{
	struct drm_device *dev = crtc->base.dev;
	struct drm_i915_private *dev_priv = dev->dev_private;
	int pipe = crtc->pipe;

	I915_WRITE(PCH_TRANS_DATA_M1(pipe), TU_SIZE(m_n->tu) | m_n->gmch_m);
	I915_WRITE(PCH_TRANS_DATA_N1(pipe), m_n->gmch_n);
	I915_WRITE(PCH_TRANS_LINK_M1(pipe), m_n->link_m);
	I915_WRITE(PCH_TRANS_LINK_N1(pipe), m_n->link_n);
}

static void intel_cpu_transcoder_set_m_n(struct intel_crtc *crtc,
					 struct intel_link_m_n *m_n)
{
	struct drm_device *dev = crtc->base.dev;
	struct drm_i915_private *dev_priv = dev->dev_private;
	int pipe = crtc->pipe;
	enum transcoder transcoder = crtc->config.cpu_transcoder;

	if (INTEL_INFO(dev)->gen >= 5) {
		I915_WRITE(PIPE_DATA_M1(transcoder), TU_SIZE(m_n->tu) | m_n->gmch_m);
		I915_WRITE(PIPE_DATA_N1(transcoder), m_n->gmch_n);
		I915_WRITE(PIPE_LINK_M1(transcoder), m_n->link_m);
		I915_WRITE(PIPE_LINK_N1(transcoder), m_n->link_n);
	} else {
		I915_WRITE(PIPE_DATA_M_G4X(pipe), TU_SIZE(m_n->tu) | m_n->gmch_m);
		I915_WRITE(PIPE_DATA_N_G4X(pipe), m_n->gmch_n);
		I915_WRITE(PIPE_LINK_M_G4X(pipe), m_n->link_m);
		I915_WRITE(PIPE_LINK_N_G4X(pipe), m_n->link_n);
	}
}

static void intel_dp_set_m_n(struct intel_crtc *crtc)
{
	if (crtc->config.has_pch_encoder)
		intel_pch_transcoder_set_m_n(crtc, &crtc->config.dp_m_n);
	else
		intel_cpu_transcoder_set_m_n(crtc, &crtc->config.dp_m_n);
}

static void vlv_update_pll(struct intel_crtc *crtc)
{
	u32 dpll, dpll_md;

	/*
	 * Enable DPIO clock input. We should never disable the reference
	 * clock for pipe B, since VGA hotplug / manual detection depends
	 * on it.
	 */
	dpll = DPLL_EXT_BUFFER_ENABLE_VLV | DPLL_REFA_CLK_ENABLE_VLV |
		DPLL_VGA_MODE_DIS | DPLL_INTEGRATED_CLOCK_VLV;
	/* We should never disable this, set it here for state tracking */
	if (crtc->pipe == PIPE_B)
		dpll |= DPLL_INTEGRATED_CRI_CLK_VLV;
	dpll |= DPLL_VCO_ENABLE;
	crtc->config.dpll_hw_state.dpll = dpll;

	dpll_md = (crtc->config.pixel_multiplier - 1)
		<< DPLL_MD_UDI_MULTIPLIER_SHIFT;
	crtc->config.dpll_hw_state.dpll_md = dpll_md;
}

static void vlv_prepare_pll(struct intel_crtc *crtc)
{
	struct drm_device *dev = crtc->base.dev;
	struct drm_i915_private *dev_priv = dev->dev_private;
	int pipe = crtc->pipe;
	u32 mdiv;
	u32 bestn, bestm1, bestm2, bestp1, bestp2;
	u32 coreclk, reg_val;

	mutex_lock(&dev_priv->dpio_lock);

	bestn = crtc->config.dpll.n;
	bestm1 = crtc->config.dpll.m1;
	bestm2 = crtc->config.dpll.m2;
	bestp1 = crtc->config.dpll.p1;
	bestp2 = crtc->config.dpll.p2;

	/* See eDP HDMI DPIO driver vbios notes doc */

	/* PLL B needs special handling */
	if (pipe == PIPE_B)
		vlv_pllb_recal_opamp(dev_priv, pipe);

	/* Set up Tx target for periodic Rcomp update */
	vlv_dpio_write(dev_priv, pipe, VLV_PLL_DW9_BCAST, 0x0100000f);

	/* Disable target IRef on PLL */
	reg_val = vlv_dpio_read(dev_priv, pipe, VLV_PLL_DW8(pipe));
	reg_val &= 0x00ffffff;
	vlv_dpio_write(dev_priv, pipe, VLV_PLL_DW8(pipe), reg_val);

	/* Disable fast lock */
	vlv_dpio_write(dev_priv, pipe, VLV_CMN_DW0, 0x610);

	/* Set idtafcrecal before PLL is enabled */
	mdiv = ((bestm1 << DPIO_M1DIV_SHIFT) | (bestm2 & DPIO_M2DIV_MASK));
	mdiv |= ((bestp1 << DPIO_P1_SHIFT) | (bestp2 << DPIO_P2_SHIFT));
	mdiv |= ((bestn << DPIO_N_SHIFT));
	mdiv |= (1 << DPIO_K_SHIFT);

	/*
	 * Post divider depends on pixel clock rate, DAC vs digital (and LVDS,
	 * but we don't support that).
	 * Note: don't use the DAC post divider as it seems unstable.
	 */
	mdiv |= (DPIO_POST_DIV_HDMIDP << DPIO_POST_DIV_SHIFT);
	vlv_dpio_write(dev_priv, pipe, VLV_PLL_DW3(pipe), mdiv);

	mdiv |= DPIO_ENABLE_CALIBRATION;
	vlv_dpio_write(dev_priv, pipe, VLV_PLL_DW3(pipe), mdiv);

	/* Set HBR and RBR LPF coefficients */
	if (crtc->config.port_clock == 162000 ||
	    intel_pipe_has_type(&crtc->base, INTEL_OUTPUT_ANALOG) ||
	    intel_pipe_has_type(&crtc->base, INTEL_OUTPUT_HDMI))
		vlv_dpio_write(dev_priv, pipe, VLV_PLL_DW10(pipe),
				 0x009f0003);
	else
		vlv_dpio_write(dev_priv, pipe, VLV_PLL_DW10(pipe),
				 0x00d0000f);

	if (intel_pipe_has_type(&crtc->base, INTEL_OUTPUT_EDP) ||
	    intel_pipe_has_type(&crtc->base, INTEL_OUTPUT_DISPLAYPORT)) {
		/* Use SSC source */
		if (pipe == PIPE_A)
			vlv_dpio_write(dev_priv, pipe, VLV_PLL_DW5(pipe),
					 0x0df40000);
		else
			vlv_dpio_write(dev_priv, pipe, VLV_PLL_DW5(pipe),
					 0x0df70000);
	} else { /* HDMI or VGA */
		/* Use bend source */
		if (pipe == PIPE_A)
			vlv_dpio_write(dev_priv, pipe, VLV_PLL_DW5(pipe),
					 0x0df70000);
		else
			vlv_dpio_write(dev_priv, pipe, VLV_PLL_DW5(pipe),
					 0x0df40000);
	}

	coreclk = vlv_dpio_read(dev_priv, pipe, VLV_PLL_DW7(pipe));
	coreclk = (coreclk & 0x0000ff00) | 0x01c00000;
	if (intel_pipe_has_type(&crtc->base, INTEL_OUTPUT_DISPLAYPORT) ||
	    intel_pipe_has_type(&crtc->base, INTEL_OUTPUT_EDP))
		coreclk |= 0x01000000;
	vlv_dpio_write(dev_priv, pipe, VLV_PLL_DW7(pipe), coreclk);

	vlv_dpio_write(dev_priv, pipe, VLV_PLL_DW11(pipe), 0x87871000);
	mutex_unlock(&dev_priv->dpio_lock);
}

static void chv_update_pll(struct intel_crtc *crtc)
{
	struct drm_device *dev = crtc->base.dev;
	struct drm_i915_private *dev_priv = dev->dev_private;
	int pipe = crtc->pipe;
	int dpll_reg = DPLL(crtc->pipe);
	enum dpio_channel port = vlv_pipe_to_channel(pipe);
	u32 loopfilter, intcoeff;
	u32 bestn, bestm1, bestm2, bestp1, bestp2, bestm2_frac;
	int refclk;

	crtc->config.dpll_hw_state.dpll = DPLL_SSC_REF_CLOCK_CHV |
		DPLL_REFA_CLK_ENABLE_VLV | DPLL_VGA_MODE_DIS |
		DPLL_VCO_ENABLE;
	if (pipe != PIPE_A)
		crtc->config.dpll_hw_state.dpll |= DPLL_INTEGRATED_CRI_CLK_VLV;

	crtc->config.dpll_hw_state.dpll_md =
		(crtc->config.pixel_multiplier - 1) << DPLL_MD_UDI_MULTIPLIER_SHIFT;

	bestn = crtc->config.dpll.n;
	bestm2_frac = crtc->config.dpll.m2 & 0x3fffff;
	bestm1 = crtc->config.dpll.m1;
	bestm2 = crtc->config.dpll.m2 >> 22;
	bestp1 = crtc->config.dpll.p1;
	bestp2 = crtc->config.dpll.p2;

	/*
	 * Enable Refclk and SSC
	 */
	I915_WRITE(dpll_reg,
		   crtc->config.dpll_hw_state.dpll & ~DPLL_VCO_ENABLE);

	mutex_lock(&dev_priv->dpio_lock);

	/* p1 and p2 divider */
	vlv_dpio_write(dev_priv, pipe, CHV_CMN_DW13(port),
			5 << DPIO_CHV_S1_DIV_SHIFT |
			bestp1 << DPIO_CHV_P1_DIV_SHIFT |
			bestp2 << DPIO_CHV_P2_DIV_SHIFT |
			1 << DPIO_CHV_K_DIV_SHIFT);

	/* Feedback post-divider - m2 */
	vlv_dpio_write(dev_priv, pipe, CHV_PLL_DW0(port), bestm2);

	/* Feedback refclk divider - n and m1 */
	vlv_dpio_write(dev_priv, pipe, CHV_PLL_DW1(port),
			DPIO_CHV_M1_DIV_BY_2 |
			1 << DPIO_CHV_N_DIV_SHIFT);

	/* M2 fraction division */
	vlv_dpio_write(dev_priv, pipe, CHV_PLL_DW2(port), bestm2_frac);

	/* M2 fraction division enable */
	vlv_dpio_write(dev_priv, pipe, CHV_PLL_DW3(port),
		       DPIO_CHV_FRAC_DIV_EN |
		       (2 << DPIO_CHV_FEEDFWD_GAIN_SHIFT));

	/* Loop filter */
	refclk = i9xx_get_refclk(&crtc->base, 0);
	loopfilter = 5 << DPIO_CHV_PROP_COEFF_SHIFT |
		2 << DPIO_CHV_GAIN_CTRL_SHIFT;
	if (refclk == 100000)
		intcoeff = 11;
	else if (refclk == 38400)
		intcoeff = 10;
	else
		intcoeff = 9;
	loopfilter |= intcoeff << DPIO_CHV_INT_COEFF_SHIFT;
	vlv_dpio_write(dev_priv, pipe, CHV_PLL_DW6(port), loopfilter);

	/* AFC Recal */
	vlv_dpio_write(dev_priv, pipe, CHV_CMN_DW14(port),
			vlv_dpio_read(dev_priv, pipe, CHV_CMN_DW14(port)) |
			DPIO_AFC_RECAL);

	mutex_unlock(&dev_priv->dpio_lock);
}

static void i9xx_update_pll(struct intel_crtc *crtc,
			    intel_clock_t *reduced_clock,
			    int num_connectors)
{
	struct drm_device *dev = crtc->base.dev;
	struct drm_i915_private *dev_priv = dev->dev_private;
	u32 dpll;
	bool is_sdvo;
	struct dpll *clock = &crtc->config.dpll;

	i9xx_update_pll_dividers(crtc, reduced_clock);

	is_sdvo = intel_pipe_has_type(&crtc->base, INTEL_OUTPUT_SDVO) ||
		intel_pipe_has_type(&crtc->base, INTEL_OUTPUT_HDMI);

	dpll = DPLL_VGA_MODE_DIS;

	if (intel_pipe_has_type(&crtc->base, INTEL_OUTPUT_LVDS))
		dpll |= DPLLB_MODE_LVDS;
	else
		dpll |= DPLLB_MODE_DAC_SERIAL;

	if (IS_I945G(dev) || IS_I945GM(dev) || IS_G33(dev)) {
		dpll |= (crtc->config.pixel_multiplier - 1)
			<< SDVO_MULTIPLIER_SHIFT_HIRES;
	}

	if (is_sdvo)
		dpll |= DPLL_SDVO_HIGH_SPEED;

	if (intel_pipe_has_type(&crtc->base, INTEL_OUTPUT_DISPLAYPORT))
		dpll |= DPLL_SDVO_HIGH_SPEED;

	/* compute bitmask from p1 value */
	if (IS_PINEVIEW(dev))
		dpll |= (1 << (clock->p1 - 1)) << DPLL_FPA01_P1_POST_DIV_SHIFT_PINEVIEW;
	else {
		dpll |= (1 << (clock->p1 - 1)) << DPLL_FPA01_P1_POST_DIV_SHIFT;
		if (IS_G4X(dev) && reduced_clock)
			dpll |= (1 << (reduced_clock->p1 - 1)) << DPLL_FPA1_P1_POST_DIV_SHIFT;
	}
	switch (clock->p2) {
	case 5:
		dpll |= DPLL_DAC_SERIAL_P2_CLOCK_DIV_5;
		break;
	case 7:
		dpll |= DPLLB_LVDS_P2_CLOCK_DIV_7;
		break;
	case 10:
		dpll |= DPLL_DAC_SERIAL_P2_CLOCK_DIV_10;
		break;
	case 14:
		dpll |= DPLLB_LVDS_P2_CLOCK_DIV_14;
		break;
	}
	if (INTEL_INFO(dev)->gen >= 4)
		dpll |= (6 << PLL_LOAD_PULSE_PHASE_SHIFT);

	if (crtc->config.sdvo_tv_clock)
		dpll |= PLL_REF_INPUT_TVCLKINBC;
	else if (intel_pipe_has_type(&crtc->base, INTEL_OUTPUT_LVDS) &&
		 intel_panel_use_ssc(dev_priv) && num_connectors < 2)
		dpll |= PLLB_REF_INPUT_SPREADSPECTRUMIN;
	else
		dpll |= PLL_REF_INPUT_DREFCLK;

	dpll |= DPLL_VCO_ENABLE;
	crtc->config.dpll_hw_state.dpll = dpll;

	if (INTEL_INFO(dev)->gen >= 4) {
		u32 dpll_md = (crtc->config.pixel_multiplier - 1)
			<< DPLL_MD_UDI_MULTIPLIER_SHIFT;
		crtc->config.dpll_hw_state.dpll_md = dpll_md;
	}
}

static void i8xx_update_pll(struct intel_crtc *crtc,
			    intel_clock_t *reduced_clock,
			    int num_connectors)
{
	struct drm_device *dev = crtc->base.dev;
	struct drm_i915_private *dev_priv = dev->dev_private;
	u32 dpll;
	struct dpll *clock = &crtc->config.dpll;

	i9xx_update_pll_dividers(crtc, reduced_clock);

	dpll = DPLL_VGA_MODE_DIS;

	if (intel_pipe_has_type(&crtc->base, INTEL_OUTPUT_LVDS)) {
		dpll |= (1 << (clock->p1 - 1)) << DPLL_FPA01_P1_POST_DIV_SHIFT;
	} else {
		if (clock->p1 == 2)
			dpll |= PLL_P1_DIVIDE_BY_TWO;
		else
			dpll |= (clock->p1 - 2) << DPLL_FPA01_P1_POST_DIV_SHIFT;
		if (clock->p2 == 4)
			dpll |= PLL_P2_DIVIDE_BY_4;
	}

	if (intel_pipe_has_type(&crtc->base, INTEL_OUTPUT_DVO))
		dpll |= DPLL_DVO_2X_MODE;

	if (intel_pipe_has_type(&crtc->base, INTEL_OUTPUT_LVDS) &&
		 intel_panel_use_ssc(dev_priv) && num_connectors < 2)
		dpll |= PLLB_REF_INPUT_SPREADSPECTRUMIN;
	else
		dpll |= PLL_REF_INPUT_DREFCLK;

	dpll |= DPLL_VCO_ENABLE;
	crtc->config.dpll_hw_state.dpll = dpll;
}

static void intel_set_pipe_timings(struct intel_crtc *intel_crtc)
{
	struct drm_device *dev = intel_crtc->base.dev;
	struct drm_i915_private *dev_priv = dev->dev_private;
	enum pipe pipe = intel_crtc->pipe;
	enum transcoder cpu_transcoder = intel_crtc->config.cpu_transcoder;
	struct drm_display_mode *adjusted_mode =
		&intel_crtc->config.adjusted_mode;
	uint32_t crtc_vtotal, crtc_vblank_end;
	int vsyncshift = 0;

	/* We need to be careful not to changed the adjusted mode, for otherwise
	 * the hw state checker will get angry at the mismatch. */
	crtc_vtotal = adjusted_mode->crtc_vtotal;
	crtc_vblank_end = adjusted_mode->crtc_vblank_end;

	if (adjusted_mode->flags & DRM_MODE_FLAG_INTERLACE) {
		/* the chip adds 2 halflines automatically */
		crtc_vtotal -= 1;
		crtc_vblank_end -= 1;

		if (intel_pipe_has_type(&intel_crtc->base, INTEL_OUTPUT_SDVO))
			vsyncshift = (adjusted_mode->crtc_htotal - 1) / 2;
		else
			vsyncshift = adjusted_mode->crtc_hsync_start -
				adjusted_mode->crtc_htotal / 2;
		if (vsyncshift < 0)
			vsyncshift += adjusted_mode->crtc_htotal;
	}

	if (INTEL_INFO(dev)->gen > 3)
		I915_WRITE(VSYNCSHIFT(cpu_transcoder), vsyncshift);

	I915_WRITE(HTOTAL(cpu_transcoder),
		   (adjusted_mode->crtc_hdisplay - 1) |
		   ((adjusted_mode->crtc_htotal - 1) << 16));
	I915_WRITE(HBLANK(cpu_transcoder),
		   (adjusted_mode->crtc_hblank_start - 1) |
		   ((adjusted_mode->crtc_hblank_end - 1) << 16));
	I915_WRITE(HSYNC(cpu_transcoder),
		   (adjusted_mode->crtc_hsync_start - 1) |
		   ((adjusted_mode->crtc_hsync_end - 1) << 16));

	I915_WRITE(VTOTAL(cpu_transcoder),
		   (adjusted_mode->crtc_vdisplay - 1) |
		   ((crtc_vtotal - 1) << 16));
	I915_WRITE(VBLANK(cpu_transcoder),
		   (adjusted_mode->crtc_vblank_start - 1) |
		   ((crtc_vblank_end - 1) << 16));
	I915_WRITE(VSYNC(cpu_transcoder),
		   (adjusted_mode->crtc_vsync_start - 1) |
		   ((adjusted_mode->crtc_vsync_end - 1) << 16));

	/* Workaround: when the EDP input selection is B, the VTOTAL_B must be
	 * programmed with the VTOTAL_EDP value. Same for VTOTAL_C. This is
	 * documented on the DDI_FUNC_CTL register description, EDP Input Select
	 * bits. */
	if (IS_HASWELL(dev) && cpu_transcoder == TRANSCODER_EDP &&
	    (pipe == PIPE_B || pipe == PIPE_C))
		I915_WRITE(VTOTAL(pipe), I915_READ(VTOTAL(cpu_transcoder)));

	/* pipesrc controls the size that is scaled from, which should
	 * always be the user's requested size.
	 */
	I915_WRITE(PIPESRC(pipe),
		   ((intel_crtc->config.pipe_src_w - 1) << 16) |
		   (intel_crtc->config.pipe_src_h - 1));
}

static void intel_get_pipe_timings(struct intel_crtc *crtc,
				   struct intel_crtc_config *pipe_config)
{
	struct drm_device *dev = crtc->base.dev;
	struct drm_i915_private *dev_priv = dev->dev_private;
	enum transcoder cpu_transcoder = pipe_config->cpu_transcoder;
	uint32_t tmp;

	tmp = I915_READ(HTOTAL(cpu_transcoder));
	pipe_config->adjusted_mode.crtc_hdisplay = (tmp & 0xffff) + 1;
	pipe_config->adjusted_mode.crtc_htotal = ((tmp >> 16) & 0xffff) + 1;
	tmp = I915_READ(HBLANK(cpu_transcoder));
	pipe_config->adjusted_mode.crtc_hblank_start = (tmp & 0xffff) + 1;
	pipe_config->adjusted_mode.crtc_hblank_end = ((tmp >> 16) & 0xffff) + 1;
	tmp = I915_READ(HSYNC(cpu_transcoder));
	pipe_config->adjusted_mode.crtc_hsync_start = (tmp & 0xffff) + 1;
	pipe_config->adjusted_mode.crtc_hsync_end = ((tmp >> 16) & 0xffff) + 1;

	tmp = I915_READ(VTOTAL(cpu_transcoder));
	pipe_config->adjusted_mode.crtc_vdisplay = (tmp & 0xffff) + 1;
	pipe_config->adjusted_mode.crtc_vtotal = ((tmp >> 16) & 0xffff) + 1;
	tmp = I915_READ(VBLANK(cpu_transcoder));
	pipe_config->adjusted_mode.crtc_vblank_start = (tmp & 0xffff) + 1;
	pipe_config->adjusted_mode.crtc_vblank_end = ((tmp >> 16) & 0xffff) + 1;
	tmp = I915_READ(VSYNC(cpu_transcoder));
	pipe_config->adjusted_mode.crtc_vsync_start = (tmp & 0xffff) + 1;
	pipe_config->adjusted_mode.crtc_vsync_end = ((tmp >> 16) & 0xffff) + 1;

	if (I915_READ(PIPECONF(cpu_transcoder)) & PIPECONF_INTERLACE_MASK) {
		pipe_config->adjusted_mode.flags |= DRM_MODE_FLAG_INTERLACE;
		pipe_config->adjusted_mode.crtc_vtotal += 1;
		pipe_config->adjusted_mode.crtc_vblank_end += 1;
	}

	tmp = I915_READ(PIPESRC(crtc->pipe));
	pipe_config->pipe_src_h = (tmp & 0xffff) + 1;
	pipe_config->pipe_src_w = ((tmp >> 16) & 0xffff) + 1;

	pipe_config->requested_mode.vdisplay = pipe_config->pipe_src_h;
	pipe_config->requested_mode.hdisplay = pipe_config->pipe_src_w;
}

void intel_mode_from_pipe_config(struct drm_display_mode *mode,
				 struct intel_crtc_config *pipe_config)
{
	mode->hdisplay = pipe_config->adjusted_mode.crtc_hdisplay;
	mode->htotal = pipe_config->adjusted_mode.crtc_htotal;
	mode->hsync_start = pipe_config->adjusted_mode.crtc_hsync_start;
	mode->hsync_end = pipe_config->adjusted_mode.crtc_hsync_end;

	mode->vdisplay = pipe_config->adjusted_mode.crtc_vdisplay;
	mode->vtotal = pipe_config->adjusted_mode.crtc_vtotal;
	mode->vsync_start = pipe_config->adjusted_mode.crtc_vsync_start;
	mode->vsync_end = pipe_config->adjusted_mode.crtc_vsync_end;

	mode->flags = pipe_config->adjusted_mode.flags;

	mode->clock = pipe_config->adjusted_mode.crtc_clock;
	mode->flags |= pipe_config->adjusted_mode.flags;
}

static void i9xx_set_pipeconf(struct intel_crtc *intel_crtc)
{
	struct drm_device *dev = intel_crtc->base.dev;
	struct drm_i915_private *dev_priv = dev->dev_private;
	uint32_t pipeconf;

	pipeconf = 0;

	if (dev_priv->quirks & QUIRK_PIPEA_FORCE &&
	    I915_READ(PIPECONF(intel_crtc->pipe)) & PIPECONF_ENABLE)
		pipeconf |= PIPECONF_ENABLE;

	if (intel_crtc->config.double_wide)
		pipeconf |= PIPECONF_DOUBLE_WIDE;

	/* only g4x and later have fancy bpc/dither controls */
	if (IS_G4X(dev) || IS_VALLEYVIEW(dev)) {
		/* Bspec claims that we can't use dithering for 30bpp pipes. */
		if (intel_crtc->config.dither && intel_crtc->config.pipe_bpp != 30)
			pipeconf |= PIPECONF_DITHER_EN |
				    PIPECONF_DITHER_TYPE_SP;

		switch (intel_crtc->config.pipe_bpp) {
		case 18:
			pipeconf |= PIPECONF_6BPC;
			break;
		case 24:
			pipeconf |= PIPECONF_8BPC;
			break;
		case 30:
			pipeconf |= PIPECONF_10BPC;
			break;
		default:
			/* Case prevented by intel_choose_pipe_bpp_dither. */
			BUG();
		}
	}

	if (HAS_PIPE_CXSR(dev)) {
		if (intel_crtc->lowfreq_avail) {
			DRM_DEBUG_KMS("enabling CxSR downclocking\n");
			pipeconf |= PIPECONF_CXSR_DOWNCLOCK;
		} else {
			DRM_DEBUG_KMS("disabling CxSR downclocking\n");
		}
	}

	if (intel_crtc->config.adjusted_mode.flags & DRM_MODE_FLAG_INTERLACE) {
		if (INTEL_INFO(dev)->gen < 4 ||
		    intel_pipe_has_type(&intel_crtc->base, INTEL_OUTPUT_SDVO))
			pipeconf |= PIPECONF_INTERLACE_W_FIELD_INDICATION;
		else
			pipeconf |= PIPECONF_INTERLACE_W_SYNC_SHIFT;
	} else
		pipeconf |= PIPECONF_PROGRESSIVE;

	if (IS_VALLEYVIEW(dev) && intel_crtc->config.limited_color_range)
		pipeconf |= PIPECONF_COLOR_RANGE_SELECT;

	I915_WRITE(PIPECONF(intel_crtc->pipe), pipeconf);
	POSTING_READ(PIPECONF(intel_crtc->pipe));
}

static int i9xx_crtc_mode_set(struct drm_crtc *crtc,
			      int x, int y,
			      struct drm_framebuffer *fb)
{
	struct drm_device *dev = crtc->dev;
	struct drm_i915_private *dev_priv = dev->dev_private;
	struct intel_crtc *intel_crtc = to_intel_crtc(crtc);
	int refclk, num_connectors = 0;
	intel_clock_t clock, reduced_clock;
	bool ok, has_reduced_clock = false;
	bool is_lvds = false, is_dsi = false;
	struct intel_encoder *encoder;
	const intel_limit_t *limit;

	for_each_encoder_on_crtc(dev, crtc, encoder) {
		switch (encoder->type) {
		case INTEL_OUTPUT_LVDS:
			is_lvds = true;
			break;
		case INTEL_OUTPUT_DSI:
			is_dsi = true;
			break;
		}

		num_connectors++;
	}

	if (is_dsi)
		return 0;

	if (!intel_crtc->config.clock_set) {
		refclk = i9xx_get_refclk(crtc, num_connectors);

		/*
		 * Returns a set of divisors for the desired target clock with
		 * the given refclk, or FALSE.  The returned values represent
		 * the clock equation: reflck * (5 * (m1 + 2) + (m2 + 2)) / (n +
		 * 2) / p1 / p2.
		 */
		limit = intel_limit(crtc, refclk);
		ok = dev_priv->display.find_dpll(limit, crtc,
						 intel_crtc->config.port_clock,
						 refclk, NULL, &clock);
		if (!ok) {
			DRM_ERROR("Couldn't find PLL settings for mode!\n");
			return -EINVAL;
		}

		if (is_lvds && dev_priv->lvds_downclock_avail) {
			/*
			 * Ensure we match the reduced clock's P to the target
			 * clock.  If the clocks don't match, we can't switch
			 * the display clock by using the FP0/FP1. In such case
			 * we will disable the LVDS downclock feature.
			 */
			has_reduced_clock =
				dev_priv->display.find_dpll(limit, crtc,
							    dev_priv->lvds_downclock,
							    refclk, &clock,
							    &reduced_clock);
		}
		/* Compat-code for transition, will disappear. */
		intel_crtc->config.dpll.n = clock.n;
		intel_crtc->config.dpll.m1 = clock.m1;
		intel_crtc->config.dpll.m2 = clock.m2;
		intel_crtc->config.dpll.p1 = clock.p1;
		intel_crtc->config.dpll.p2 = clock.p2;
	}

	if (IS_GEN2(dev)) {
		i8xx_update_pll(intel_crtc,
				has_reduced_clock ? &reduced_clock : NULL,
				num_connectors);
	} else if (IS_CHERRYVIEW(dev)) {
		chv_update_pll(intel_crtc);
	} else if (IS_VALLEYVIEW(dev)) {
		vlv_update_pll(intel_crtc);
	} else {
		i9xx_update_pll(intel_crtc,
				has_reduced_clock ? &reduced_clock : NULL,
				num_connectors);
	}

	return 0;
}

static void i9xx_get_pfit_config(struct intel_crtc *crtc,
				 struct intel_crtc_config *pipe_config)
{
	struct drm_device *dev = crtc->base.dev;
	struct drm_i915_private *dev_priv = dev->dev_private;
	uint32_t tmp;

	if (INTEL_INFO(dev)->gen <= 3 && (IS_I830(dev) || !IS_MOBILE(dev)))
		return;

	tmp = I915_READ(PFIT_CONTROL);
	if (!(tmp & PFIT_ENABLE))
		return;

	/* Check whether the pfit is attached to our pipe. */
	if (INTEL_INFO(dev)->gen < 4) {
		if (crtc->pipe != PIPE_B)
			return;
	} else {
		if ((tmp & PFIT_PIPE_MASK) != (crtc->pipe << PFIT_PIPE_SHIFT))
			return;
	}

	pipe_config->gmch_pfit.control = tmp;
	pipe_config->gmch_pfit.pgm_ratios = I915_READ(PFIT_PGM_RATIOS);
	if (INTEL_INFO(dev)->gen < 5)
		pipe_config->gmch_pfit.lvds_border_bits =
			I915_READ(LVDS) & LVDS_BORDER_ENABLE;
}

static void vlv_crtc_clock_get(struct intel_crtc *crtc,
			       struct intel_crtc_config *pipe_config)
{
	struct drm_device *dev = crtc->base.dev;
	struct drm_i915_private *dev_priv = dev->dev_private;
	int pipe = pipe_config->cpu_transcoder;
	intel_clock_t clock;
	u32 mdiv;
	int refclk = 100000;

	mutex_lock(&dev_priv->dpio_lock);
	mdiv = vlv_dpio_read(dev_priv, pipe, VLV_PLL_DW3(pipe));
	mutex_unlock(&dev_priv->dpio_lock);

	clock.m1 = (mdiv >> DPIO_M1DIV_SHIFT) & 7;
	clock.m2 = mdiv & DPIO_M2DIV_MASK;
	clock.n = (mdiv >> DPIO_N_SHIFT) & 0xf;
	clock.p1 = (mdiv >> DPIO_P1_SHIFT) & 7;
	clock.p2 = (mdiv >> DPIO_P2_SHIFT) & 0x1f;

	vlv_clock(refclk, &clock);

	/* clock.dot is the fast clock */
	pipe_config->port_clock = clock.dot / 5;
}

static void i9xx_get_plane_config(struct intel_crtc *crtc,
				  struct intel_plane_config *plane_config)
{
	struct drm_device *dev = crtc->base.dev;
	struct drm_i915_private *dev_priv = dev->dev_private;
	u32 val, base, offset;
	int pipe = crtc->pipe, plane = crtc->plane;
	int fourcc, pixel_format;
	int aligned_height;

	crtc->base.primary->fb = kzalloc(sizeof(struct intel_framebuffer), GFP_KERNEL);
	if (!crtc->base.primary->fb) {
		DRM_DEBUG_KMS("failed to alloc fb\n");
		return;
	}

	val = I915_READ(DSPCNTR(plane));

	if (INTEL_INFO(dev)->gen >= 4)
		if (val & DISPPLANE_TILED)
			plane_config->tiled = true;

	pixel_format = val & DISPPLANE_PIXFORMAT_MASK;
	fourcc = intel_format_to_fourcc(pixel_format);
	crtc->base.primary->fb->pixel_format = fourcc;
	crtc->base.primary->fb->bits_per_pixel =
		drm_format_plane_cpp(fourcc, 0) * 8;

	if (INTEL_INFO(dev)->gen >= 4) {
		if (plane_config->tiled)
			offset = I915_READ(DSPTILEOFF(plane));
		else
			offset = I915_READ(DSPLINOFF(plane));
		base = I915_READ(DSPSURF(plane)) & 0xfffff000;
	} else {
		base = I915_READ(DSPADDR(plane));
	}
	plane_config->base = base;

	val = I915_READ(PIPESRC(pipe));
	crtc->base.primary->fb->width = ((val >> 16) & 0xfff) + 1;
	crtc->base.primary->fb->height = ((val >> 0) & 0xfff) + 1;

	val = I915_READ(DSPSTRIDE(pipe));
	crtc->base.primary->fb->pitches[0] = val & 0xffffff80;

	aligned_height = intel_align_height(dev, crtc->base.primary->fb->height,
					    plane_config->tiled);

	plane_config->size = PAGE_ALIGN(crtc->base.primary->fb->pitches[0] *
					aligned_height);

	DRM_DEBUG_KMS("pipe/plane %d/%d with fb: size=%dx%d@%d, offset=%x, pitch %d, size 0x%x\n",
		      pipe, plane, crtc->base.primary->fb->width,
		      crtc->base.primary->fb->height,
		      crtc->base.primary->fb->bits_per_pixel, base,
		      crtc->base.primary->fb->pitches[0],
		      plane_config->size);

}

static void chv_crtc_clock_get(struct intel_crtc *crtc,
			       struct intel_crtc_config *pipe_config)
{
	struct drm_device *dev = crtc->base.dev;
	struct drm_i915_private *dev_priv = dev->dev_private;
	int pipe = pipe_config->cpu_transcoder;
	enum dpio_channel port = vlv_pipe_to_channel(pipe);
	intel_clock_t clock;
	u32 cmn_dw13, pll_dw0, pll_dw1, pll_dw2;
	int refclk = 100000;

	mutex_lock(&dev_priv->dpio_lock);
	cmn_dw13 = vlv_dpio_read(dev_priv, pipe, CHV_CMN_DW13(port));
	pll_dw0 = vlv_dpio_read(dev_priv, pipe, CHV_PLL_DW0(port));
	pll_dw1 = vlv_dpio_read(dev_priv, pipe, CHV_PLL_DW1(port));
	pll_dw2 = vlv_dpio_read(dev_priv, pipe, CHV_PLL_DW2(port));
	mutex_unlock(&dev_priv->dpio_lock);

	clock.m1 = (pll_dw1 & 0x7) == DPIO_CHV_M1_DIV_BY_2 ? 2 : 0;
	clock.m2 = ((pll_dw0 & 0xff) << 22) | (pll_dw2 & 0x3fffff);
	clock.n = (pll_dw1 >> DPIO_CHV_N_DIV_SHIFT) & 0xf;
	clock.p1 = (cmn_dw13 >> DPIO_CHV_P1_DIV_SHIFT) & 0x7;
	clock.p2 = (cmn_dw13 >> DPIO_CHV_P2_DIV_SHIFT) & 0x1f;

	chv_clock(refclk, &clock);

	/* clock.dot is the fast clock */
	pipe_config->port_clock = clock.dot / 5;
}

static bool i9xx_get_pipe_config(struct intel_crtc *crtc,
				 struct intel_crtc_config *pipe_config)
{
	struct drm_device *dev = crtc->base.dev;
	struct drm_i915_private *dev_priv = dev->dev_private;
	uint32_t tmp;

	if (!intel_display_power_enabled(dev_priv,
					 POWER_DOMAIN_PIPE(crtc->pipe)))
		return false;

	pipe_config->cpu_transcoder = (enum transcoder) crtc->pipe;
	pipe_config->shared_dpll = DPLL_ID_PRIVATE;

	tmp = I915_READ(PIPECONF(crtc->pipe));
	if (!(tmp & PIPECONF_ENABLE))
		return false;

	if (IS_G4X(dev) || IS_VALLEYVIEW(dev)) {
		switch (tmp & PIPECONF_BPC_MASK) {
		case PIPECONF_6BPC:
			pipe_config->pipe_bpp = 18;
			break;
		case PIPECONF_8BPC:
			pipe_config->pipe_bpp = 24;
			break;
		case PIPECONF_10BPC:
			pipe_config->pipe_bpp = 30;
			break;
		default:
			break;
		}
	}

	if (IS_VALLEYVIEW(dev) && (tmp & PIPECONF_COLOR_RANGE_SELECT))
		pipe_config->limited_color_range = true;

	if (INTEL_INFO(dev)->gen < 4)
		pipe_config->double_wide = tmp & PIPECONF_DOUBLE_WIDE;

	intel_get_pipe_timings(crtc, pipe_config);

	i9xx_get_pfit_config(crtc, pipe_config);

	if (INTEL_INFO(dev)->gen >= 4) {
		tmp = I915_READ(DPLL_MD(crtc->pipe));
		pipe_config->pixel_multiplier =
			((tmp & DPLL_MD_UDI_MULTIPLIER_MASK)
			 >> DPLL_MD_UDI_MULTIPLIER_SHIFT) + 1;
		pipe_config->dpll_hw_state.dpll_md = tmp;
	} else if (IS_I945G(dev) || IS_I945GM(dev) || IS_G33(dev)) {
		tmp = I915_READ(DPLL(crtc->pipe));
		pipe_config->pixel_multiplier =
			((tmp & SDVO_MULTIPLIER_MASK)
			 >> SDVO_MULTIPLIER_SHIFT_HIRES) + 1;
	} else {
		/* Note that on i915G/GM the pixel multiplier is in the sdvo
		 * port and will be fixed up in the encoder->get_config
		 * function. */
		pipe_config->pixel_multiplier = 1;
	}
	pipe_config->dpll_hw_state.dpll = I915_READ(DPLL(crtc->pipe));
	if (!IS_VALLEYVIEW(dev)) {
		pipe_config->dpll_hw_state.fp0 = I915_READ(FP0(crtc->pipe));
		pipe_config->dpll_hw_state.fp1 = I915_READ(FP1(crtc->pipe));
	} else {
		/* Mask out read-only status bits. */
		pipe_config->dpll_hw_state.dpll &= ~(DPLL_LOCK_VLV |
						     DPLL_PORTC_READY_MASK |
						     DPLL_PORTB_READY_MASK);
	}

	if (IS_CHERRYVIEW(dev))
		chv_crtc_clock_get(crtc, pipe_config);
	else if (IS_VALLEYVIEW(dev))
		vlv_crtc_clock_get(crtc, pipe_config);
	else
		i9xx_crtc_clock_get(crtc, pipe_config);

	return true;
}

static void ironlake_init_pch_refclk(struct drm_device *dev)
{
	struct drm_i915_private *dev_priv = dev->dev_private;
	struct drm_mode_config *mode_config = &dev->mode_config;
	struct intel_encoder *encoder;
	u32 val, final;
	bool has_lvds = false;
	bool has_cpu_edp = false;
	bool has_panel = false;
	bool has_ck505 = false;
	bool can_ssc = false;

	/* We need to take the global config into account */
	list_for_each_entry(encoder, &mode_config->encoder_list,
			    base.head) {
		switch (encoder->type) {
		case INTEL_OUTPUT_LVDS:
			has_panel = true;
			has_lvds = true;
			break;
		case INTEL_OUTPUT_EDP:
			has_panel = true;
			if (enc_to_dig_port(&encoder->base)->port == PORT_A)
				has_cpu_edp = true;
			break;
		}
	}

	if (HAS_PCH_IBX(dev)) {
		has_ck505 = dev_priv->vbt.display_clock_mode;
		can_ssc = has_ck505;
	} else {
		has_ck505 = false;
		can_ssc = true;
	}

	DRM_DEBUG_KMS("has_panel %d has_lvds %d has_ck505 %d\n",
		      has_panel, has_lvds, has_ck505);

	/* Ironlake: try to setup display ref clock before DPLL
	 * enabling. This is only under driver's control after
	 * PCH B stepping, previous chipset stepping should be
	 * ignoring this setting.
	 */
	val = I915_READ(PCH_DREF_CONTROL);

	/* As we must carefully and slowly disable/enable each source in turn,
	 * compute the final state we want first and check if we need to
	 * make any changes at all.
	 */
	final = val;
	final &= ~DREF_NONSPREAD_SOURCE_MASK;
	if (has_ck505)
		final |= DREF_NONSPREAD_CK505_ENABLE;
	else
		final |= DREF_NONSPREAD_SOURCE_ENABLE;

	final &= ~DREF_SSC_SOURCE_MASK;
	final &= ~DREF_CPU_SOURCE_OUTPUT_MASK;
	final &= ~DREF_SSC1_ENABLE;

	if (has_panel) {
		final |= DREF_SSC_SOURCE_ENABLE;

		if (intel_panel_use_ssc(dev_priv) && can_ssc)
			final |= DREF_SSC1_ENABLE;

		if (has_cpu_edp) {
			if (intel_panel_use_ssc(dev_priv) && can_ssc)
				final |= DREF_CPU_SOURCE_OUTPUT_DOWNSPREAD;
			else
				final |= DREF_CPU_SOURCE_OUTPUT_NONSPREAD;
		} else
			final |= DREF_CPU_SOURCE_OUTPUT_DISABLE;
	} else {
		final |= DREF_SSC_SOURCE_DISABLE;
		final |= DREF_CPU_SOURCE_OUTPUT_DISABLE;
	}

	if (final == val)
		return;

	/* Always enable nonspread source */
	val &= ~DREF_NONSPREAD_SOURCE_MASK;

	if (has_ck505)
		val |= DREF_NONSPREAD_CK505_ENABLE;
	else
		val |= DREF_NONSPREAD_SOURCE_ENABLE;

	if (has_panel) {
		val &= ~DREF_SSC_SOURCE_MASK;
		val |= DREF_SSC_SOURCE_ENABLE;

		/* SSC must be turned on before enabling the CPU output  */
		if (intel_panel_use_ssc(dev_priv) && can_ssc) {
			DRM_DEBUG_KMS("Using SSC on panel\n");
			val |= DREF_SSC1_ENABLE;
		} else
			val &= ~DREF_SSC1_ENABLE;

		/* Get SSC going before enabling the outputs */
		I915_WRITE(PCH_DREF_CONTROL, val);
		POSTING_READ(PCH_DREF_CONTROL);
		udelay(200);

		val &= ~DREF_CPU_SOURCE_OUTPUT_MASK;

		/* Enable CPU source on CPU attached eDP */
		if (has_cpu_edp) {
			if (intel_panel_use_ssc(dev_priv) && can_ssc) {
				DRM_DEBUG_KMS("Using SSC on eDP\n");
				val |= DREF_CPU_SOURCE_OUTPUT_DOWNSPREAD;
			} else
				val |= DREF_CPU_SOURCE_OUTPUT_NONSPREAD;
		} else
			val |= DREF_CPU_SOURCE_OUTPUT_DISABLE;

		I915_WRITE(PCH_DREF_CONTROL, val);
		POSTING_READ(PCH_DREF_CONTROL);
		udelay(200);
	} else {
		DRM_DEBUG_KMS("Disabling SSC entirely\n");

		val &= ~DREF_CPU_SOURCE_OUTPUT_MASK;

		/* Turn off CPU output */
		val |= DREF_CPU_SOURCE_OUTPUT_DISABLE;

		I915_WRITE(PCH_DREF_CONTROL, val);
		POSTING_READ(PCH_DREF_CONTROL);
		udelay(200);

		/* Turn off the SSC source */
		val &= ~DREF_SSC_SOURCE_MASK;
		val |= DREF_SSC_SOURCE_DISABLE;

		/* Turn off SSC1 */
		val &= ~DREF_SSC1_ENABLE;

		I915_WRITE(PCH_DREF_CONTROL, val);
		POSTING_READ(PCH_DREF_CONTROL);
		udelay(200);
	}

	BUG_ON(val != final);
}

static void lpt_reset_fdi_mphy(struct drm_i915_private *dev_priv)
{
	uint32_t tmp;

	tmp = I915_READ(SOUTH_CHICKEN2);
	tmp |= FDI_MPHY_IOSFSB_RESET_CTL;
	I915_WRITE(SOUTH_CHICKEN2, tmp);

	if (wait_for_atomic_us(I915_READ(SOUTH_CHICKEN2) &
			       FDI_MPHY_IOSFSB_RESET_STATUS, 100))
		DRM_ERROR("FDI mPHY reset assert timeout\n");

	tmp = I915_READ(SOUTH_CHICKEN2);
	tmp &= ~FDI_MPHY_IOSFSB_RESET_CTL;
	I915_WRITE(SOUTH_CHICKEN2, tmp);

	if (wait_for_atomic_us((I915_READ(SOUTH_CHICKEN2) &
				FDI_MPHY_IOSFSB_RESET_STATUS) == 0, 100))
		DRM_ERROR("FDI mPHY reset de-assert timeout\n");
}

/* WaMPhyProgramming:hsw */
static void lpt_program_fdi_mphy(struct drm_i915_private *dev_priv)
{
	uint32_t tmp;

	tmp = intel_sbi_read(dev_priv, 0x8008, SBI_MPHY);
	tmp &= ~(0xFF << 24);
	tmp |= (0x12 << 24);
	intel_sbi_write(dev_priv, 0x8008, tmp, SBI_MPHY);

	tmp = intel_sbi_read(dev_priv, 0x2008, SBI_MPHY);
	tmp |= (1 << 11);
	intel_sbi_write(dev_priv, 0x2008, tmp, SBI_MPHY);

	tmp = intel_sbi_read(dev_priv, 0x2108, SBI_MPHY);
	tmp |= (1 << 11);
	intel_sbi_write(dev_priv, 0x2108, tmp, SBI_MPHY);

	tmp = intel_sbi_read(dev_priv, 0x206C, SBI_MPHY);
	tmp |= (1 << 24) | (1 << 21) | (1 << 18);
	intel_sbi_write(dev_priv, 0x206C, tmp, SBI_MPHY);

	tmp = intel_sbi_read(dev_priv, 0x216C, SBI_MPHY);
	tmp |= (1 << 24) | (1 << 21) | (1 << 18);
	intel_sbi_write(dev_priv, 0x216C, tmp, SBI_MPHY);

	tmp = intel_sbi_read(dev_priv, 0x2080, SBI_MPHY);
	tmp &= ~(7 << 13);
	tmp |= (5 << 13);
	intel_sbi_write(dev_priv, 0x2080, tmp, SBI_MPHY);

	tmp = intel_sbi_read(dev_priv, 0x2180, SBI_MPHY);
	tmp &= ~(7 << 13);
	tmp |= (5 << 13);
	intel_sbi_write(dev_priv, 0x2180, tmp, SBI_MPHY);

	tmp = intel_sbi_read(dev_priv, 0x208C, SBI_MPHY);
	tmp &= ~0xFF;
	tmp |= 0x1C;
	intel_sbi_write(dev_priv, 0x208C, tmp, SBI_MPHY);

	tmp = intel_sbi_read(dev_priv, 0x218C, SBI_MPHY);
	tmp &= ~0xFF;
	tmp |= 0x1C;
	intel_sbi_write(dev_priv, 0x218C, tmp, SBI_MPHY);

	tmp = intel_sbi_read(dev_priv, 0x2098, SBI_MPHY);
	tmp &= ~(0xFF << 16);
	tmp |= (0x1C << 16);
	intel_sbi_write(dev_priv, 0x2098, tmp, SBI_MPHY);

	tmp = intel_sbi_read(dev_priv, 0x2198, SBI_MPHY);
	tmp &= ~(0xFF << 16);
	tmp |= (0x1C << 16);
	intel_sbi_write(dev_priv, 0x2198, tmp, SBI_MPHY);

	tmp = intel_sbi_read(dev_priv, 0x20C4, SBI_MPHY);
	tmp |= (1 << 27);
	intel_sbi_write(dev_priv, 0x20C4, tmp, SBI_MPHY);

	tmp = intel_sbi_read(dev_priv, 0x21C4, SBI_MPHY);
	tmp |= (1 << 27);
	intel_sbi_write(dev_priv, 0x21C4, tmp, SBI_MPHY);

	tmp = intel_sbi_read(dev_priv, 0x20EC, SBI_MPHY);
	tmp &= ~(0xF << 28);
	tmp |= (4 << 28);
	intel_sbi_write(dev_priv, 0x20EC, tmp, SBI_MPHY);

	tmp = intel_sbi_read(dev_priv, 0x21EC, SBI_MPHY);
	tmp &= ~(0xF << 28);
	tmp |= (4 << 28);
	intel_sbi_write(dev_priv, 0x21EC, tmp, SBI_MPHY);
}

/* Implements 3 different sequences from BSpec chapter "Display iCLK
 * Programming" based on the parameters passed:
 * - Sequence to enable CLKOUT_DP
 * - Sequence to enable CLKOUT_DP without spread
 * - Sequence to enable CLKOUT_DP for FDI usage and configure PCH FDI I/O
 */
static void lpt_enable_clkout_dp(struct drm_device *dev, bool with_spread,
				 bool with_fdi)
{
	struct drm_i915_private *dev_priv = dev->dev_private;
	uint32_t reg, tmp;

	if (WARN(with_fdi && !with_spread, "FDI requires downspread\n"))
		with_spread = true;
	if (WARN(dev_priv->pch_id == INTEL_PCH_LPT_LP_DEVICE_ID_TYPE &&
		 with_fdi, "LP PCH doesn't have FDI\n"))
		with_fdi = false;

	mutex_lock(&dev_priv->dpio_lock);

	tmp = intel_sbi_read(dev_priv, SBI_SSCCTL, SBI_ICLK);
	tmp &= ~SBI_SSCCTL_DISABLE;
	tmp |= SBI_SSCCTL_PATHALT;
	intel_sbi_write(dev_priv, SBI_SSCCTL, tmp, SBI_ICLK);

	udelay(24);

	if (with_spread) {
		tmp = intel_sbi_read(dev_priv, SBI_SSCCTL, SBI_ICLK);
		tmp &= ~SBI_SSCCTL_PATHALT;
		intel_sbi_write(dev_priv, SBI_SSCCTL, tmp, SBI_ICLK);

		if (with_fdi) {
			lpt_reset_fdi_mphy(dev_priv);
			lpt_program_fdi_mphy(dev_priv);
		}
	}

	reg = (dev_priv->pch_id == INTEL_PCH_LPT_LP_DEVICE_ID_TYPE) ?
	       SBI_GEN0 : SBI_DBUFF0;
	tmp = intel_sbi_read(dev_priv, reg, SBI_ICLK);
	tmp |= SBI_GEN0_CFG_BUFFENABLE_DISABLE;
	intel_sbi_write(dev_priv, reg, tmp, SBI_ICLK);

	mutex_unlock(&dev_priv->dpio_lock);
}

/* Sequence to disable CLKOUT_DP */
static void lpt_disable_clkout_dp(struct drm_device *dev)
{
	struct drm_i915_private *dev_priv = dev->dev_private;
	uint32_t reg, tmp;

	mutex_lock(&dev_priv->dpio_lock);

	reg = (dev_priv->pch_id == INTEL_PCH_LPT_LP_DEVICE_ID_TYPE) ?
	       SBI_GEN0 : SBI_DBUFF0;
	tmp = intel_sbi_read(dev_priv, reg, SBI_ICLK);
	tmp &= ~SBI_GEN0_CFG_BUFFENABLE_DISABLE;
	intel_sbi_write(dev_priv, reg, tmp, SBI_ICLK);

	tmp = intel_sbi_read(dev_priv, SBI_SSCCTL, SBI_ICLK);
	if (!(tmp & SBI_SSCCTL_DISABLE)) {
		if (!(tmp & SBI_SSCCTL_PATHALT)) {
			tmp |= SBI_SSCCTL_PATHALT;
			intel_sbi_write(dev_priv, SBI_SSCCTL, tmp, SBI_ICLK);
			udelay(32);
		}
		tmp |= SBI_SSCCTL_DISABLE;
		intel_sbi_write(dev_priv, SBI_SSCCTL, tmp, SBI_ICLK);
	}

	mutex_unlock(&dev_priv->dpio_lock);
}

static void lpt_init_pch_refclk(struct drm_device *dev)
{
	struct drm_mode_config *mode_config = &dev->mode_config;
	struct intel_encoder *encoder;
	bool has_vga = false;

	list_for_each_entry(encoder, &mode_config->encoder_list, base.head) {
		switch (encoder->type) {
		case INTEL_OUTPUT_ANALOG:
			has_vga = true;
			break;
		}
	}

	if (has_vga)
		lpt_enable_clkout_dp(dev, true, true);
	else
		lpt_disable_clkout_dp(dev);
}

/*
 * Initialize reference clocks when the driver loads
 */
void intel_init_pch_refclk(struct drm_device *dev)
{
	if (HAS_PCH_IBX(dev) || HAS_PCH_CPT(dev))
		ironlake_init_pch_refclk(dev);
	else if (HAS_PCH_LPT(dev))
		lpt_init_pch_refclk(dev);
}

static int ironlake_get_refclk(struct drm_crtc *crtc)
{
	struct drm_device *dev = crtc->dev;
	struct drm_i915_private *dev_priv = dev->dev_private;
	struct intel_encoder *encoder;
	int num_connectors = 0;
	bool is_lvds = false;

	for_each_encoder_on_crtc(dev, crtc, encoder) {
		switch (encoder->type) {
		case INTEL_OUTPUT_LVDS:
			is_lvds = true;
			break;
		}
		num_connectors++;
	}

	if (is_lvds && intel_panel_use_ssc(dev_priv) && num_connectors < 2) {
		DRM_DEBUG_KMS("using SSC reference clock of %d kHz\n",
			      dev_priv->vbt.lvds_ssc_freq);
		return dev_priv->vbt.lvds_ssc_freq;
	}

	return 120000;
}

static void ironlake_set_pipeconf(struct drm_crtc *crtc)
{
	struct drm_i915_private *dev_priv = crtc->dev->dev_private;
	struct intel_crtc *intel_crtc = to_intel_crtc(crtc);
	int pipe = intel_crtc->pipe;
	uint32_t val;

	val = 0;

	switch (intel_crtc->config.pipe_bpp) {
	case 18:
		val |= PIPECONF_6BPC;
		break;
	case 24:
		val |= PIPECONF_8BPC;
		break;
	case 30:
		val |= PIPECONF_10BPC;
		break;
	case 36:
		val |= PIPECONF_12BPC;
		break;
	default:
		/* Case prevented by intel_choose_pipe_bpp_dither. */
		BUG();
	}

	if (intel_crtc->config.dither)
		val |= (PIPECONF_DITHER_EN | PIPECONF_DITHER_TYPE_SP);

	if (intel_crtc->config.adjusted_mode.flags & DRM_MODE_FLAG_INTERLACE)
		val |= PIPECONF_INTERLACED_ILK;
	else
		val |= PIPECONF_PROGRESSIVE;

	if (intel_crtc->config.limited_color_range)
		val |= PIPECONF_COLOR_RANGE_SELECT;

	I915_WRITE(PIPECONF(pipe), val);
	POSTING_READ(PIPECONF(pipe));
}

/*
 * Set up the pipe CSC unit.
 *
 * Currently only full range RGB to limited range RGB conversion
 * is supported, but eventually this should handle various
 * RGB<->YCbCr scenarios as well.
 */
static void intel_set_pipe_csc(struct drm_crtc *crtc)
{
	struct drm_device *dev = crtc->dev;
	struct drm_i915_private *dev_priv = dev->dev_private;
	struct intel_crtc *intel_crtc = to_intel_crtc(crtc);
	int pipe = intel_crtc->pipe;
	uint16_t coeff = 0x7800; /* 1.0 */

	/*
	 * TODO: Check what kind of values actually come out of the pipe
	 * with these coeff/postoff values and adjust to get the best
	 * accuracy. Perhaps we even need to take the bpc value into
	 * consideration.
	 */

	if (intel_crtc->config.limited_color_range)
		coeff = ((235 - 16) * (1 << 12) / 255) & 0xff8; /* 0.xxx... */

	/*
	 * GY/GU and RY/RU should be the other way around according
	 * to BSpec, but reality doesn't agree. Just set them up in
	 * a way that results in the correct picture.
	 */
	I915_WRITE(PIPE_CSC_COEFF_RY_GY(pipe), coeff << 16);
	I915_WRITE(PIPE_CSC_COEFF_BY(pipe), 0);

	I915_WRITE(PIPE_CSC_COEFF_RU_GU(pipe), coeff);
	I915_WRITE(PIPE_CSC_COEFF_BU(pipe), 0);

	I915_WRITE(PIPE_CSC_COEFF_RV_GV(pipe), 0);
	I915_WRITE(PIPE_CSC_COEFF_BV(pipe), coeff << 16);

	I915_WRITE(PIPE_CSC_PREOFF_HI(pipe), 0);
	I915_WRITE(PIPE_CSC_PREOFF_ME(pipe), 0);
	I915_WRITE(PIPE_CSC_PREOFF_LO(pipe), 0);

	if (INTEL_INFO(dev)->gen > 6) {
		uint16_t postoff = 0;

		if (intel_crtc->config.limited_color_range)
			postoff = (16 * (1 << 12) / 255) & 0x1fff;

		I915_WRITE(PIPE_CSC_POSTOFF_HI(pipe), postoff);
		I915_WRITE(PIPE_CSC_POSTOFF_ME(pipe), postoff);
		I915_WRITE(PIPE_CSC_POSTOFF_LO(pipe), postoff);

		I915_WRITE(PIPE_CSC_MODE(pipe), 0);
	} else {
		uint32_t mode = CSC_MODE_YUV_TO_RGB;

		if (intel_crtc->config.limited_color_range)
			mode |= CSC_BLACK_SCREEN_OFFSET;

		I915_WRITE(PIPE_CSC_MODE(pipe), mode);
	}
}

static void haswell_set_pipeconf(struct drm_crtc *crtc)
{
	struct drm_device *dev = crtc->dev;
	struct drm_i915_private *dev_priv = dev->dev_private;
	struct intel_crtc *intel_crtc = to_intel_crtc(crtc);
	enum pipe pipe = intel_crtc->pipe;
	enum transcoder cpu_transcoder = intel_crtc->config.cpu_transcoder;
	uint32_t val;

	val = 0;

	if (IS_HASWELL(dev) && intel_crtc->config.dither)
		val |= (PIPECONF_DITHER_EN | PIPECONF_DITHER_TYPE_SP);

	if (intel_crtc->config.adjusted_mode.flags & DRM_MODE_FLAG_INTERLACE)
		val |= PIPECONF_INTERLACED_ILK;
	else
		val |= PIPECONF_PROGRESSIVE;

	I915_WRITE(PIPECONF(cpu_transcoder), val);
	POSTING_READ(PIPECONF(cpu_transcoder));

	I915_WRITE(GAMMA_MODE(intel_crtc->pipe), GAMMA_MODE_MODE_8BIT);
	POSTING_READ(GAMMA_MODE(intel_crtc->pipe));

	if (IS_BROADWELL(dev)) {
		val = 0;

		switch (intel_crtc->config.pipe_bpp) {
		case 18:
			val |= PIPEMISC_DITHER_6_BPC;
			break;
		case 24:
			val |= PIPEMISC_DITHER_8_BPC;
			break;
		case 30:
			val |= PIPEMISC_DITHER_10_BPC;
			break;
		case 36:
			val |= PIPEMISC_DITHER_12_BPC;
			break;
		default:
			/* Case prevented by pipe_config_set_bpp. */
			BUG();
		}

		if (intel_crtc->config.dither)
			val |= PIPEMISC_DITHER_ENABLE | PIPEMISC_DITHER_TYPE_SP;

		I915_WRITE(PIPEMISC(pipe), val);
	}
}

static bool ironlake_compute_clocks(struct drm_crtc *crtc,
				    intel_clock_t *clock,
				    bool *has_reduced_clock,
				    intel_clock_t *reduced_clock)
{
	struct drm_device *dev = crtc->dev;
	struct drm_i915_private *dev_priv = dev->dev_private;
	struct intel_encoder *intel_encoder;
	int refclk;
	const intel_limit_t *limit;
	bool ret, is_lvds = false;

	for_each_encoder_on_crtc(dev, crtc, intel_encoder) {
		switch (intel_encoder->type) {
		case INTEL_OUTPUT_LVDS:
			is_lvds = true;
			break;
		}
	}

	refclk = ironlake_get_refclk(crtc);

	/*
	 * Returns a set of divisors for the desired target clock with the given
	 * refclk, or FALSE.  The returned values represent the clock equation:
	 * reflck * (5 * (m1 + 2) + (m2 + 2)) / (n + 2) / p1 / p2.
	 */
	limit = intel_limit(crtc, refclk);
	ret = dev_priv->display.find_dpll(limit, crtc,
					  to_intel_crtc(crtc)->config.port_clock,
					  refclk, NULL, clock);
	if (!ret)
		return false;

	if (is_lvds && dev_priv->lvds_downclock_avail) {
		/*
		 * Ensure we match the reduced clock's P to the target clock.
		 * If the clocks don't match, we can't switch the display clock
		 * by using the FP0/FP1. In such case we will disable the LVDS
		 * downclock feature.
		*/
		*has_reduced_clock =
			dev_priv->display.find_dpll(limit, crtc,
						    dev_priv->lvds_downclock,
						    refclk, clock,
						    reduced_clock);
	}

	return true;
}

int ironlake_get_lanes_required(int target_clock, int link_bw, int bpp)
{
	/*
	 * Account for spread spectrum to avoid
	 * oversubscribing the link. Max center spread
	 * is 2.5%; use 5% for safety's sake.
	 */
	u32 bps = target_clock * bpp * 21 / 20;
	return DIV_ROUND_UP(bps, link_bw * 8);
}

static bool ironlake_needs_fb_cb_tune(struct dpll *dpll, int factor)
{
	return i9xx_dpll_compute_m(dpll) < factor * dpll->n;
}

static uint32_t ironlake_compute_dpll(struct intel_crtc *intel_crtc,
				      u32 *fp,
				      intel_clock_t *reduced_clock, u32 *fp2)
{
	struct drm_crtc *crtc = &intel_crtc->base;
	struct drm_device *dev = crtc->dev;
	struct drm_i915_private *dev_priv = dev->dev_private;
	struct intel_encoder *intel_encoder;
	uint32_t dpll;
	int factor, num_connectors = 0;
	bool is_lvds = false, is_sdvo = false;

	for_each_encoder_on_crtc(dev, crtc, intel_encoder) {
		switch (intel_encoder->type) {
		case INTEL_OUTPUT_LVDS:
			is_lvds = true;
			break;
		case INTEL_OUTPUT_SDVO:
		case INTEL_OUTPUT_HDMI:
			is_sdvo = true;
			break;
		}

		num_connectors++;
	}

	/* Enable autotuning of the PLL clock (if permissible) */
	factor = 21;
	if (is_lvds) {
		if ((intel_panel_use_ssc(dev_priv) &&
		     dev_priv->vbt.lvds_ssc_freq == 100000) ||
		    (HAS_PCH_IBX(dev) && intel_is_dual_link_lvds(dev)))
			factor = 25;
	} else if (intel_crtc->config.sdvo_tv_clock)
		factor = 20;

	if (ironlake_needs_fb_cb_tune(&intel_crtc->config.dpll, factor))
		*fp |= FP_CB_TUNE;

	if (fp2 && (reduced_clock->m < factor * reduced_clock->n))
		*fp2 |= FP_CB_TUNE;

	dpll = 0;

	if (is_lvds)
		dpll |= DPLLB_MODE_LVDS;
	else
		dpll |= DPLLB_MODE_DAC_SERIAL;

	dpll |= (intel_crtc->config.pixel_multiplier - 1)
		<< PLL_REF_SDVO_HDMI_MULTIPLIER_SHIFT;

	if (is_sdvo)
		dpll |= DPLL_SDVO_HIGH_SPEED;
	if (intel_crtc->config.has_dp_encoder)
		dpll |= DPLL_SDVO_HIGH_SPEED;

	/* compute bitmask from p1 value */
	dpll |= (1 << (intel_crtc->config.dpll.p1 - 1)) << DPLL_FPA01_P1_POST_DIV_SHIFT;
	/* also FPA1 */
	dpll |= (1 << (intel_crtc->config.dpll.p1 - 1)) << DPLL_FPA1_P1_POST_DIV_SHIFT;

	switch (intel_crtc->config.dpll.p2) {
	case 5:
		dpll |= DPLL_DAC_SERIAL_P2_CLOCK_DIV_5;
		break;
	case 7:
		dpll |= DPLLB_LVDS_P2_CLOCK_DIV_7;
		break;
	case 10:
		dpll |= DPLL_DAC_SERIAL_P2_CLOCK_DIV_10;
		break;
	case 14:
		dpll |= DPLLB_LVDS_P2_CLOCK_DIV_14;
		break;
	}

	if (is_lvds && intel_panel_use_ssc(dev_priv) && num_connectors < 2)
		dpll |= PLLB_REF_INPUT_SPREADSPECTRUMIN;
	else
		dpll |= PLL_REF_INPUT_DREFCLK;

	return dpll | DPLL_VCO_ENABLE;
}

static int ironlake_crtc_mode_set(struct drm_crtc *crtc,
				  int x, int y,
				  struct drm_framebuffer *fb)
{
	struct drm_device *dev = crtc->dev;
	struct intel_crtc *intel_crtc = to_intel_crtc(crtc);
	int num_connectors = 0;
	intel_clock_t clock, reduced_clock;
	u32 dpll = 0, fp = 0, fp2 = 0;
	bool ok, has_reduced_clock = false;
	bool is_lvds = false;
	struct intel_encoder *encoder;
	struct intel_shared_dpll *pll;

	for_each_encoder_on_crtc(dev, crtc, encoder) {
		switch (encoder->type) {
		case INTEL_OUTPUT_LVDS:
			is_lvds = true;
			break;
		}

		num_connectors++;
	}

	WARN(!(HAS_PCH_IBX(dev) || HAS_PCH_CPT(dev)),
	     "Unexpected PCH type %d\n", INTEL_PCH_TYPE(dev));

	ok = ironlake_compute_clocks(crtc, &clock,
				     &has_reduced_clock, &reduced_clock);
	if (!ok && !intel_crtc->config.clock_set) {
		DRM_ERROR("Couldn't find PLL settings for mode!\n");
		return -EINVAL;
	}
	/* Compat-code for transition, will disappear. */
	if (!intel_crtc->config.clock_set) {
		intel_crtc->config.dpll.n = clock.n;
		intel_crtc->config.dpll.m1 = clock.m1;
		intel_crtc->config.dpll.m2 = clock.m2;
		intel_crtc->config.dpll.p1 = clock.p1;
		intel_crtc->config.dpll.p2 = clock.p2;
	}

	/* CPU eDP is the only output that doesn't need a PCH PLL of its own. */
	if (intel_crtc->config.has_pch_encoder) {
		fp = i9xx_dpll_compute_fp(&intel_crtc->config.dpll);
		if (has_reduced_clock)
			fp2 = i9xx_dpll_compute_fp(&reduced_clock);

		dpll = ironlake_compute_dpll(intel_crtc,
					     &fp, &reduced_clock,
					     has_reduced_clock ? &fp2 : NULL);

		intel_crtc->config.dpll_hw_state.dpll = dpll;
		intel_crtc->config.dpll_hw_state.fp0 = fp;
		if (has_reduced_clock)
			intel_crtc->config.dpll_hw_state.fp1 = fp2;
		else
			intel_crtc->config.dpll_hw_state.fp1 = fp;

		pll = intel_get_shared_dpll(intel_crtc);
		if (pll == NULL) {
			DRM_DEBUG_DRIVER("failed to find PLL for pipe %c\n",
					 pipe_name(intel_crtc->pipe));
			return -EINVAL;
		}
	} else
		intel_put_shared_dpll(intel_crtc);

	if (is_lvds && has_reduced_clock && i915.powersave)
		intel_crtc->lowfreq_avail = true;
	else
		intel_crtc->lowfreq_avail = false;

	return 0;
}

static void intel_pch_transcoder_get_m_n(struct intel_crtc *crtc,
					 struct intel_link_m_n *m_n)
{
	struct drm_device *dev = crtc->base.dev;
	struct drm_i915_private *dev_priv = dev->dev_private;
	enum pipe pipe = crtc->pipe;

	m_n->link_m = I915_READ(PCH_TRANS_LINK_M1(pipe));
	m_n->link_n = I915_READ(PCH_TRANS_LINK_N1(pipe));
	m_n->gmch_m = I915_READ(PCH_TRANS_DATA_M1(pipe))
		& ~TU_SIZE_MASK;
	m_n->gmch_n = I915_READ(PCH_TRANS_DATA_N1(pipe));
	m_n->tu = ((I915_READ(PCH_TRANS_DATA_M1(pipe))
		    & TU_SIZE_MASK) >> TU_SIZE_SHIFT) + 1;
}

static void intel_cpu_transcoder_get_m_n(struct intel_crtc *crtc,
					 enum transcoder transcoder,
					 struct intel_link_m_n *m_n)
{
	struct drm_device *dev = crtc->base.dev;
	struct drm_i915_private *dev_priv = dev->dev_private;
	enum pipe pipe = crtc->pipe;

	if (INTEL_INFO(dev)->gen >= 5) {
		m_n->link_m = I915_READ(PIPE_LINK_M1(transcoder));
		m_n->link_n = I915_READ(PIPE_LINK_N1(transcoder));
		m_n->gmch_m = I915_READ(PIPE_DATA_M1(transcoder))
			& ~TU_SIZE_MASK;
		m_n->gmch_n = I915_READ(PIPE_DATA_N1(transcoder));
		m_n->tu = ((I915_READ(PIPE_DATA_M1(transcoder))
			    & TU_SIZE_MASK) >> TU_SIZE_SHIFT) + 1;
	} else {
		m_n->link_m = I915_READ(PIPE_LINK_M_G4X(pipe));
		m_n->link_n = I915_READ(PIPE_LINK_N_G4X(pipe));
		m_n->gmch_m = I915_READ(PIPE_DATA_M_G4X(pipe))
			& ~TU_SIZE_MASK;
		m_n->gmch_n = I915_READ(PIPE_DATA_N_G4X(pipe));
		m_n->tu = ((I915_READ(PIPE_DATA_M_G4X(pipe))
			    & TU_SIZE_MASK) >> TU_SIZE_SHIFT) + 1;
	}
}

void intel_dp_get_m_n(struct intel_crtc *crtc,
		      struct intel_crtc_config *pipe_config)
{
	if (crtc->config.has_pch_encoder)
		intel_pch_transcoder_get_m_n(crtc, &pipe_config->dp_m_n);
	else
		intel_cpu_transcoder_get_m_n(crtc, pipe_config->cpu_transcoder,
					     &pipe_config->dp_m_n);
}

static void ironlake_get_fdi_m_n_config(struct intel_crtc *crtc,
					struct intel_crtc_config *pipe_config)
{
	intel_cpu_transcoder_get_m_n(crtc, pipe_config->cpu_transcoder,
				     &pipe_config->fdi_m_n);
}

static void ironlake_get_pfit_config(struct intel_crtc *crtc,
				     struct intel_crtc_config *pipe_config)
{
	struct drm_device *dev = crtc->base.dev;
	struct drm_i915_private *dev_priv = dev->dev_private;
	uint32_t tmp;

	tmp = I915_READ(PF_CTL(crtc->pipe));

	if (tmp & PF_ENABLE) {
		pipe_config->pch_pfit.enabled = true;
		pipe_config->pch_pfit.pos = I915_READ(PF_WIN_POS(crtc->pipe));
		pipe_config->pch_pfit.size = I915_READ(PF_WIN_SZ(crtc->pipe));

		/* We currently do not free assignements of panel fitters on
		 * ivb/hsw (since we don't use the higher upscaling modes which
		 * differentiates them) so just WARN about this case for now. */
		if (IS_GEN7(dev)) {
			WARN_ON((tmp & PF_PIPE_SEL_MASK_IVB) !=
				PF_PIPE_SEL_IVB(crtc->pipe));
		}
	}
}

static void ironlake_get_plane_config(struct intel_crtc *crtc,
				      struct intel_plane_config *plane_config)
{
	struct drm_device *dev = crtc->base.dev;
	struct drm_i915_private *dev_priv = dev->dev_private;
	u32 val, base, offset;
	int pipe = crtc->pipe, plane = crtc->plane;
	int fourcc, pixel_format;
	int aligned_height;

	crtc->base.primary->fb = kzalloc(sizeof(struct intel_framebuffer), GFP_KERNEL);
	if (!crtc->base.primary->fb) {
		DRM_DEBUG_KMS("failed to alloc fb\n");
		return;
	}

	val = I915_READ(DSPCNTR(plane));

	if (INTEL_INFO(dev)->gen >= 4)
		if (val & DISPPLANE_TILED)
			plane_config->tiled = true;

	pixel_format = val & DISPPLANE_PIXFORMAT_MASK;
	fourcc = intel_format_to_fourcc(pixel_format);
	crtc->base.primary->fb->pixel_format = fourcc;
	crtc->base.primary->fb->bits_per_pixel =
		drm_format_plane_cpp(fourcc, 0) * 8;

	base = I915_READ(DSPSURF(plane)) & 0xfffff000;
	if (IS_HASWELL(dev) || IS_BROADWELL(dev)) {
		offset = I915_READ(DSPOFFSET(plane));
	} else {
		if (plane_config->tiled)
			offset = I915_READ(DSPTILEOFF(plane));
		else
			offset = I915_READ(DSPLINOFF(plane));
	}
	plane_config->base = base;

	val = I915_READ(PIPESRC(pipe));
	crtc->base.primary->fb->width = ((val >> 16) & 0xfff) + 1;
	crtc->base.primary->fb->height = ((val >> 0) & 0xfff) + 1;

	val = I915_READ(DSPSTRIDE(pipe));
	crtc->base.primary->fb->pitches[0] = val & 0xffffff80;

	aligned_height = intel_align_height(dev, crtc->base.primary->fb->height,
					    plane_config->tiled);

	plane_config->size = PAGE_ALIGN(crtc->base.primary->fb->pitches[0] *
					aligned_height);

	DRM_DEBUG_KMS("pipe/plane %d/%d with fb: size=%dx%d@%d, offset=%x, pitch %d, size 0x%x\n",
		      pipe, plane, crtc->base.primary->fb->width,
		      crtc->base.primary->fb->height,
		      crtc->base.primary->fb->bits_per_pixel, base,
		      crtc->base.primary->fb->pitches[0],
		      plane_config->size);
}

static bool ironlake_get_pipe_config(struct intel_crtc *crtc,
				     struct intel_crtc_config *pipe_config)
{
	struct drm_device *dev = crtc->base.dev;
	struct drm_i915_private *dev_priv = dev->dev_private;
	uint32_t tmp;

	pipe_config->cpu_transcoder = (enum transcoder) crtc->pipe;
	pipe_config->shared_dpll = DPLL_ID_PRIVATE;

	tmp = I915_READ(PIPECONF(crtc->pipe));
	if (!(tmp & PIPECONF_ENABLE))
		return false;

	switch (tmp & PIPECONF_BPC_MASK) {
	case PIPECONF_6BPC:
		pipe_config->pipe_bpp = 18;
		break;
	case PIPECONF_8BPC:
		pipe_config->pipe_bpp = 24;
		break;
	case PIPECONF_10BPC:
		pipe_config->pipe_bpp = 30;
		break;
	case PIPECONF_12BPC:
		pipe_config->pipe_bpp = 36;
		break;
	default:
		break;
	}

	if (tmp & PIPECONF_COLOR_RANGE_SELECT)
		pipe_config->limited_color_range = true;

	if (I915_READ(PCH_TRANSCONF(crtc->pipe)) & TRANS_ENABLE) {
		struct intel_shared_dpll *pll;

		pipe_config->has_pch_encoder = true;

		tmp = I915_READ(FDI_RX_CTL(crtc->pipe));
		pipe_config->fdi_lanes = ((FDI_DP_PORT_WIDTH_MASK & tmp) >>
					  FDI_DP_PORT_WIDTH_SHIFT) + 1;

		ironlake_get_fdi_m_n_config(crtc, pipe_config);

		if (HAS_PCH_IBX(dev_priv->dev)) {
			pipe_config->shared_dpll =
				(enum intel_dpll_id) crtc->pipe;
		} else {
			tmp = I915_READ(PCH_DPLL_SEL);
			if (tmp & TRANS_DPLLB_SEL(crtc->pipe))
				pipe_config->shared_dpll = DPLL_ID_PCH_PLL_B;
			else
				pipe_config->shared_dpll = DPLL_ID_PCH_PLL_A;
		}

		pll = &dev_priv->shared_dplls[pipe_config->shared_dpll];

		WARN_ON(!pll->get_hw_state(dev_priv, pll,
					   &pipe_config->dpll_hw_state));

		tmp = pipe_config->dpll_hw_state.dpll;
		pipe_config->pixel_multiplier =
			((tmp & PLL_REF_SDVO_HDMI_MULTIPLIER_MASK)
			 >> PLL_REF_SDVO_HDMI_MULTIPLIER_SHIFT) + 1;

		ironlake_pch_clock_get(crtc, pipe_config);
	} else {
		pipe_config->pixel_multiplier = 1;
	}

	intel_get_pipe_timings(crtc, pipe_config);

	ironlake_get_pfit_config(crtc, pipe_config);

	return true;
}

static void assert_can_disable_lcpll(struct drm_i915_private *dev_priv)
{
	struct drm_device *dev = dev_priv->dev;
	struct intel_ddi_plls *plls = &dev_priv->ddi_plls;
	struct intel_crtc *crtc;

	for_each_intel_crtc(dev, crtc)
		WARN(crtc->active, "CRTC for pipe %c enabled\n",
		     pipe_name(crtc->pipe));

	WARN(I915_READ(HSW_PWR_WELL_DRIVER), "Power well on\n");
	WARN(plls->spll_refcount, "SPLL enabled\n");
	WARN(plls->wrpll1_refcount, "WRPLL1 enabled\n");
	WARN(plls->wrpll2_refcount, "WRPLL2 enabled\n");
	WARN(I915_READ(PCH_PP_STATUS) & PP_ON, "Panel power on\n");
	WARN(I915_READ(BLC_PWM_CPU_CTL2) & BLM_PWM_ENABLE,
	     "CPU PWM1 enabled\n");
	WARN(I915_READ(HSW_BLC_PWM2_CTL) & BLM_PWM_ENABLE,
	     "CPU PWM2 enabled\n");
	WARN(I915_READ(BLC_PWM_PCH_CTL1) & BLM_PCH_PWM_ENABLE,
	     "PCH PWM1 enabled\n");
	WARN(I915_READ(UTIL_PIN_CTL) & UTIL_PIN_ENABLE,
	     "Utility pin enabled\n");
	WARN(I915_READ(PCH_GTC_CTL) & PCH_GTC_ENABLE, "PCH GTC enabled\n");

	/*
	 * In theory we can still leave IRQs enabled, as long as only the HPD
	 * interrupts remain enabled. We used to check for that, but since it's
	 * gen-specific and since we only disable LCPLL after we fully disable
	 * the interrupts, the check below should be enough.
	 */
	WARN(!dev_priv->pm.irqs_disabled, "IRQs enabled\n");
}

static uint32_t hsw_read_dcomp(struct drm_i915_private *dev_priv)
{
	struct drm_device *dev = dev_priv->dev;

	if (IS_HASWELL(dev))
		return I915_READ(D_COMP_HSW);
	else
		return I915_READ(D_COMP_BDW);
}

static void hsw_write_dcomp(struct drm_i915_private *dev_priv, uint32_t val)
{
	struct drm_device *dev = dev_priv->dev;

	if (IS_HASWELL(dev)) {
		mutex_lock(&dev_priv->rps.hw_lock);
		if (sandybridge_pcode_write(dev_priv, GEN6_PCODE_WRITE_D_COMP,
					    val))
			DRM_ERROR("Failed to write to D_COMP\n");
		mutex_unlock(&dev_priv->rps.hw_lock);
	} else {
		I915_WRITE(D_COMP_BDW, val);
		POSTING_READ(D_COMP_BDW);
	}
}

/*
 * This function implements pieces of two sequences from BSpec:
 * - Sequence for display software to disable LCPLL
 * - Sequence for display software to allow package C8+
 * The steps implemented here are just the steps that actually touch the LCPLL
 * register. Callers should take care of disabling all the display engine
 * functions, doing the mode unset, fixing interrupts, etc.
 */
static void hsw_disable_lcpll(struct drm_i915_private *dev_priv,
			      bool switch_to_fclk, bool allow_power_down)
{
	uint32_t val;

	assert_can_disable_lcpll(dev_priv);

	val = I915_READ(LCPLL_CTL);

	if (switch_to_fclk) {
		val |= LCPLL_CD_SOURCE_FCLK;
		I915_WRITE(LCPLL_CTL, val);

		if (wait_for_atomic_us(I915_READ(LCPLL_CTL) &
				       LCPLL_CD_SOURCE_FCLK_DONE, 1))
			DRM_ERROR("Switching to FCLK failed\n");

		val = I915_READ(LCPLL_CTL);
	}

	val |= LCPLL_PLL_DISABLE;
	I915_WRITE(LCPLL_CTL, val);
	POSTING_READ(LCPLL_CTL);

	if (wait_for((I915_READ(LCPLL_CTL) & LCPLL_PLL_LOCK) == 0, 1))
		DRM_ERROR("LCPLL still locked\n");

	val = hsw_read_dcomp(dev_priv);
	val |= D_COMP_COMP_DISABLE;
	hsw_write_dcomp(dev_priv, val);
	ndelay(100);

	if (wait_for((hsw_read_dcomp(dev_priv) & D_COMP_RCOMP_IN_PROGRESS) == 0,
		     1))
		DRM_ERROR("D_COMP RCOMP still in progress\n");

	if (allow_power_down) {
		val = I915_READ(LCPLL_CTL);
		val |= LCPLL_POWER_DOWN_ALLOW;
		I915_WRITE(LCPLL_CTL, val);
		POSTING_READ(LCPLL_CTL);
	}
}

/*
 * Fully restores LCPLL, disallowing power down and switching back to LCPLL
 * source.
 */
static void hsw_restore_lcpll(struct drm_i915_private *dev_priv)
{
	uint32_t val;
	unsigned long irqflags;

	val = I915_READ(LCPLL_CTL);

	if ((val & (LCPLL_PLL_LOCK | LCPLL_PLL_DISABLE | LCPLL_CD_SOURCE_FCLK |
		    LCPLL_POWER_DOWN_ALLOW)) == LCPLL_PLL_LOCK)
		return;

	/*
	 * Make sure we're not on PC8 state before disabling PC8, otherwise
	 * we'll hang the machine. To prevent PC8 state, just enable force_wake.
	 *
	 * The other problem is that hsw_restore_lcpll() is called as part of
	 * the runtime PM resume sequence, so we can't just call
	 * gen6_gt_force_wake_get() because that function calls
	 * intel_runtime_pm_get(), and we can't change the runtime PM refcount
	 * while we are on the resume sequence. So to solve this problem we have
	 * to call special forcewake code that doesn't touch runtime PM and
	 * doesn't enable the forcewake delayed work.
	 */
	spin_lock_irqsave(&dev_priv->uncore.lock, irqflags);
	if (dev_priv->uncore.forcewake_count++ == 0)
		dev_priv->uncore.funcs.force_wake_get(dev_priv, FORCEWAKE_ALL);
	spin_unlock_irqrestore(&dev_priv->uncore.lock, irqflags);

	if (val & LCPLL_POWER_DOWN_ALLOW) {
		val &= ~LCPLL_POWER_DOWN_ALLOW;
		I915_WRITE(LCPLL_CTL, val);
		POSTING_READ(LCPLL_CTL);
	}

	val = hsw_read_dcomp(dev_priv);
	val |= D_COMP_COMP_FORCE;
	val &= ~D_COMP_COMP_DISABLE;
	hsw_write_dcomp(dev_priv, val);

	val = I915_READ(LCPLL_CTL);
	val &= ~LCPLL_PLL_DISABLE;
	I915_WRITE(LCPLL_CTL, val);

	if (wait_for(I915_READ(LCPLL_CTL) & LCPLL_PLL_LOCK, 5))
		DRM_ERROR("LCPLL not locked yet\n");

	if (val & LCPLL_CD_SOURCE_FCLK) {
		val = I915_READ(LCPLL_CTL);
		val &= ~LCPLL_CD_SOURCE_FCLK;
		I915_WRITE(LCPLL_CTL, val);

		if (wait_for_atomic_us((I915_READ(LCPLL_CTL) &
					LCPLL_CD_SOURCE_FCLK_DONE) == 0, 1))
			DRM_ERROR("Switching back to LCPLL failed\n");
	}

	/* See the big comment above. */
	spin_lock_irqsave(&dev_priv->uncore.lock, irqflags);
	if (--dev_priv->uncore.forcewake_count == 0)
		dev_priv->uncore.funcs.force_wake_put(dev_priv, FORCEWAKE_ALL);
	spin_unlock_irqrestore(&dev_priv->uncore.lock, irqflags);
}

/*
 * Package states C8 and deeper are really deep PC states that can only be
 * reached when all the devices on the system allow it, so even if the graphics
 * device allows PC8+, it doesn't mean the system will actually get to these
 * states. Our driver only allows PC8+ when going into runtime PM.
 *
 * The requirements for PC8+ are that all the outputs are disabled, the power
 * well is disabled and most interrupts are disabled, and these are also
 * requirements for runtime PM. When these conditions are met, we manually do
 * the other conditions: disable the interrupts, clocks and switch LCPLL refclk
 * to Fclk. If we're in PC8+ and we get an non-hotplug interrupt, we can hard
 * hang the machine.
 *
 * When we really reach PC8 or deeper states (not just when we allow it) we lose
 * the state of some registers, so when we come back from PC8+ we need to
 * restore this state. We don't get into PC8+ if we're not in RC6, so we don't
 * need to take care of the registers kept by RC6. Notice that this happens even
 * if we don't put the device in PCI D3 state (which is what currently happens
 * because of the runtime PM support).
 *
 * For more, read "Display Sequences for Package C8" on the hardware
 * documentation.
 */
void hsw_enable_pc8(struct drm_i915_private *dev_priv)
{
	struct drm_device *dev = dev_priv->dev;
	uint32_t val;

	DRM_DEBUG_KMS("Enabling package C8+\n");

	if (dev_priv->pch_id == INTEL_PCH_LPT_LP_DEVICE_ID_TYPE) {
		val = I915_READ(SOUTH_DSPCLK_GATE_D);
		val &= ~PCH_LP_PARTITION_LEVEL_DISABLE;
		I915_WRITE(SOUTH_DSPCLK_GATE_D, val);
	}

	lpt_disable_clkout_dp(dev);
	hsw_disable_lcpll(dev_priv, true, true);
}

void hsw_disable_pc8(struct drm_i915_private *dev_priv)
{
	struct drm_device *dev = dev_priv->dev;
	uint32_t val;

	DRM_DEBUG_KMS("Disabling package C8+\n");

	hsw_restore_lcpll(dev_priv);
	lpt_init_pch_refclk(dev);

	if (dev_priv->pch_id == INTEL_PCH_LPT_LP_DEVICE_ID_TYPE) {
		val = I915_READ(SOUTH_DSPCLK_GATE_D);
		val |= PCH_LP_PARTITION_LEVEL_DISABLE;
		I915_WRITE(SOUTH_DSPCLK_GATE_D, val);
	}

	intel_prepare_ddi(dev);
}

static void snb_modeset_global_resources(struct drm_device *dev)
{
	modeset_update_crtc_power_domains(dev);
}

static void haswell_modeset_global_resources(struct drm_device *dev)
{
	modeset_update_crtc_power_domains(dev);
}

static int haswell_crtc_mode_set(struct drm_crtc *crtc,
				 int x, int y,
				 struct drm_framebuffer *fb)
{
	struct intel_crtc *intel_crtc = to_intel_crtc(crtc);

	if (!intel_ddi_pll_select(intel_crtc))
		return -EINVAL;
	intel_ddi_pll_enable(intel_crtc);

	intel_crtc->lowfreq_avail = false;

	return 0;
}

static bool haswell_get_pipe_config(struct intel_crtc *crtc,
				    struct intel_crtc_config *pipe_config)
{
	struct drm_device *dev = crtc->base.dev;
	struct drm_i915_private *dev_priv = dev->dev_private;
	enum intel_display_power_domain pfit_domain;
	uint32_t tmp;

	if (!intel_display_power_enabled(dev_priv,
					 POWER_DOMAIN_PIPE(crtc->pipe)))
		return false;

	pipe_config->cpu_transcoder = (enum transcoder) crtc->pipe;
	pipe_config->shared_dpll = DPLL_ID_PRIVATE;

	tmp = I915_READ(TRANS_DDI_FUNC_CTL(TRANSCODER_EDP));
	if (tmp & TRANS_DDI_FUNC_ENABLE) {
		enum pipe trans_edp_pipe;
		switch (tmp & TRANS_DDI_EDP_INPUT_MASK) {
		default:
			WARN(1, "unknown pipe linked to edp transcoder\n");
		case TRANS_DDI_EDP_INPUT_A_ONOFF:
		case TRANS_DDI_EDP_INPUT_A_ON:
			trans_edp_pipe = PIPE_A;
			break;
		case TRANS_DDI_EDP_INPUT_B_ONOFF:
			trans_edp_pipe = PIPE_B;
			break;
		case TRANS_DDI_EDP_INPUT_C_ONOFF:
			trans_edp_pipe = PIPE_C;
			break;
		}

		if (trans_edp_pipe == crtc->pipe)
			pipe_config->cpu_transcoder = TRANSCODER_EDP;
	}

	if (!intel_display_power_enabled(dev_priv,
			POWER_DOMAIN_TRANSCODER(pipe_config->cpu_transcoder)))
		return false;

	tmp = I915_READ(PIPECONF(pipe_config->cpu_transcoder));
	if (!(tmp & PIPECONF_ENABLE))
		return false;

	/*
	 * Haswell has only FDI/PCH transcoder A. It is which is connected to
	 * DDI E. So just check whether this pipe is wired to DDI E and whether
	 * the PCH transcoder is on.
	 */
	tmp = I915_READ(TRANS_DDI_FUNC_CTL(pipe_config->cpu_transcoder));
	if ((tmp & TRANS_DDI_PORT_MASK) == TRANS_DDI_SELECT_PORT(PORT_E) &&
	    I915_READ(LPT_TRANSCONF) & TRANS_ENABLE) {
		pipe_config->has_pch_encoder = true;

		tmp = I915_READ(FDI_RX_CTL(PIPE_A));
		pipe_config->fdi_lanes = ((FDI_DP_PORT_WIDTH_MASK & tmp) >>
					  FDI_DP_PORT_WIDTH_SHIFT) + 1;

		ironlake_get_fdi_m_n_config(crtc, pipe_config);
	}

	intel_get_pipe_timings(crtc, pipe_config);

	pfit_domain = POWER_DOMAIN_PIPE_PANEL_FITTER(crtc->pipe);
	if (intel_display_power_enabled(dev_priv, pfit_domain))
		ironlake_get_pfit_config(crtc, pipe_config);

	if (IS_HASWELL(dev))
		pipe_config->ips_enabled = hsw_crtc_supports_ips(crtc) &&
			(I915_READ(IPS_CTL) & IPS_ENABLE);

	pipe_config->pixel_multiplier = 1;

	return true;
}

static struct {
	int clock;
	u32 config;
} hdmi_audio_clock[] = {
	{ DIV_ROUND_UP(25200 * 1000, 1001), AUD_CONFIG_PIXEL_CLOCK_HDMI_25175 },
	{ 25200, AUD_CONFIG_PIXEL_CLOCK_HDMI_25200 }, /* default per bspec */
	{ 27000, AUD_CONFIG_PIXEL_CLOCK_HDMI_27000 },
	{ 27000 * 1001 / 1000, AUD_CONFIG_PIXEL_CLOCK_HDMI_27027 },
	{ 54000, AUD_CONFIG_PIXEL_CLOCK_HDMI_54000 },
	{ 54000 * 1001 / 1000, AUD_CONFIG_PIXEL_CLOCK_HDMI_54054 },
	{ DIV_ROUND_UP(74250 * 1000, 1001), AUD_CONFIG_PIXEL_CLOCK_HDMI_74176 },
	{ 74250, AUD_CONFIG_PIXEL_CLOCK_HDMI_74250 },
	{ DIV_ROUND_UP(148500 * 1000, 1001), AUD_CONFIG_PIXEL_CLOCK_HDMI_148352 },
	{ 148500, AUD_CONFIG_PIXEL_CLOCK_HDMI_148500 },
};

/* get AUD_CONFIG_PIXEL_CLOCK_HDMI_* value for mode */
static u32 audio_config_hdmi_pixel_clock(struct drm_display_mode *mode)
{
	int i;

	for (i = 0; i < ARRAY_SIZE(hdmi_audio_clock); i++) {
		if (mode->clock == hdmi_audio_clock[i].clock)
			break;
	}

	if (i == ARRAY_SIZE(hdmi_audio_clock)) {
		DRM_DEBUG_KMS("HDMI audio pixel clock setting for %d not found, falling back to defaults\n", mode->clock);
		i = 1;
	}

	DRM_DEBUG_KMS("Configuring HDMI audio for pixel clock %d (0x%08x)\n",
		      hdmi_audio_clock[i].clock,
		      hdmi_audio_clock[i].config);

	return hdmi_audio_clock[i].config;
}

static bool intel_eld_uptodate(struct drm_connector *connector,
			       int reg_eldv, uint32_t bits_eldv,
			       int reg_elda, uint32_t bits_elda,
			       int reg_edid)
{
	struct drm_i915_private *dev_priv = connector->dev->dev_private;
	uint8_t *eld = connector->eld;
	uint32_t i;

	i = I915_READ(reg_eldv);
	i &= bits_eldv;

	if (!eld[0])
		return !i;

	if (!i)
		return false;

	i = I915_READ(reg_elda);
	i &= ~bits_elda;
	I915_WRITE(reg_elda, i);

	for (i = 0; i < eld[2]; i++)
		if (I915_READ(reg_edid) != *((uint32_t *)eld + i))
			return false;

	return true;
}

static void g4x_write_eld(struct drm_connector *connector,
			  struct drm_crtc *crtc,
			  struct drm_display_mode *mode)
{
	struct drm_i915_private *dev_priv = connector->dev->dev_private;
	uint8_t *eld = connector->eld;
	uint32_t eldv;
	uint32_t len;
	uint32_t i;

	i = I915_READ(G4X_AUD_VID_DID);

	if (i == INTEL_AUDIO_DEVBLC || i == INTEL_AUDIO_DEVCL)
		eldv = G4X_ELDV_DEVCL_DEVBLC;
	else
		eldv = G4X_ELDV_DEVCTG;

	if (intel_eld_uptodate(connector,
			       G4X_AUD_CNTL_ST, eldv,
			       G4X_AUD_CNTL_ST, G4X_ELD_ADDR,
			       G4X_HDMIW_HDMIEDID))
		return;

	i = I915_READ(G4X_AUD_CNTL_ST);
	i &= ~(eldv | G4X_ELD_ADDR);
	len = (i >> 9) & 0x1f;		/* ELD buffer size */
	I915_WRITE(G4X_AUD_CNTL_ST, i);

	if (!eld[0])
		return;

	len = min_t(uint8_t, eld[2], len);
	DRM_DEBUG_DRIVER("ELD size %d\n", len);
	for (i = 0; i < len; i++)
		I915_WRITE(G4X_HDMIW_HDMIEDID, *((uint32_t *)eld + i));

	i = I915_READ(G4X_AUD_CNTL_ST);
	i |= eldv;
	I915_WRITE(G4X_AUD_CNTL_ST, i);
}

static void haswell_write_eld(struct drm_connector *connector,
			      struct drm_crtc *crtc,
			      struct drm_display_mode *mode)
{
	struct drm_i915_private *dev_priv = connector->dev->dev_private;
	uint8_t *eld = connector->eld;
	uint32_t eldv;
	uint32_t i;
	int len;
	int pipe = to_intel_crtc(crtc)->pipe;
	int tmp;

	int hdmiw_hdmiedid = HSW_AUD_EDID_DATA(pipe);
	int aud_cntl_st = HSW_AUD_DIP_ELD_CTRL(pipe);
	int aud_config = HSW_AUD_CFG(pipe);
	int aud_cntrl_st2 = HSW_AUD_PIN_ELD_CP_VLD;

	/* Audio output enable */
	DRM_DEBUG_DRIVER("HDMI audio: enable codec\n");
	tmp = I915_READ(aud_cntrl_st2);
	tmp |= (AUDIO_OUTPUT_ENABLE_A << (pipe * 4));
	I915_WRITE(aud_cntrl_st2, tmp);
	POSTING_READ(aud_cntrl_st2);

	assert_pipe_disabled(dev_priv, to_intel_crtc(crtc)->pipe);

	/* Set ELD valid state */
	tmp = I915_READ(aud_cntrl_st2);
	DRM_DEBUG_DRIVER("HDMI audio: pin eld vld status=0x%08x\n", tmp);
	tmp |= (AUDIO_ELD_VALID_A << (pipe * 4));
	I915_WRITE(aud_cntrl_st2, tmp);
	tmp = I915_READ(aud_cntrl_st2);
	DRM_DEBUG_DRIVER("HDMI audio: eld vld status=0x%08x\n", tmp);

	/* Enable HDMI mode */
	tmp = I915_READ(aud_config);
	DRM_DEBUG_DRIVER("HDMI audio: audio conf: 0x%08x\n", tmp);
	/* clear N_programing_enable and N_value_index */
	tmp &= ~(AUD_CONFIG_N_VALUE_INDEX | AUD_CONFIG_N_PROG_ENABLE);
	I915_WRITE(aud_config, tmp);

	DRM_DEBUG_DRIVER("ELD on pipe %c\n", pipe_name(pipe));

	eldv = AUDIO_ELD_VALID_A << (pipe * 4);

	if (intel_pipe_has_type(crtc, INTEL_OUTPUT_DISPLAYPORT)) {
		DRM_DEBUG_DRIVER("ELD: DisplayPort detected\n");
		eld[5] |= (1 << 2);	/* Conn_Type, 0x1 = DisplayPort */
		I915_WRITE(aud_config, AUD_CONFIG_N_VALUE_INDEX); /* 0x1 = DP */
	} else {
		I915_WRITE(aud_config, audio_config_hdmi_pixel_clock(mode));
	}

	if (intel_eld_uptodate(connector,
			       aud_cntrl_st2, eldv,
			       aud_cntl_st, IBX_ELD_ADDRESS,
			       hdmiw_hdmiedid))
		return;

	i = I915_READ(aud_cntrl_st2);
	i &= ~eldv;
	I915_WRITE(aud_cntrl_st2, i);

	if (!eld[0])
		return;

	i = I915_READ(aud_cntl_st);
	i &= ~IBX_ELD_ADDRESS;
	I915_WRITE(aud_cntl_st, i);
	i = (i >> 29) & DIP_PORT_SEL_MASK;		/* DIP_Port_Select, 0x1 = PortB */
	DRM_DEBUG_DRIVER("port num:%d\n", i);

	len = min_t(uint8_t, eld[2], 21);	/* 84 bytes of hw ELD buffer */
	DRM_DEBUG_DRIVER("ELD size %d\n", len);
	for (i = 0; i < len; i++)
		I915_WRITE(hdmiw_hdmiedid, *((uint32_t *)eld + i));

	i = I915_READ(aud_cntrl_st2);
	i |= eldv;
	I915_WRITE(aud_cntrl_st2, i);

}

static void ironlake_write_eld(struct drm_connector *connector,
			       struct drm_crtc *crtc,
			       struct drm_display_mode *mode)
{
	struct drm_i915_private *dev_priv = connector->dev->dev_private;
	uint8_t *eld = connector->eld;
	uint32_t eldv;
	uint32_t i;
	int len;
	int hdmiw_hdmiedid;
	int aud_config;
	int aud_cntl_st;
	int aud_cntrl_st2;
	int pipe = to_intel_crtc(crtc)->pipe;

	if (HAS_PCH_IBX(connector->dev)) {
		hdmiw_hdmiedid = IBX_HDMIW_HDMIEDID(pipe);
		aud_config = IBX_AUD_CFG(pipe);
		aud_cntl_st = IBX_AUD_CNTL_ST(pipe);
		aud_cntrl_st2 = IBX_AUD_CNTL_ST2;
	} else if (IS_VALLEYVIEW(connector->dev)) {
		hdmiw_hdmiedid = VLV_HDMIW_HDMIEDID(pipe);
		aud_config = VLV_AUD_CFG(pipe);
		aud_cntl_st = VLV_AUD_CNTL_ST(pipe);
		aud_cntrl_st2 = VLV_AUD_CNTL_ST2;
	} else {
		hdmiw_hdmiedid = CPT_HDMIW_HDMIEDID(pipe);
		aud_config = CPT_AUD_CFG(pipe);
		aud_cntl_st = CPT_AUD_CNTL_ST(pipe);
		aud_cntrl_st2 = CPT_AUD_CNTRL_ST2;
	}

	DRM_DEBUG_DRIVER("ELD on pipe %c\n", pipe_name(pipe));

	if (IS_VALLEYVIEW(connector->dev))  {
		struct intel_encoder *intel_encoder;
		struct intel_digital_port *intel_dig_port;

		intel_encoder = intel_attached_encoder(connector);
		intel_dig_port = enc_to_dig_port(&intel_encoder->base);
		i = intel_dig_port->port;
	} else {
		i = I915_READ(aud_cntl_st);
		i = (i >> 29) & DIP_PORT_SEL_MASK;
		/* DIP_Port_Select, 0x1 = PortB */
	}

	if (!i) {
		DRM_DEBUG_DRIVER("Audio directed to unknown port\n");
		/* operate blindly on all ports */
		eldv = IBX_ELD_VALIDB;
		eldv |= IBX_ELD_VALIDB << 4;
		eldv |= IBX_ELD_VALIDB << 8;
	} else {
		DRM_DEBUG_DRIVER("ELD on port %c\n", port_name(i));
		eldv = IBX_ELD_VALIDB << ((i - 1) * 4);
	}

	if (intel_pipe_has_type(crtc, INTEL_OUTPUT_DISPLAYPORT)) {
		DRM_DEBUG_DRIVER("ELD: DisplayPort detected\n");
		eld[5] |= (1 << 2);	/* Conn_Type, 0x1 = DisplayPort */
		I915_WRITE(aud_config, AUD_CONFIG_N_VALUE_INDEX); /* 0x1 = DP */
	} else {
		I915_WRITE(aud_config, audio_config_hdmi_pixel_clock(mode));
	}

	if (intel_eld_uptodate(connector,
			       aud_cntrl_st2, eldv,
			       aud_cntl_st, IBX_ELD_ADDRESS,
			       hdmiw_hdmiedid))
		return;

	i = I915_READ(aud_cntrl_st2);
	i &= ~eldv;
	I915_WRITE(aud_cntrl_st2, i);

	if (!eld[0])
		return;

	i = I915_READ(aud_cntl_st);
	i &= ~IBX_ELD_ADDRESS;
	I915_WRITE(aud_cntl_st, i);

	len = min_t(uint8_t, eld[2], 21);	/* 84 bytes of hw ELD buffer */
	DRM_DEBUG_DRIVER("ELD size %d\n", len);
	for (i = 0; i < len; i++)
		I915_WRITE(hdmiw_hdmiedid, *((uint32_t *)eld + i));

	i = I915_READ(aud_cntrl_st2);
	i |= eldv;
	I915_WRITE(aud_cntrl_st2, i);
}

void intel_write_eld(struct drm_encoder *encoder,
		     struct drm_display_mode *mode)
{
	struct drm_crtc *crtc = encoder->crtc;
	struct drm_connector *connector;
	struct drm_device *dev = encoder->dev;
	struct drm_i915_private *dev_priv = dev->dev_private;

	connector = drm_select_eld(encoder, mode);
	if (!connector)
		return;

	DRM_DEBUG_DRIVER("ELD on [CONNECTOR:%d:%s], [ENCODER:%d:%s]\n",
			 connector->base.id,
			 connector->name,
			 connector->encoder->base.id,
			 connector->encoder->name);

	connector->eld[6] = drm_av_sync_delay(connector, mode) / 2;

	if (dev_priv->display.write_eld)
		dev_priv->display.write_eld(connector, crtc, mode);
}

static void i845_update_cursor(struct drm_crtc *crtc, u32 base)
{
	struct drm_device *dev = crtc->dev;
	struct drm_i915_private *dev_priv = dev->dev_private;
	struct intel_crtc *intel_crtc = to_intel_crtc(crtc);
	uint32_t cntl;

	if (base != intel_crtc->cursor_base) {
		/* On these chipsets we can only modify the base whilst
		 * the cursor is disabled.
		 */
		if (intel_crtc->cursor_cntl) {
			I915_WRITE(_CURACNTR, 0);
			POSTING_READ(_CURACNTR);
			intel_crtc->cursor_cntl = 0;
		}

		I915_WRITE(_CURABASE, base);
		POSTING_READ(_CURABASE);
	}

	/* XXX width must be 64, stride 256 => 0x00 << 28 */
	cntl = 0;
	if (base)
		cntl = (CURSOR_ENABLE |
			CURSOR_GAMMA_ENABLE |
			CURSOR_FORMAT_ARGB);
	if (intel_crtc->cursor_cntl != cntl) {
		I915_WRITE(_CURACNTR, cntl);
		POSTING_READ(_CURACNTR);
		intel_crtc->cursor_cntl = cntl;
	}
}

static void i9xx_update_cursor(struct drm_crtc *crtc, u32 base)
{
	struct drm_device *dev = crtc->dev;
	struct drm_i915_private *dev_priv = dev->dev_private;
	struct intel_crtc *intel_crtc = to_intel_crtc(crtc);
	int pipe = intel_crtc->pipe;
	uint32_t cntl;

	cntl = 0;
	if (base) {
		cntl = MCURSOR_GAMMA_ENABLE;
		switch (intel_crtc->cursor_width) {
			case 64:
				cntl |= CURSOR_MODE_64_ARGB_AX;
				break;
			case 128:
				cntl |= CURSOR_MODE_128_ARGB_AX;
				break;
			case 256:
				cntl |= CURSOR_MODE_256_ARGB_AX;
				break;
			default:
				WARN_ON(1);
				return;
		}
		cntl |= pipe << 28; /* Connect to correct pipe */
	}
	if (intel_crtc->cursor_cntl != cntl) {
		I915_WRITE(CURCNTR(pipe), cntl);
		POSTING_READ(CURCNTR(pipe));
		intel_crtc->cursor_cntl = cntl;
	}

	/* and commit changes on next vblank */
	I915_WRITE(CURBASE(pipe), base);
	POSTING_READ(CURBASE(pipe));
}

static void ivb_update_cursor(struct drm_crtc *crtc, u32 base)
{
	struct drm_device *dev = crtc->dev;
	struct drm_i915_private *dev_priv = dev->dev_private;
	struct intel_crtc *intel_crtc = to_intel_crtc(crtc);
	int pipe = intel_crtc->pipe;
	uint32_t cntl;

	cntl = 0;
	if (base) {
		cntl = MCURSOR_GAMMA_ENABLE;
		switch (intel_crtc->cursor_width) {
			case 64:
				cntl |= CURSOR_MODE_64_ARGB_AX;
				break;
			case 128:
				cntl |= CURSOR_MODE_128_ARGB_AX;
				break;
			case 256:
				cntl |= CURSOR_MODE_256_ARGB_AX;
				break;
			default:
				WARN_ON(1);
				return;
		}
	}
	if (IS_HASWELL(dev) || IS_BROADWELL(dev))
		cntl |= CURSOR_PIPE_CSC_ENABLE;

	if (intel_crtc->cursor_cntl != cntl) {
		I915_WRITE(CURCNTR(pipe), cntl);
		POSTING_READ(CURCNTR(pipe));
		intel_crtc->cursor_cntl = cntl;
	}

	/* and commit changes on next vblank */
	I915_WRITE(CURBASE(pipe), base);
	POSTING_READ(CURBASE(pipe));
}

/* If no-part of the cursor is visible on the framebuffer, then the GPU may hang... */
static void intel_crtc_update_cursor(struct drm_crtc *crtc,
				     bool on)
{
	struct drm_device *dev = crtc->dev;
	struct drm_i915_private *dev_priv = dev->dev_private;
	struct intel_crtc *intel_crtc = to_intel_crtc(crtc);
	int pipe = intel_crtc->pipe;
	int x = crtc->cursor_x;
	int y = crtc->cursor_y;
	u32 base = 0, pos = 0;

	if (on)
		base = intel_crtc->cursor_addr;

	if (x >= intel_crtc->config.pipe_src_w)
		base = 0;

	if (y >= intel_crtc->config.pipe_src_h)
		base = 0;

	if (x < 0) {
		if (x + intel_crtc->cursor_width <= 0)
			base = 0;

		pos |= CURSOR_POS_SIGN << CURSOR_X_SHIFT;
		x = -x;
	}
	pos |= x << CURSOR_X_SHIFT;

	if (y < 0) {
		if (y + intel_crtc->cursor_height <= 0)
			base = 0;

		pos |= CURSOR_POS_SIGN << CURSOR_Y_SHIFT;
		y = -y;
	}
	pos |= y << CURSOR_Y_SHIFT;

	if (base == 0 && intel_crtc->cursor_base == 0)
		return;

	I915_WRITE(CURPOS(pipe), pos);

	if (IS_IVYBRIDGE(dev) || IS_HASWELL(dev) || IS_BROADWELL(dev))
		ivb_update_cursor(crtc, base);
	else if (IS_845G(dev) || IS_I865G(dev))
		i845_update_cursor(crtc, base);
	else
		i9xx_update_cursor(crtc, base);
	intel_crtc->cursor_base = base;
}

/*
 * intel_crtc_cursor_set_obj - Set cursor to specified GEM object
 *
 * Note that the object's reference will be consumed if the update fails.  If
 * the update succeeds, the reference of the old object (if any) will be
 * consumed.
 */
static int intel_crtc_cursor_set_obj(struct drm_crtc *crtc,
				     struct drm_i915_gem_object *obj,
				     uint32_t width, uint32_t height)
{
	struct drm_device *dev = crtc->dev;
	struct drm_i915_private *dev_priv = dev->dev_private;
	struct intel_crtc *intel_crtc = to_intel_crtc(crtc);
	enum pipe pipe = intel_crtc->pipe;
	unsigned old_width;
	uint32_t addr;
	int ret;

	/* if we want to turn off the cursor ignore width and height */
	if (!obj) {
		DRM_DEBUG_KMS("cursor off\n");
		addr = 0;
		obj = NULL;
		mutex_lock(&dev->struct_mutex);
		goto finish;
	}

	/* Check for which cursor types we support */
	if (!((width == 64 && height == 64) ||
			(width == 128 && height == 128 && !IS_GEN2(dev)) ||
			(width == 256 && height == 256 && !IS_GEN2(dev)))) {
		DRM_DEBUG("Cursor dimension not supported\n");
		return -EINVAL;
	}

	if (obj->base.size < width * height * 4) {
		DRM_DEBUG_KMS("buffer is too small\n");
		ret = -ENOMEM;
		goto fail;
	}

	/* we only need to pin inside GTT if cursor is non-phy */
	mutex_lock(&dev->struct_mutex);
	if (!INTEL_INFO(dev)->cursor_needs_physical) {
		unsigned alignment;

		if (obj->tiling_mode) {
			DRM_DEBUG_KMS("cursor cannot be tiled\n");
			ret = -EINVAL;
			goto fail_locked;
		}

		/* Note that the w/a also requires 2 PTE of padding following
		 * the bo. We currently fill all unused PTE with the shadow
		 * page and so we should always have valid PTE following the
		 * cursor preventing the VT-d warning.
		 */
		alignment = 0;
		if (need_vtd_wa(dev))
			alignment = 64*1024;

		ret = i915_gem_object_pin_to_display_plane(obj, alignment, NULL);
		if (ret) {
			DRM_DEBUG_KMS("failed to move cursor bo into the GTT\n");
			goto fail_locked;
		}

		ret = i915_gem_object_put_fence(obj);
		if (ret) {
			DRM_DEBUG_KMS("failed to release fence for cursor");
			goto fail_unpin;
		}

		addr = i915_gem_obj_ggtt_offset(obj);
	} else {
		int align = IS_I830(dev) ? 16 * 1024 : 256;
		ret = i915_gem_object_attach_phys(obj, align);
		if (ret) {
			DRM_DEBUG_KMS("failed to attach phys object\n");
			goto fail_locked;
		}
		addr = obj->phys_handle->busaddr;
	}

	if (IS_GEN2(dev))
		I915_WRITE(CURSIZE, (height << 12) | width);

 finish:
	if (intel_crtc->cursor_bo) {
		if (!INTEL_INFO(dev)->cursor_needs_physical)
			i915_gem_object_unpin_from_display_plane(intel_crtc->cursor_bo);
	}

	i915_gem_track_fb(intel_crtc->cursor_bo, obj,
			  INTEL_FRONTBUFFER_CURSOR(pipe));
	mutex_unlock(&dev->struct_mutex);

	old_width = intel_crtc->cursor_width;

	intel_crtc->cursor_addr = addr;
	intel_crtc->cursor_bo = obj;
	intel_crtc->cursor_width = width;
	intel_crtc->cursor_height = height;

	if (intel_crtc->active) {
		if (old_width != width)
			intel_update_watermarks(crtc);
		intel_crtc_update_cursor(crtc, intel_crtc->cursor_bo != NULL);
	}

	intel_frontbuffer_flip(dev, INTEL_FRONTBUFFER_CURSOR(pipe));

	return 0;
fail_unpin:
	i915_gem_object_unpin_from_display_plane(obj);
fail_locked:
	mutex_unlock(&dev->struct_mutex);
fail:
	drm_gem_object_unreference_unlocked(&obj->base);
	return ret;
}

static void intel_crtc_gamma_set(struct drm_crtc *crtc, u16 *red, u16 *green,
				 u16 *blue, uint32_t start, uint32_t size)
{
	int end = (start + size > 256) ? 256 : start + size, i;
	struct intel_crtc *intel_crtc = to_intel_crtc(crtc);

	for (i = start; i < end; i++) {
		intel_crtc->lut_r[i] = red[i] >> 8;
		intel_crtc->lut_g[i] = green[i] >> 8;
		intel_crtc->lut_b[i] = blue[i] >> 8;
	}

	intel_crtc_load_lut(crtc);
}

/* VESA 640x480x72Hz mode to set on the pipe */
static struct drm_display_mode load_detect_mode = {
	DRM_MODE("640x480", DRM_MODE_TYPE_DEFAULT, 31500, 640, 664,
		 704, 832, 0, 480, 489, 491, 520, 0, DRM_MODE_FLAG_NHSYNC | DRM_MODE_FLAG_NVSYNC),
};

struct drm_framebuffer *
__intel_framebuffer_create(struct drm_device *dev,
			   struct drm_mode_fb_cmd2 *mode_cmd,
			   struct drm_i915_gem_object *obj)
{
	struct intel_framebuffer *intel_fb;
	int ret;

	intel_fb = kzalloc(sizeof(*intel_fb), GFP_KERNEL);
	if (!intel_fb) {
		drm_gem_object_unreference_unlocked(&obj->base);
		return ERR_PTR(-ENOMEM);
	}

	ret = intel_framebuffer_init(dev, intel_fb, mode_cmd, obj);
	if (ret)
		goto err;

	return &intel_fb->base;
err:
	drm_gem_object_unreference_unlocked(&obj->base);
	kfree(intel_fb);

	return ERR_PTR(ret);
}

static struct drm_framebuffer *
intel_framebuffer_create(struct drm_device *dev,
			 struct drm_mode_fb_cmd2 *mode_cmd,
			 struct drm_i915_gem_object *obj)
{
	struct drm_framebuffer *fb;
	int ret;

	ret = i915_mutex_lock_interruptible(dev);
	if (ret)
		return ERR_PTR(ret);
	fb = __intel_framebuffer_create(dev, mode_cmd, obj);
	mutex_unlock(&dev->struct_mutex);

	return fb;
}

static u32
intel_framebuffer_pitch_for_width(int width, int bpp)
{
	u32 pitch = DIV_ROUND_UP(width * bpp, 8);
	return ALIGN(pitch, 64);
}

static u32
intel_framebuffer_size_for_mode(struct drm_display_mode *mode, int bpp)
{
	u32 pitch = intel_framebuffer_pitch_for_width(mode->hdisplay, bpp);
	return PAGE_ALIGN(pitch * mode->vdisplay);
}

static struct drm_framebuffer *
intel_framebuffer_create_for_mode(struct drm_device *dev,
				  struct drm_display_mode *mode,
				  int depth, int bpp)
{
	struct drm_i915_gem_object *obj;
	struct drm_mode_fb_cmd2 mode_cmd = { 0 };

	obj = i915_gem_alloc_object(dev,
				    intel_framebuffer_size_for_mode(mode, bpp));
	if (obj == NULL)
		return ERR_PTR(-ENOMEM);

	mode_cmd.width = mode->hdisplay;
	mode_cmd.height = mode->vdisplay;
	mode_cmd.pitches[0] = intel_framebuffer_pitch_for_width(mode_cmd.width,
								bpp);
	mode_cmd.pixel_format = drm_mode_legacy_fb_format(bpp, depth);

	return intel_framebuffer_create(dev, &mode_cmd, obj);
}

static struct drm_framebuffer *
mode_fits_in_fbdev(struct drm_device *dev,
		   struct drm_display_mode *mode)
{
#ifdef CONFIG_DRM_I915_FBDEV
	struct drm_i915_private *dev_priv = dev->dev_private;
	struct drm_i915_gem_object *obj;
	struct drm_framebuffer *fb;

	if (!dev_priv->fbdev)
		return NULL;

	if (!dev_priv->fbdev->fb)
		return NULL;

	obj = dev_priv->fbdev->fb->obj;
	BUG_ON(!obj);

	fb = &dev_priv->fbdev->fb->base;
	if (fb->pitches[0] < intel_framebuffer_pitch_for_width(mode->hdisplay,
							       fb->bits_per_pixel))
		return NULL;

	if (obj->base.size < mode->vdisplay * fb->pitches[0])
		return NULL;

	return fb;
#else
	return NULL;
#endif
}

bool intel_get_load_detect_pipe(struct drm_connector *connector,
				struct drm_display_mode *mode,
				struct intel_load_detect_pipe *old,
				struct drm_modeset_acquire_ctx *ctx)
{
	struct intel_crtc *intel_crtc;
	struct intel_encoder *intel_encoder =
		intel_attached_encoder(connector);
	struct drm_crtc *possible_crtc;
	struct drm_encoder *encoder = &intel_encoder->base;
	struct drm_crtc *crtc = NULL;
	struct drm_device *dev = encoder->dev;
	struct drm_framebuffer *fb;
	struct drm_mode_config *config = &dev->mode_config;
	int ret, i = -1;

	DRM_DEBUG_KMS("[CONNECTOR:%d:%s], [ENCODER:%d:%s]\n",
		      connector->base.id, connector->name,
		      encoder->base.id, encoder->name);

	drm_modeset_acquire_init(ctx, 0);

retry:
	ret = drm_modeset_lock(&config->connection_mutex, ctx);
	if (ret)
		goto fail_unlock;

	/*
	 * Algorithm gets a little messy:
	 *
	 *   - if the connector already has an assigned crtc, use it (but make
	 *     sure it's on first)
	 *
	 *   - try to find the first unused crtc that can drive this connector,
	 *     and use that if we find one
	 */

	/* See if we already have a CRTC for this connector */
	if (encoder->crtc) {
		crtc = encoder->crtc;

		ret = drm_modeset_lock(&crtc->mutex, ctx);
		if (ret)
			goto fail_unlock;

		old->dpms_mode = connector->dpms;
		old->load_detect_temp = false;

		/* Make sure the crtc and connector are running */
		if (connector->dpms != DRM_MODE_DPMS_ON)
			connector->funcs->dpms(connector, DRM_MODE_DPMS_ON);

		return true;
	}

	/* Find an unused one (if possible) */
	for_each_crtc(dev, possible_crtc) {
		i++;
		if (!(encoder->possible_crtcs & (1 << i)))
			continue;
		if (!possible_crtc->enabled) {
			crtc = possible_crtc;
			break;
		}
	}

	/*
	 * If we didn't find an unused CRTC, don't use any.
	 */
	if (!crtc) {
		DRM_DEBUG_KMS("no pipe available for load-detect\n");
		goto fail_unlock;
	}

	ret = drm_modeset_lock(&crtc->mutex, ctx);
	if (ret)
		goto fail_unlock;
	intel_encoder->new_crtc = to_intel_crtc(crtc);
	to_intel_connector(connector)->new_encoder = intel_encoder;

	intel_crtc = to_intel_crtc(crtc);
	intel_crtc->new_enabled = true;
	intel_crtc->new_config = &intel_crtc->config;
	old->dpms_mode = connector->dpms;
	old->load_detect_temp = true;
	old->release_fb = NULL;

	if (!mode)
		mode = &load_detect_mode;

	/* We need a framebuffer large enough to accommodate all accesses
	 * that the plane may generate whilst we perform load detection.
	 * We can not rely on the fbcon either being present (we get called
	 * during its initialisation to detect all boot displays, or it may
	 * not even exist) or that it is large enough to satisfy the
	 * requested mode.
	 */
	fb = mode_fits_in_fbdev(dev, mode);
	if (fb == NULL) {
		DRM_DEBUG_KMS("creating tmp fb for load-detection\n");
		fb = intel_framebuffer_create_for_mode(dev, mode, 24, 32);
		old->release_fb = fb;
	} else
		DRM_DEBUG_KMS("reusing fbdev for load-detection framebuffer\n");
	if (IS_ERR(fb)) {
		DRM_DEBUG_KMS("failed to allocate framebuffer for load-detection\n");
		goto fail;
	}

	if (intel_set_mode(crtc, mode, 0, 0, fb)) {
		DRM_DEBUG_KMS("failed to set mode on load-detect pipe\n");
		if (old->release_fb)
			old->release_fb->funcs->destroy(old->release_fb);
		goto fail;
	}

	/* let the connector get through one full cycle before testing */
	intel_wait_for_vblank(dev, intel_crtc->pipe);
	return true;

 fail:
	intel_crtc->new_enabled = crtc->enabled;
	if (intel_crtc->new_enabled)
		intel_crtc->new_config = &intel_crtc->config;
	else
		intel_crtc->new_config = NULL;
fail_unlock:
	if (ret == -EDEADLK) {
		drm_modeset_backoff(ctx);
		goto retry;
	}

	drm_modeset_drop_locks(ctx);
	drm_modeset_acquire_fini(ctx);

	return false;
}

void intel_release_load_detect_pipe(struct drm_connector *connector,
				    struct intel_load_detect_pipe *old,
				    struct drm_modeset_acquire_ctx *ctx)
{
	struct intel_encoder *intel_encoder =
		intel_attached_encoder(connector);
	struct drm_encoder *encoder = &intel_encoder->base;
	struct drm_crtc *crtc = encoder->crtc;
	struct intel_crtc *intel_crtc = to_intel_crtc(crtc);

	DRM_DEBUG_KMS("[CONNECTOR:%d:%s], [ENCODER:%d:%s]\n",
		      connector->base.id, connector->name,
		      encoder->base.id, encoder->name);

	if (old->load_detect_temp) {
		to_intel_connector(connector)->new_encoder = NULL;
		intel_encoder->new_crtc = NULL;
		intel_crtc->new_enabled = false;
		intel_crtc->new_config = NULL;
		intel_set_mode(crtc, NULL, 0, 0, NULL);

		if (old->release_fb) {
			drm_framebuffer_unregister_private(old->release_fb);
			drm_framebuffer_unreference(old->release_fb);
		}

		goto unlock;
		return;
	}

	/* Switch crtc and encoder back off if necessary */
	if (old->dpms_mode != DRM_MODE_DPMS_ON)
		connector->funcs->dpms(connector, old->dpms_mode);

unlock:
	drm_modeset_drop_locks(ctx);
	drm_modeset_acquire_fini(ctx);
}

static int i9xx_pll_refclk(struct drm_device *dev,
			   const struct intel_crtc_config *pipe_config)
{
	struct drm_i915_private *dev_priv = dev->dev_private;
	u32 dpll = pipe_config->dpll_hw_state.dpll;

	if ((dpll & PLL_REF_INPUT_MASK) == PLLB_REF_INPUT_SPREADSPECTRUMIN)
		return dev_priv->vbt.lvds_ssc_freq;
	else if (HAS_PCH_SPLIT(dev))
		return 120000;
	else if (!IS_GEN2(dev))
		return 96000;
	else
		return 48000;
}

/* Returns the clock of the currently programmed mode of the given pipe. */
static void i9xx_crtc_clock_get(struct intel_crtc *crtc,
				struct intel_crtc_config *pipe_config)
{
	struct drm_device *dev = crtc->base.dev;
	struct drm_i915_private *dev_priv = dev->dev_private;
	int pipe = pipe_config->cpu_transcoder;
	u32 dpll = pipe_config->dpll_hw_state.dpll;
	u32 fp;
	intel_clock_t clock;
	int refclk = i9xx_pll_refclk(dev, pipe_config);

	if ((dpll & DISPLAY_RATE_SELECT_FPA1) == 0)
		fp = pipe_config->dpll_hw_state.fp0;
	else
		fp = pipe_config->dpll_hw_state.fp1;

	clock.m1 = (fp & FP_M1_DIV_MASK) >> FP_M1_DIV_SHIFT;
	if (IS_PINEVIEW(dev)) {
		clock.n = ffs((fp & FP_N_PINEVIEW_DIV_MASK) >> FP_N_DIV_SHIFT) - 1;
		clock.m2 = (fp & FP_M2_PINEVIEW_DIV_MASK) >> FP_M2_DIV_SHIFT;
	} else {
		clock.n = (fp & FP_N_DIV_MASK) >> FP_N_DIV_SHIFT;
		clock.m2 = (fp & FP_M2_DIV_MASK) >> FP_M2_DIV_SHIFT;
	}

	if (!IS_GEN2(dev)) {
		if (IS_PINEVIEW(dev))
			clock.p1 = ffs((dpll & DPLL_FPA01_P1_POST_DIV_MASK_PINEVIEW) >>
				DPLL_FPA01_P1_POST_DIV_SHIFT_PINEVIEW);
		else
			clock.p1 = ffs((dpll & DPLL_FPA01_P1_POST_DIV_MASK) >>
			       DPLL_FPA01_P1_POST_DIV_SHIFT);

		switch (dpll & DPLL_MODE_MASK) {
		case DPLLB_MODE_DAC_SERIAL:
			clock.p2 = dpll & DPLL_DAC_SERIAL_P2_CLOCK_DIV_5 ?
				5 : 10;
			break;
		case DPLLB_MODE_LVDS:
			clock.p2 = dpll & DPLLB_LVDS_P2_CLOCK_DIV_7 ?
				7 : 14;
			break;
		default:
			DRM_DEBUG_KMS("Unknown DPLL mode %08x in programmed "
				  "mode\n", (int)(dpll & DPLL_MODE_MASK));
			return;
		}

		if (IS_PINEVIEW(dev))
			pineview_clock(refclk, &clock);
		else
			i9xx_clock(refclk, &clock);
	} else {
		u32 lvds = IS_I830(dev) ? 0 : I915_READ(LVDS);
		bool is_lvds = (pipe == 1) && (lvds & LVDS_PORT_EN);

		if (is_lvds) {
			clock.p1 = ffs((dpll & DPLL_FPA01_P1_POST_DIV_MASK_I830_LVDS) >>
				       DPLL_FPA01_P1_POST_DIV_SHIFT);

			if (lvds & LVDS_CLKB_POWER_UP)
				clock.p2 = 7;
			else
				clock.p2 = 14;
		} else {
			if (dpll & PLL_P1_DIVIDE_BY_TWO)
				clock.p1 = 2;
			else {
				clock.p1 = ((dpll & DPLL_FPA01_P1_POST_DIV_MASK_I830) >>
					    DPLL_FPA01_P1_POST_DIV_SHIFT) + 2;
			}
			if (dpll & PLL_P2_DIVIDE_BY_4)
				clock.p2 = 4;
			else
				clock.p2 = 2;
		}

		i9xx_clock(refclk, &clock);
	}

	/*
	 * This value includes pixel_multiplier. We will use
	 * port_clock to compute adjusted_mode.crtc_clock in the
	 * encoder's get_config() function.
	 */
	pipe_config->port_clock = clock.dot;
}

int intel_dotclock_calculate(int link_freq,
			     const struct intel_link_m_n *m_n)
{
	/*
	 * The calculation for the data clock is:
	 * pixel_clock = ((m/n)*(link_clock * nr_lanes))/bpp
	 * But we want to avoid losing precison if possible, so:
	 * pixel_clock = ((m * link_clock * nr_lanes)/(n*bpp))
	 *
	 * and the link clock is simpler:
	 * link_clock = (m * link_clock) / n
	 */

	if (!m_n->link_n)
		return 0;

	return div_u64((u64)m_n->link_m * link_freq, m_n->link_n);
}

static void ironlake_pch_clock_get(struct intel_crtc *crtc,
				   struct intel_crtc_config *pipe_config)
{
	struct drm_device *dev = crtc->base.dev;

	/* read out port_clock from the DPLL */
	i9xx_crtc_clock_get(crtc, pipe_config);

	/*
	 * This value does not include pixel_multiplier.
	 * We will check that port_clock and adjusted_mode.crtc_clock
	 * agree once we know their relationship in the encoder's
	 * get_config() function.
	 */
	pipe_config->adjusted_mode.crtc_clock =
		intel_dotclock_calculate(intel_fdi_link_freq(dev) * 10000,
					 &pipe_config->fdi_m_n);
}

/** Returns the currently programmed mode of the given pipe. */
struct drm_display_mode *intel_crtc_mode_get(struct drm_device *dev,
					     struct drm_crtc *crtc)
{
	struct drm_i915_private *dev_priv = dev->dev_private;
	struct intel_crtc *intel_crtc = to_intel_crtc(crtc);
	enum transcoder cpu_transcoder = intel_crtc->config.cpu_transcoder;
	struct drm_display_mode *mode;
	struct intel_crtc_config pipe_config;
	int htot = I915_READ(HTOTAL(cpu_transcoder));
	int hsync = I915_READ(HSYNC(cpu_transcoder));
	int vtot = I915_READ(VTOTAL(cpu_transcoder));
	int vsync = I915_READ(VSYNC(cpu_transcoder));
	enum pipe pipe = intel_crtc->pipe;

	mode = kzalloc(sizeof(*mode), GFP_KERNEL);
	if (!mode)
		return NULL;

	/*
	 * Construct a pipe_config sufficient for getting the clock info
	 * back out of crtc_clock_get.
	 *
	 * Note, if LVDS ever uses a non-1 pixel multiplier, we'll need
	 * to use a real value here instead.
	 */
	pipe_config.cpu_transcoder = (enum transcoder) pipe;
	pipe_config.pixel_multiplier = 1;
	pipe_config.dpll_hw_state.dpll = I915_READ(DPLL(pipe));
	pipe_config.dpll_hw_state.fp0 = I915_READ(FP0(pipe));
	pipe_config.dpll_hw_state.fp1 = I915_READ(FP1(pipe));
	i9xx_crtc_clock_get(intel_crtc, &pipe_config);

	mode->clock = pipe_config.port_clock / pipe_config.pixel_multiplier;
	mode->hdisplay = (htot & 0xffff) + 1;
	mode->htotal = ((htot & 0xffff0000) >> 16) + 1;
	mode->hsync_start = (hsync & 0xffff) + 1;
	mode->hsync_end = ((hsync & 0xffff0000) >> 16) + 1;
	mode->vdisplay = (vtot & 0xffff) + 1;
	mode->vtotal = ((vtot & 0xffff0000) >> 16) + 1;
	mode->vsync_start = (vsync & 0xffff) + 1;
	mode->vsync_end = ((vsync & 0xffff0000) >> 16) + 1;

	drm_mode_set_name(mode);

	return mode;
}

static void intel_increase_pllclock(struct drm_device *dev,
				    enum pipe pipe)
{
	struct drm_i915_private *dev_priv = dev->dev_private;
	int dpll_reg = DPLL(pipe);
	int dpll;

	if (HAS_PCH_SPLIT(dev))
		return;

	if (!dev_priv->lvds_downclock_avail)
		return;

	dpll = I915_READ(dpll_reg);
	if (!HAS_PIPE_CXSR(dev) && (dpll & DISPLAY_RATE_SELECT_FPA1)) {
		DRM_DEBUG_DRIVER("upclocking LVDS\n");

		assert_panel_unlocked(dev_priv, pipe);

		dpll &= ~DISPLAY_RATE_SELECT_FPA1;
		I915_WRITE(dpll_reg, dpll);
		intel_wait_for_vblank(dev, pipe);

		dpll = I915_READ(dpll_reg);
		if (dpll & DISPLAY_RATE_SELECT_FPA1)
			DRM_DEBUG_DRIVER("failed to upclock LVDS!\n");
	}
}

static void intel_decrease_pllclock(struct drm_crtc *crtc)
{
	struct drm_device *dev = crtc->dev;
	struct drm_i915_private *dev_priv = dev->dev_private;
	struct intel_crtc *intel_crtc = to_intel_crtc(crtc);

	if (HAS_PCH_SPLIT(dev))
		return;

	if (!dev_priv->lvds_downclock_avail)
		return;

	/*
	 * Since this is called by a timer, we should never get here in
	 * the manual case.
	 */
	if (!HAS_PIPE_CXSR(dev) && intel_crtc->lowfreq_avail) {
		int pipe = intel_crtc->pipe;
		int dpll_reg = DPLL(pipe);
		int dpll;

		DRM_DEBUG_DRIVER("downclocking LVDS\n");

		assert_panel_unlocked(dev_priv, pipe);

		dpll = I915_READ(dpll_reg);
		dpll |= DISPLAY_RATE_SELECT_FPA1;
		I915_WRITE(dpll_reg, dpll);
		intel_wait_for_vblank(dev, pipe);
		dpll = I915_READ(dpll_reg);
		if (!(dpll & DISPLAY_RATE_SELECT_FPA1))
			DRM_DEBUG_DRIVER("failed to downclock LVDS!\n");
	}

}

void intel_mark_busy(struct drm_device *dev)
{
	struct drm_i915_private *dev_priv = dev->dev_private;

	if (dev_priv->mm.busy)
		return;

	intel_runtime_pm_get(dev_priv);
	i915_update_gfx_val(dev_priv);
	dev_priv->mm.busy = true;
}

void intel_mark_idle(struct drm_device *dev)
{
	struct drm_i915_private *dev_priv = dev->dev_private;
	struct drm_crtc *crtc;

	if (!dev_priv->mm.busy)
		return;

	dev_priv->mm.busy = false;

	if (!i915.powersave)
		goto out;

	for_each_crtc(dev, crtc) {
		if (!crtc->primary->fb)
			continue;

		intel_decrease_pllclock(crtc);
	}

	if (INTEL_INFO(dev)->gen >= 6)
		gen6_rps_idle(dev->dev_private);

out:
	intel_runtime_pm_put(dev_priv);
}


/**
 * intel_mark_fb_busy - mark given planes as busy
 * @dev: DRM device
 * @frontbuffer_bits: bits for the affected planes
 * @ring: optional ring for asynchronous commands
 *
 * This function gets called every time the screen contents change. It can be
 * used to keep e.g. the update rate at the nominal refresh rate with DRRS.
 */
static void intel_mark_fb_busy(struct drm_device *dev,
			       unsigned frontbuffer_bits,
			       struct intel_engine_cs *ring)
{
	enum pipe pipe;

	if (!i915.powersave)
		return;

	for_each_pipe(pipe) {
		if (!(frontbuffer_bits & INTEL_FRONTBUFFER_ALL_MASK(pipe)))
			continue;

		intel_increase_pllclock(dev, pipe);
		if (ring && intel_fbc_enabled(dev))
			ring->fbc_dirty = true;
	}
}

/**
 * intel_fb_obj_invalidate - invalidate frontbuffer object
 * @obj: GEM object to invalidate
 * @ring: set for asynchronous rendering
 *
 * This function gets called every time rendering on the given object starts and
 * frontbuffer caching (fbc, low refresh rate for DRRS, panel self refresh) must
 * be invalidated. If @ring is non-NULL any subsequent invalidation will be delayed
 * until the rendering completes or a flip on this frontbuffer plane is
 * scheduled.
 */
void intel_fb_obj_invalidate(struct drm_i915_gem_object *obj,
			     struct intel_engine_cs *ring)
{
	struct drm_device *dev = obj->base.dev;
	struct drm_i915_private *dev_priv = dev->dev_private;

	WARN_ON(!mutex_is_locked(&dev->struct_mutex));

	if (!obj->frontbuffer_bits)
		return;

	if (ring) {
		mutex_lock(&dev_priv->fb_tracking.lock);
		dev_priv->fb_tracking.busy_bits
			|= obj->frontbuffer_bits;
		dev_priv->fb_tracking.flip_bits
			&= ~obj->frontbuffer_bits;
		mutex_unlock(&dev_priv->fb_tracking.lock);
	}

	intel_mark_fb_busy(dev, obj->frontbuffer_bits, ring);

	intel_edp_psr_exit(dev);
}

/**
 * intel_frontbuffer_flush - flush frontbuffer
 * @dev: DRM device
 * @frontbuffer_bits: frontbuffer plane tracking bits
 *
 * This function gets called every time rendering on the given planes has
 * completed and frontbuffer caching can be started again. Flushes will get
 * delayed if they're blocked by some oustanding asynchronous rendering.
 *
 * Can be called without any locks held.
 */
void intel_frontbuffer_flush(struct drm_device *dev,
			     unsigned frontbuffer_bits)
{
	struct drm_i915_private *dev_priv = dev->dev_private;

	/* Delay flushing when rings are still busy.*/
	mutex_lock(&dev_priv->fb_tracking.lock);
	frontbuffer_bits &= ~dev_priv->fb_tracking.busy_bits;
	mutex_unlock(&dev_priv->fb_tracking.lock);

	intel_mark_fb_busy(dev, frontbuffer_bits, NULL);

	intel_edp_psr_exit(dev);
}

/**
 * intel_fb_obj_flush - flush frontbuffer object
 * @obj: GEM object to flush
 * @retire: set when retiring asynchronous rendering
 *
 * This function gets called every time rendering on the given object has
 * completed and frontbuffer caching can be started again. If @retire is true
 * then any delayed flushes will be unblocked.
 */
void intel_fb_obj_flush(struct drm_i915_gem_object *obj,
			bool retire)
{
	struct drm_device *dev = obj->base.dev;
	struct drm_i915_private *dev_priv = dev->dev_private;
	unsigned frontbuffer_bits;

	WARN_ON(!mutex_is_locked(&dev->struct_mutex));

	if (!obj->frontbuffer_bits)
		return;

	frontbuffer_bits = obj->frontbuffer_bits;

	if (retire) {
		mutex_lock(&dev_priv->fb_tracking.lock);
		/* Filter out new bits since rendering started. */
		frontbuffer_bits &= dev_priv->fb_tracking.busy_bits;

		dev_priv->fb_tracking.busy_bits &= ~frontbuffer_bits;
		mutex_unlock(&dev_priv->fb_tracking.lock);
	}

	intel_frontbuffer_flush(dev, frontbuffer_bits);
}

/**
 * intel_frontbuffer_flip_prepare - prepare asnychronous frontbuffer flip
 * @dev: DRM device
 * @frontbuffer_bits: frontbuffer plane tracking bits
 *
 * This function gets called after scheduling a flip on @obj. The actual
 * frontbuffer flushing will be delayed until completion is signalled with
 * intel_frontbuffer_flip_complete. If an invalidate happens in between this
 * flush will be cancelled.
 *
 * Can be called without any locks held.
 */
void intel_frontbuffer_flip_prepare(struct drm_device *dev,
				    unsigned frontbuffer_bits)
{
	struct drm_i915_private *dev_priv = dev->dev_private;

	mutex_lock(&dev_priv->fb_tracking.lock);
	dev_priv->fb_tracking.flip_bits
		|= frontbuffer_bits;
	mutex_unlock(&dev_priv->fb_tracking.lock);
}

/**
 * intel_frontbuffer_flip_complete - complete asynchronous frontbuffer flush
 * @dev: DRM device
 * @frontbuffer_bits: frontbuffer plane tracking bits
 *
 * This function gets called after the flip has been latched and will complete
 * on the next vblank. It will execute the fush if it hasn't been cancalled yet.
 *
 * Can be called without any locks held.
 */
void intel_frontbuffer_flip_complete(struct drm_device *dev,
				     unsigned frontbuffer_bits)
{
	struct drm_i915_private *dev_priv = dev->dev_private;

	mutex_lock(&dev_priv->fb_tracking.lock);
	/* Mask any cancelled flips. */
	frontbuffer_bits &= dev_priv->fb_tracking.flip_bits;
	dev_priv->fb_tracking.flip_bits &= ~frontbuffer_bits;
	mutex_unlock(&dev_priv->fb_tracking.lock);

	intel_frontbuffer_flush(dev, frontbuffer_bits);
}

static void intel_crtc_destroy(struct drm_crtc *crtc)
{
	struct intel_crtc *intel_crtc = to_intel_crtc(crtc);
	struct drm_device *dev = crtc->dev;
	struct intel_unpin_work *work;
	unsigned long flags;

	spin_lock_irqsave(&dev->event_lock, flags);
	work = intel_crtc->unpin_work;
	intel_crtc->unpin_work = NULL;
	spin_unlock_irqrestore(&dev->event_lock, flags);

	if (work) {
		cancel_work_sync(&work->work);
		kfree(work);
	}

	drm_crtc_cleanup(crtc);

	kfree(intel_crtc);
}

static void intel_unpin_work_fn(struct work_struct *__work)
{
	struct intel_unpin_work *work =
		container_of(__work, struct intel_unpin_work, work);
	struct drm_device *dev = work->crtc->dev;
	enum pipe pipe = to_intel_crtc(work->crtc)->pipe;

	mutex_lock(&dev->struct_mutex);
	intel_unpin_fb_obj(work->old_fb_obj);
	drm_gem_object_unreference(&work->pending_flip_obj->base);
	drm_gem_object_unreference(&work->old_fb_obj->base);

	intel_update_fbc(dev);
	mutex_unlock(&dev->struct_mutex);

	intel_frontbuffer_flip_complete(dev, INTEL_FRONTBUFFER_PRIMARY(pipe));

	BUG_ON(atomic_read(&to_intel_crtc(work->crtc)->unpin_work_count) == 0);
	atomic_dec(&to_intel_crtc(work->crtc)->unpin_work_count);

	kfree(work);
}

static void do_intel_finish_page_flip(struct drm_device *dev,
				      struct drm_crtc *crtc)
{
	struct drm_i915_private *dev_priv = dev->dev_private;
	struct intel_crtc *intel_crtc = to_intel_crtc(crtc);
	struct intel_unpin_work *work;
	unsigned long flags;

	/* Ignore early vblank irqs */
	if (intel_crtc == NULL)
		return;

	spin_lock_irqsave(&dev->event_lock, flags);
	work = intel_crtc->unpin_work;

	/* Ensure we don't miss a work->pending update ... */
	smp_rmb();

	if (work == NULL || atomic_read(&work->pending) < INTEL_FLIP_COMPLETE) {
		spin_unlock_irqrestore(&dev->event_lock, flags);
		return;
	}

	/* and that the unpin work is consistent wrt ->pending. */
	smp_rmb();

	intel_crtc->unpin_work = NULL;

	if (work->event)
		drm_send_vblank_event(dev, intel_crtc->pipe, work->event);

	drm_crtc_vblank_put(crtc);

	spin_unlock_irqrestore(&dev->event_lock, flags);

	wake_up_all(&dev_priv->pending_flip_queue);

	queue_work(dev_priv->wq, &work->work);

	trace_i915_flip_complete(intel_crtc->plane, work->pending_flip_obj);
}

void intel_finish_page_flip(struct drm_device *dev, int pipe)
{
	struct drm_i915_private *dev_priv = dev->dev_private;
	struct drm_crtc *crtc = dev_priv->pipe_to_crtc_mapping[pipe];

	do_intel_finish_page_flip(dev, crtc);
}

void intel_finish_page_flip_plane(struct drm_device *dev, int plane)
{
	struct drm_i915_private *dev_priv = dev->dev_private;
	struct drm_crtc *crtc = dev_priv->plane_to_crtc_mapping[plane];

	do_intel_finish_page_flip(dev, crtc);
}

/* Is 'a' after or equal to 'b'? */
static bool g4x_flip_count_after_eq(u32 a, u32 b)
{
	return !((a - b) & 0x80000000);
}

static bool page_flip_finished(struct intel_crtc *crtc)
{
	struct drm_device *dev = crtc->base.dev;
	struct drm_i915_private *dev_priv = dev->dev_private;

	/*
	 * The relevant registers doen't exist on pre-ctg.
	 * As the flip done interrupt doesn't trigger for mmio
	 * flips on gmch platforms, a flip count check isn't
	 * really needed there. But since ctg has the registers,
	 * include it in the check anyway.
	 */
	if (INTEL_INFO(dev)->gen < 5 && !IS_G4X(dev))
		return true;

	/*
	 * A DSPSURFLIVE check isn't enough in case the mmio and CS flips
	 * used the same base address. In that case the mmio flip might
	 * have completed, but the CS hasn't even executed the flip yet.
	 *
	 * A flip count check isn't enough as the CS might have updated
	 * the base address just after start of vblank, but before we
	 * managed to process the interrupt. This means we'd complete the
	 * CS flip too soon.
	 *
	 * Combining both checks should get us a good enough result. It may
	 * still happen that the CS flip has been executed, but has not
	 * yet actually completed. But in case the base address is the same
	 * anyway, we don't really care.
	 */
	return (I915_READ(DSPSURFLIVE(crtc->plane)) & ~0xfff) ==
		crtc->unpin_work->gtt_offset &&
		g4x_flip_count_after_eq(I915_READ(PIPE_FLIPCOUNT_GM45(crtc->pipe)),
				    crtc->unpin_work->flip_count);
}

void intel_prepare_page_flip(struct drm_device *dev, int plane)
{
	struct drm_i915_private *dev_priv = dev->dev_private;
	struct intel_crtc *intel_crtc =
		to_intel_crtc(dev_priv->plane_to_crtc_mapping[plane]);
	unsigned long flags;

	/* NB: An MMIO update of the plane base pointer will also
	 * generate a page-flip completion irq, i.e. every modeset
	 * is also accompanied by a spurious intel_prepare_page_flip().
	 */
	spin_lock_irqsave(&dev->event_lock, flags);
	if (intel_crtc->unpin_work && page_flip_finished(intel_crtc))
		atomic_inc_not_zero(&intel_crtc->unpin_work->pending);
	spin_unlock_irqrestore(&dev->event_lock, flags);
}

static inline void intel_mark_page_flip_active(struct intel_crtc *intel_crtc)
{
	/* Ensure that the work item is consistent when activating it ... */
	smp_wmb();
	atomic_set(&intel_crtc->unpin_work->pending, INTEL_FLIP_PENDING);
	/* and that it is marked active as soon as the irq could fire. */
	smp_wmb();
}

static int intel_gen2_queue_flip(struct drm_device *dev,
				 struct drm_crtc *crtc,
				 struct drm_framebuffer *fb,
				 struct drm_i915_gem_object *obj,
				 struct intel_engine_cs *ring,
				 uint32_t flags)
{
	struct intel_crtc *intel_crtc = to_intel_crtc(crtc);
	u32 flip_mask;
	int ret;

	ret = intel_ring_begin(ring, 6);
	if (ret)
		return ret;

	/* Can't queue multiple flips, so wait for the previous
	 * one to finish before executing the next.
	 */
	if (intel_crtc->plane)
		flip_mask = MI_WAIT_FOR_PLANE_B_FLIP;
	else
		flip_mask = MI_WAIT_FOR_PLANE_A_FLIP;
	intel_ring_emit(ring, MI_WAIT_FOR_EVENT | flip_mask);
	intel_ring_emit(ring, MI_NOOP);
	intel_ring_emit(ring, MI_DISPLAY_FLIP |
			MI_DISPLAY_FLIP_PLANE(intel_crtc->plane));
	intel_ring_emit(ring, fb->pitches[0]);
	intel_ring_emit(ring, intel_crtc->unpin_work->gtt_offset);
	intel_ring_emit(ring, 0); /* aux display base address, unused */

	intel_mark_page_flip_active(intel_crtc);
	__intel_ring_advance(ring);
	return 0;
}

static int intel_gen3_queue_flip(struct drm_device *dev,
				 struct drm_crtc *crtc,
				 struct drm_framebuffer *fb,
				 struct drm_i915_gem_object *obj,
				 struct intel_engine_cs *ring,
				 uint32_t flags)
{
	struct intel_crtc *intel_crtc = to_intel_crtc(crtc);
	u32 flip_mask;
	int ret;

	ret = intel_ring_begin(ring, 6);
	if (ret)
		return ret;

	if (intel_crtc->plane)
		flip_mask = MI_WAIT_FOR_PLANE_B_FLIP;
	else
		flip_mask = MI_WAIT_FOR_PLANE_A_FLIP;
	intel_ring_emit(ring, MI_WAIT_FOR_EVENT | flip_mask);
	intel_ring_emit(ring, MI_NOOP);
	intel_ring_emit(ring, MI_DISPLAY_FLIP_I915 |
			MI_DISPLAY_FLIP_PLANE(intel_crtc->plane));
	intel_ring_emit(ring, fb->pitches[0]);
	intel_ring_emit(ring, intel_crtc->unpin_work->gtt_offset);
	intel_ring_emit(ring, MI_NOOP);

	intel_mark_page_flip_active(intel_crtc);
	__intel_ring_advance(ring);
	return 0;
}

static int intel_gen4_queue_flip(struct drm_device *dev,
				 struct drm_crtc *crtc,
				 struct drm_framebuffer *fb,
				 struct drm_i915_gem_object *obj,
				 struct intel_engine_cs *ring,
				 uint32_t flags)
{
	struct drm_i915_private *dev_priv = dev->dev_private;
	struct intel_crtc *intel_crtc = to_intel_crtc(crtc);
	uint32_t pf, pipesrc;
	int ret;

	ret = intel_ring_begin(ring, 4);
	if (ret)
		return ret;

	/* i965+ uses the linear or tiled offsets from the
	 * Display Registers (which do not change across a page-flip)
	 * so we need only reprogram the base address.
	 */
	intel_ring_emit(ring, MI_DISPLAY_FLIP |
			MI_DISPLAY_FLIP_PLANE(intel_crtc->plane));
	intel_ring_emit(ring, fb->pitches[0]);
	intel_ring_emit(ring, intel_crtc->unpin_work->gtt_offset |
			obj->tiling_mode);

	/* XXX Enabling the panel-fitter across page-flip is so far
	 * untested on non-native modes, so ignore it for now.
	 * pf = I915_READ(pipe == 0 ? PFA_CTL_1 : PFB_CTL_1) & PF_ENABLE;
	 */
	pf = 0;
	pipesrc = I915_READ(PIPESRC(intel_crtc->pipe)) & 0x0fff0fff;
	intel_ring_emit(ring, pf | pipesrc);

	intel_mark_page_flip_active(intel_crtc);
	__intel_ring_advance(ring);
	return 0;
}

static int intel_gen6_queue_flip(struct drm_device *dev,
				 struct drm_crtc *crtc,
				 struct drm_framebuffer *fb,
				 struct drm_i915_gem_object *obj,
				 struct intel_engine_cs *ring,
				 uint32_t flags)
{
	struct drm_i915_private *dev_priv = dev->dev_private;
	struct intel_crtc *intel_crtc = to_intel_crtc(crtc);
	uint32_t pf, pipesrc;
	int ret;

	ret = intel_ring_begin(ring, 4);
	if (ret)
		return ret;

	intel_ring_emit(ring, MI_DISPLAY_FLIP |
			MI_DISPLAY_FLIP_PLANE(intel_crtc->plane));
	intel_ring_emit(ring, fb->pitches[0] | obj->tiling_mode);
	intel_ring_emit(ring, intel_crtc->unpin_work->gtt_offset);

	/* Contrary to the suggestions in the documentation,
	 * "Enable Panel Fitter" does not seem to be required when page
	 * flipping with a non-native mode, and worse causes a normal
	 * modeset to fail.
	 * pf = I915_READ(PF_CTL(intel_crtc->pipe)) & PF_ENABLE;
	 */
	pf = 0;
	pipesrc = I915_READ(PIPESRC(intel_crtc->pipe)) & 0x0fff0fff;
	intel_ring_emit(ring, pf | pipesrc);

	intel_mark_page_flip_active(intel_crtc);
	__intel_ring_advance(ring);
	return 0;
}

static int intel_gen7_queue_flip(struct drm_device *dev,
				 struct drm_crtc *crtc,
				 struct drm_framebuffer *fb,
				 struct drm_i915_gem_object *obj,
				 struct intel_engine_cs *ring,
				 uint32_t flags)
{
	struct intel_crtc *intel_crtc = to_intel_crtc(crtc);
	uint32_t plane_bit = 0;
	int len, ret;

	switch (intel_crtc->plane) {
	case PLANE_A:
		plane_bit = MI_DISPLAY_FLIP_IVB_PLANE_A;
		break;
	case PLANE_B:
		plane_bit = MI_DISPLAY_FLIP_IVB_PLANE_B;
		break;
	case PLANE_C:
		plane_bit = MI_DISPLAY_FLIP_IVB_PLANE_C;
		break;
	default:
		WARN_ONCE(1, "unknown plane in flip command\n");
		return -ENODEV;
	}

	len = 4;
	if (ring->id == RCS) {
		len += 6;
		/*
		 * On Gen 8, SRM is now taking an extra dword to accommodate
		 * 48bits addresses, and we need a NOOP for the batch size to
		 * stay even.
		 */
		if (IS_GEN8(dev))
			len += 2;
	}

	/*
	 * BSpec MI_DISPLAY_FLIP for IVB:
	 * "The full packet must be contained within the same cache line."
	 *
	 * Currently the LRI+SRM+MI_DISPLAY_FLIP all fit within the same
	 * cacheline, if we ever start emitting more commands before
	 * the MI_DISPLAY_FLIP we may need to first emit everything else,
	 * then do the cacheline alignment, and finally emit the
	 * MI_DISPLAY_FLIP.
	 */
	ret = intel_ring_cacheline_align(ring);
	if (ret)
		return ret;

	ret = intel_ring_begin(ring, len);
	if (ret)
		return ret;

	/* Unmask the flip-done completion message. Note that the bspec says that
	 * we should do this for both the BCS and RCS, and that we must not unmask
	 * more than one flip event at any time (or ensure that one flip message
	 * can be sent by waiting for flip-done prior to queueing new flips).
	 * Experimentation says that BCS works despite DERRMR masking all
	 * flip-done completion events and that unmasking all planes at once
	 * for the RCS also doesn't appear to drop events. Setting the DERRMR
	 * to zero does lead to lockups within MI_DISPLAY_FLIP.
	 */
	if (ring->id == RCS) {
		intel_ring_emit(ring, MI_LOAD_REGISTER_IMM(1));
		intel_ring_emit(ring, DERRMR);
		intel_ring_emit(ring, ~(DERRMR_PIPEA_PRI_FLIP_DONE |
					DERRMR_PIPEB_PRI_FLIP_DONE |
					DERRMR_PIPEC_PRI_FLIP_DONE));
		if (IS_GEN8(dev))
			intel_ring_emit(ring, MI_STORE_REGISTER_MEM_GEN8(1) |
					      MI_SRM_LRM_GLOBAL_GTT);
		else
			intel_ring_emit(ring, MI_STORE_REGISTER_MEM(1) |
					      MI_SRM_LRM_GLOBAL_GTT);
		intel_ring_emit(ring, DERRMR);
		intel_ring_emit(ring, ring->scratch.gtt_offset + 256);
		if (IS_GEN8(dev)) {
			intel_ring_emit(ring, 0);
			intel_ring_emit(ring, MI_NOOP);
		}
	}

	intel_ring_emit(ring, MI_DISPLAY_FLIP_I915 | plane_bit);
	intel_ring_emit(ring, (fb->pitches[0] | obj->tiling_mode));
	intel_ring_emit(ring, intel_crtc->unpin_work->gtt_offset);
	intel_ring_emit(ring, (MI_NOOP));

	intel_mark_page_flip_active(intel_crtc);
	__intel_ring_advance(ring);
	return 0;
}

static bool use_mmio_flip(struct intel_engine_cs *ring,
			  struct drm_i915_gem_object *obj)
{
	/*
	 * This is not being used for older platforms, because
	 * non-availability of flip done interrupt forces us to use
	 * CS flips. Older platforms derive flip done using some clever
	 * tricks involving the flip_pending status bits and vblank irqs.
	 * So using MMIO flips there would disrupt this mechanism.
	 */

<<<<<<< HEAD
	if (ring == NULL)
		return true;

=======
>>>>>>> 62eb3e20
	if (INTEL_INFO(ring->dev)->gen < 5)
		return false;

	if (i915.use_mmio_flip < 0)
		return false;
	else if (i915.use_mmio_flip > 0)
		return true;
	else
		return ring != obj->ring;
}

static void intel_do_mmio_flip(struct intel_crtc *intel_crtc)
{
	struct drm_device *dev = intel_crtc->base.dev;
	struct drm_i915_private *dev_priv = dev->dev_private;
	struct intel_framebuffer *intel_fb =
		to_intel_framebuffer(intel_crtc->base.primary->fb);
	struct drm_i915_gem_object *obj = intel_fb->obj;
	u32 dspcntr;
	u32 reg;

	intel_mark_page_flip_active(intel_crtc);

	reg = DSPCNTR(intel_crtc->plane);
	dspcntr = I915_READ(reg);

	if (INTEL_INFO(dev)->gen >= 4) {
		if (obj->tiling_mode != I915_TILING_NONE)
			dspcntr |= DISPPLANE_TILED;
		else
			dspcntr &= ~DISPPLANE_TILED;
	}
	I915_WRITE(reg, dspcntr);

	I915_WRITE(DSPSURF(intel_crtc->plane),
		   intel_crtc->unpin_work->gtt_offset);
	POSTING_READ(DSPSURF(intel_crtc->plane));
}

static int intel_postpone_flip(struct drm_i915_gem_object *obj)
{
	struct intel_engine_cs *ring;
	int ret;

	lockdep_assert_held(&obj->base.dev->struct_mutex);

	if (!obj->last_write_seqno)
		return 0;

	ring = obj->ring;

	if (i915_seqno_passed(ring->get_seqno(ring, true),
			      obj->last_write_seqno))
		return 0;

	ret = i915_gem_check_olr(ring, obj->last_write_seqno);
	if (ret)
		return ret;

	if (WARN_ON(!ring->irq_get(ring)))
		return 0;

	return 1;
}

void intel_notify_mmio_flip(struct intel_engine_cs *ring)
{
	struct drm_i915_private *dev_priv = to_i915(ring->dev);
	struct intel_crtc *intel_crtc;
	unsigned long irq_flags;
	u32 seqno;

	seqno = ring->get_seqno(ring, false);

	spin_lock_irqsave(&dev_priv->mmio_flip_lock, irq_flags);
	for_each_intel_crtc(ring->dev, intel_crtc) {
		struct intel_mmio_flip *mmio_flip;

		mmio_flip = &intel_crtc->mmio_flip;
		if (mmio_flip->seqno == 0)
			continue;

		if (ring->id != mmio_flip->ring_id)
			continue;

		if (i915_seqno_passed(seqno, mmio_flip->seqno)) {
			intel_do_mmio_flip(intel_crtc);
			mmio_flip->seqno = 0;
			ring->irq_put(ring);
		}
	}
	spin_unlock_irqrestore(&dev_priv->mmio_flip_lock, irq_flags);
}

static int intel_queue_mmio_flip(struct drm_device *dev,
				 struct drm_crtc *crtc,
				 struct drm_framebuffer *fb,
				 struct drm_i915_gem_object *obj,
				 struct intel_engine_cs *ring,
				 uint32_t flags)
{
	struct drm_i915_private *dev_priv = dev->dev_private;
	struct intel_crtc *intel_crtc = to_intel_crtc(crtc);
	unsigned long irq_flags;
	int ret;

	if (WARN_ON(intel_crtc->mmio_flip.seqno))
		return -EBUSY;

	ret = intel_postpone_flip(obj);
	if (ret < 0)
		return ret;
	if (ret == 0) {
		intel_do_mmio_flip(intel_crtc);
		return 0;
	}

	spin_lock_irqsave(&dev_priv->mmio_flip_lock, irq_flags);
	intel_crtc->mmio_flip.seqno = obj->last_write_seqno;
	intel_crtc->mmio_flip.ring_id = obj->ring->id;
	spin_unlock_irqrestore(&dev_priv->mmio_flip_lock, irq_flags);

	/*
	 * Double check to catch cases where irq fired before
	 * mmio flip data was ready
	 */
	intel_notify_mmio_flip(obj->ring);
	return 0;
}

static int intel_default_queue_flip(struct drm_device *dev,
				    struct drm_crtc *crtc,
				    struct drm_framebuffer *fb,
				    struct drm_i915_gem_object *obj,
				    struct intel_engine_cs *ring,
				    uint32_t flags)
{
	return -ENODEV;
}

static int intel_crtc_page_flip(struct drm_crtc *crtc,
				struct drm_framebuffer *fb,
				struct drm_pending_vblank_event *event,
				uint32_t page_flip_flags)
{
	struct drm_device *dev = crtc->dev;
	struct drm_i915_private *dev_priv = dev->dev_private;
	struct drm_framebuffer *old_fb = crtc->primary->fb;
	struct drm_i915_gem_object *obj = intel_fb_obj(fb);
	struct intel_crtc *intel_crtc = to_intel_crtc(crtc);
	enum pipe pipe = intel_crtc->pipe;
	struct intel_unpin_work *work;
	struct intel_engine_cs *ring;
	unsigned long flags;
	int ret;

	/*
	 * drm_mode_page_flip_ioctl() should already catch this, but double
	 * check to be safe.  In the future we may enable pageflipping from
	 * a disabled primary plane.
	 */
	if (WARN_ON(intel_fb_obj(old_fb) == NULL))
		return -EBUSY;

	/* Can't change pixel format via MI display flips. */
	if (fb->pixel_format != crtc->primary->fb->pixel_format)
		return -EINVAL;

	/*
	 * TILEOFF/LINOFF registers can't be changed via MI display flips.
	 * Note that pitch changes could also affect these register.
	 */
	if (INTEL_INFO(dev)->gen > 3 &&
	    (fb->offsets[0] != crtc->primary->fb->offsets[0] ||
	     fb->pitches[0] != crtc->primary->fb->pitches[0]))
		return -EINVAL;

	if (i915_terminally_wedged(&dev_priv->gpu_error))
		goto out_hang;

	work = kzalloc(sizeof(*work), GFP_KERNEL);
	if (work == NULL)
		return -ENOMEM;

	work->event = event;
	work->crtc = crtc;
	work->old_fb_obj = intel_fb_obj(old_fb);
	INIT_WORK(&work->work, intel_unpin_work_fn);

	ret = drm_crtc_vblank_get(crtc);
	if (ret)
		goto free_work;

	/* We borrow the event spin lock for protecting unpin_work */
	spin_lock_irqsave(&dev->event_lock, flags);
	if (intel_crtc->unpin_work) {
		spin_unlock_irqrestore(&dev->event_lock, flags);
		kfree(work);
		drm_crtc_vblank_put(crtc);

		DRM_DEBUG_DRIVER("flip queue: crtc already busy\n");
		return -EBUSY;
	}
	intel_crtc->unpin_work = work;
	spin_unlock_irqrestore(&dev->event_lock, flags);

	if (atomic_read(&intel_crtc->unpin_work_count) >= 2)
		flush_workqueue(dev_priv->wq);

	ret = i915_mutex_lock_interruptible(dev);
	if (ret)
		goto cleanup;

	/* Reference the objects for the scheduled work. */
	drm_gem_object_reference(&work->old_fb_obj->base);
	drm_gem_object_reference(&obj->base);

	crtc->primary->fb = fb;

	work->pending_flip_obj = obj;

	work->enable_stall_check = true;

	atomic_inc(&intel_crtc->unpin_work_count);
	intel_crtc->reset_counter = atomic_read(&dev_priv->gpu_error.reset_counter);

	if (INTEL_INFO(dev)->gen >= 5 || IS_G4X(dev))
		work->flip_count = I915_READ(PIPE_FLIPCOUNT_GM45(pipe)) + 1;

	if (IS_VALLEYVIEW(dev)) {
		ring = &dev_priv->ring[BCS];
		if (obj->tiling_mode != work->old_fb_obj->tiling_mode)
			/* vlv: DISPLAY_FLIP fails to change tiling */
			ring = NULL;
	} else if (IS_IVYBRIDGE(dev)) {
		ring = &dev_priv->ring[BCS];
	} else if (INTEL_INFO(dev)->gen >= 7) {
		ring = obj->ring;
		if (ring == NULL || ring->id != RCS)
			ring = &dev_priv->ring[BCS];
	} else {
		ring = &dev_priv->ring[RCS];
	}

	ret = intel_pin_and_fence_fb_obj(dev, obj, ring);
	if (ret)
		goto cleanup_pending;

	work->gtt_offset =
		i915_gem_obj_ggtt_offset(obj) + intel_crtc->dspaddr_offset;

	if (use_mmio_flip(ring, obj))
		ret = intel_queue_mmio_flip(dev, crtc, fb, obj, ring,
					    page_flip_flags);
	else
		ret = dev_priv->display.queue_flip(dev, crtc, fb, obj, ring,
				page_flip_flags);
	if (ret)
		goto cleanup_unpin;

	i915_gem_track_fb(work->old_fb_obj, obj,
			  INTEL_FRONTBUFFER_PRIMARY(pipe));

	intel_disable_fbc(dev);
	intel_frontbuffer_flip_prepare(dev, INTEL_FRONTBUFFER_PRIMARY(pipe));
	mutex_unlock(&dev->struct_mutex);

	trace_i915_flip_request(intel_crtc->plane, obj);

	return 0;

cleanup_unpin:
	intel_unpin_fb_obj(obj);
cleanup_pending:
	atomic_dec(&intel_crtc->unpin_work_count);
	crtc->primary->fb = old_fb;
	drm_gem_object_unreference(&work->old_fb_obj->base);
	drm_gem_object_unreference(&obj->base);
	mutex_unlock(&dev->struct_mutex);

cleanup:
	spin_lock_irqsave(&dev->event_lock, flags);
	intel_crtc->unpin_work = NULL;
	spin_unlock_irqrestore(&dev->event_lock, flags);

	drm_crtc_vblank_put(crtc);
free_work:
	kfree(work);

	if (ret == -EIO) {
out_hang:
		intel_crtc_wait_for_pending_flips(crtc);
		ret = intel_pipe_set_base(crtc, crtc->x, crtc->y, fb);
		if (ret == 0 && event)
			drm_send_vblank_event(dev, pipe, event);
	}
	return ret;
}

static struct drm_crtc_helper_funcs intel_helper_funcs = {
	.mode_set_base_atomic = intel_pipe_set_base_atomic,
	.load_lut = intel_crtc_load_lut,
};

/**
 * intel_modeset_update_staged_output_state
 *
 * Updates the staged output configuration state, e.g. after we've read out the
 * current hw state.
 */
static void intel_modeset_update_staged_output_state(struct drm_device *dev)
{
	struct intel_crtc *crtc;
	struct intel_encoder *encoder;
	struct intel_connector *connector;

	list_for_each_entry(connector, &dev->mode_config.connector_list,
			    base.head) {
		connector->new_encoder =
			to_intel_encoder(connector->base.encoder);
	}

	list_for_each_entry(encoder, &dev->mode_config.encoder_list,
			    base.head) {
		encoder->new_crtc =
			to_intel_crtc(encoder->base.crtc);
	}

	for_each_intel_crtc(dev, crtc) {
		crtc->new_enabled = crtc->base.enabled;

		if (crtc->new_enabled)
			crtc->new_config = &crtc->config;
		else
			crtc->new_config = NULL;
	}
}

/**
 * intel_modeset_commit_output_state
 *
 * This function copies the stage display pipe configuration to the real one.
 */
static void intel_modeset_commit_output_state(struct drm_device *dev)
{
	struct intel_crtc *crtc;
	struct intel_encoder *encoder;
	struct intel_connector *connector;

	list_for_each_entry(connector, &dev->mode_config.connector_list,
			    base.head) {
		connector->base.encoder = &connector->new_encoder->base;
	}

	list_for_each_entry(encoder, &dev->mode_config.encoder_list,
			    base.head) {
		encoder->base.crtc = &encoder->new_crtc->base;
	}

	for_each_intel_crtc(dev, crtc) {
		crtc->base.enabled = crtc->new_enabled;
	}
}

static void
connected_sink_compute_bpp(struct intel_connector *connector,
			   struct intel_crtc_config *pipe_config)
{
	int bpp = pipe_config->pipe_bpp;

	DRM_DEBUG_KMS("[CONNECTOR:%d:%s] checking for sink bpp constrains\n",
		connector->base.base.id,
		connector->base.name);

	/* Don't use an invalid EDID bpc value */
	if (connector->base.display_info.bpc &&
	    connector->base.display_info.bpc * 3 < bpp) {
		DRM_DEBUG_KMS("clamping display bpp (was %d) to EDID reported max of %d\n",
			      bpp, connector->base.display_info.bpc*3);
		pipe_config->pipe_bpp = connector->base.display_info.bpc*3;
	}

	/* Clamp bpp to 8 on screens without EDID 1.4 */
	if (connector->base.display_info.bpc == 0 && bpp > 24) {
		DRM_DEBUG_KMS("clamping display bpp (was %d) to default limit of 24\n",
			      bpp);
		pipe_config->pipe_bpp = 24;
	}
}

static int
compute_baseline_pipe_bpp(struct intel_crtc *crtc,
			  struct drm_framebuffer *fb,
			  struct intel_crtc_config *pipe_config)
{
	struct drm_device *dev = crtc->base.dev;
	struct intel_connector *connector;
	int bpp;

	switch (fb->pixel_format) {
	case DRM_FORMAT_C8:
		bpp = 8*3; /* since we go through a colormap */
		break;
	case DRM_FORMAT_XRGB1555:
	case DRM_FORMAT_ARGB1555:
		/* checked in intel_framebuffer_init already */
		if (WARN_ON(INTEL_INFO(dev)->gen > 3))
			return -EINVAL;
	case DRM_FORMAT_RGB565:
		bpp = 6*3; /* min is 18bpp */
		break;
	case DRM_FORMAT_XBGR8888:
	case DRM_FORMAT_ABGR8888:
		/* checked in intel_framebuffer_init already */
		if (WARN_ON(INTEL_INFO(dev)->gen < 4))
			return -EINVAL;
	case DRM_FORMAT_XRGB8888:
	case DRM_FORMAT_ARGB8888:
		bpp = 8*3;
		break;
	case DRM_FORMAT_XRGB2101010:
	case DRM_FORMAT_ARGB2101010:
	case DRM_FORMAT_XBGR2101010:
	case DRM_FORMAT_ABGR2101010:
		/* checked in intel_framebuffer_init already */
		if (WARN_ON(INTEL_INFO(dev)->gen < 4))
			return -EINVAL;
		bpp = 10*3;
		break;
	/* TODO: gen4+ supports 16 bpc floating point, too. */
	default:
		DRM_DEBUG_KMS("unsupported depth\n");
		return -EINVAL;
	}

	pipe_config->pipe_bpp = bpp;

	/* Clamp display bpp to EDID value */
	list_for_each_entry(connector, &dev->mode_config.connector_list,
			    base.head) {
		if (!connector->new_encoder ||
		    connector->new_encoder->new_crtc != crtc)
			continue;

		connected_sink_compute_bpp(connector, pipe_config);
	}

	return bpp;
}

static void intel_dump_crtc_timings(const struct drm_display_mode *mode)
{
	DRM_DEBUG_KMS("crtc timings: %d %d %d %d %d %d %d %d %d, "
			"type: 0x%x flags: 0x%x\n",
		mode->crtc_clock,
		mode->crtc_hdisplay, mode->crtc_hsync_start,
		mode->crtc_hsync_end, mode->crtc_htotal,
		mode->crtc_vdisplay, mode->crtc_vsync_start,
		mode->crtc_vsync_end, mode->crtc_vtotal, mode->type, mode->flags);
}

static void intel_dump_pipe_config(struct intel_crtc *crtc,
				   struct intel_crtc_config *pipe_config,
				   const char *context)
{
	DRM_DEBUG_KMS("[CRTC:%d]%s config for pipe %c\n", crtc->base.base.id,
		      context, pipe_name(crtc->pipe));

	DRM_DEBUG_KMS("cpu_transcoder: %c\n", transcoder_name(pipe_config->cpu_transcoder));
	DRM_DEBUG_KMS("pipe bpp: %i, dithering: %i\n",
		      pipe_config->pipe_bpp, pipe_config->dither);
	DRM_DEBUG_KMS("fdi/pch: %i, lanes: %i, gmch_m: %u, gmch_n: %u, link_m: %u, link_n: %u, tu: %u\n",
		      pipe_config->has_pch_encoder,
		      pipe_config->fdi_lanes,
		      pipe_config->fdi_m_n.gmch_m, pipe_config->fdi_m_n.gmch_n,
		      pipe_config->fdi_m_n.link_m, pipe_config->fdi_m_n.link_n,
		      pipe_config->fdi_m_n.tu);
	DRM_DEBUG_KMS("dp: %i, gmch_m: %u, gmch_n: %u, link_m: %u, link_n: %u, tu: %u\n",
		      pipe_config->has_dp_encoder,
		      pipe_config->dp_m_n.gmch_m, pipe_config->dp_m_n.gmch_n,
		      pipe_config->dp_m_n.link_m, pipe_config->dp_m_n.link_n,
		      pipe_config->dp_m_n.tu);
	DRM_DEBUG_KMS("requested mode:\n");
	drm_mode_debug_printmodeline(&pipe_config->requested_mode);
	DRM_DEBUG_KMS("adjusted mode:\n");
	drm_mode_debug_printmodeline(&pipe_config->adjusted_mode);
	intel_dump_crtc_timings(&pipe_config->adjusted_mode);
	DRM_DEBUG_KMS("port clock: %d\n", pipe_config->port_clock);
	DRM_DEBUG_KMS("pipe src size: %dx%d\n",
		      pipe_config->pipe_src_w, pipe_config->pipe_src_h);
	DRM_DEBUG_KMS("gmch pfit: control: 0x%08x, ratios: 0x%08x, lvds border: 0x%08x\n",
		      pipe_config->gmch_pfit.control,
		      pipe_config->gmch_pfit.pgm_ratios,
		      pipe_config->gmch_pfit.lvds_border_bits);
	DRM_DEBUG_KMS("pch pfit: pos: 0x%08x, size: 0x%08x, %s\n",
		      pipe_config->pch_pfit.pos,
		      pipe_config->pch_pfit.size,
		      pipe_config->pch_pfit.enabled ? "enabled" : "disabled");
	DRM_DEBUG_KMS("ips: %i\n", pipe_config->ips_enabled);
	DRM_DEBUG_KMS("double wide: %i\n", pipe_config->double_wide);
}

static bool encoders_cloneable(const struct intel_encoder *a,
			       const struct intel_encoder *b)
{
	/* masks could be asymmetric, so check both ways */
	return a == b || (a->cloneable & (1 << b->type) &&
			  b->cloneable & (1 << a->type));
}

static bool check_single_encoder_cloning(struct intel_crtc *crtc,
					 struct intel_encoder *encoder)
{
	struct drm_device *dev = crtc->base.dev;
	struct intel_encoder *source_encoder;

	list_for_each_entry(source_encoder,
			    &dev->mode_config.encoder_list, base.head) {
		if (source_encoder->new_crtc != crtc)
			continue;

		if (!encoders_cloneable(encoder, source_encoder))
			return false;
	}

	return true;
}

static bool check_encoder_cloning(struct intel_crtc *crtc)
{
	struct drm_device *dev = crtc->base.dev;
	struct intel_encoder *encoder;

	list_for_each_entry(encoder,
			    &dev->mode_config.encoder_list, base.head) {
		if (encoder->new_crtc != crtc)
			continue;

		if (!check_single_encoder_cloning(crtc, encoder))
			return false;
	}

	return true;
}

static struct intel_crtc_config *
intel_modeset_pipe_config(struct drm_crtc *crtc,
			  struct drm_framebuffer *fb,
			  struct drm_display_mode *mode)
{
	struct drm_device *dev = crtc->dev;
	struct intel_encoder *encoder;
	struct intel_crtc_config *pipe_config;
	int plane_bpp, ret = -EINVAL;
	bool retry = true;

	if (!check_encoder_cloning(to_intel_crtc(crtc))) {
		DRM_DEBUG_KMS("rejecting invalid cloning configuration\n");
		return ERR_PTR(-EINVAL);
	}

	pipe_config = kzalloc(sizeof(*pipe_config), GFP_KERNEL);
	if (!pipe_config)
		return ERR_PTR(-ENOMEM);

	drm_mode_copy(&pipe_config->adjusted_mode, mode);
	drm_mode_copy(&pipe_config->requested_mode, mode);

	pipe_config->cpu_transcoder =
		(enum transcoder) to_intel_crtc(crtc)->pipe;
	pipe_config->shared_dpll = DPLL_ID_PRIVATE;

	/*
	 * Sanitize sync polarity flags based on requested ones. If neither
	 * positive or negative polarity is requested, treat this as meaning
	 * negative polarity.
	 */
	if (!(pipe_config->adjusted_mode.flags &
	      (DRM_MODE_FLAG_PHSYNC | DRM_MODE_FLAG_NHSYNC)))
		pipe_config->adjusted_mode.flags |= DRM_MODE_FLAG_NHSYNC;

	if (!(pipe_config->adjusted_mode.flags &
	      (DRM_MODE_FLAG_PVSYNC | DRM_MODE_FLAG_NVSYNC)))
		pipe_config->adjusted_mode.flags |= DRM_MODE_FLAG_NVSYNC;

	/* Compute a starting value for pipe_config->pipe_bpp taking the source
	 * plane pixel format and any sink constraints into account. Returns the
	 * source plane bpp so that dithering can be selected on mismatches
	 * after encoders and crtc also have had their say. */
	plane_bpp = compute_baseline_pipe_bpp(to_intel_crtc(crtc),
					      fb, pipe_config);
	if (plane_bpp < 0)
		goto fail;

	/*
	 * Determine the real pipe dimensions. Note that stereo modes can
	 * increase the actual pipe size due to the frame doubling and
	 * insertion of additional space for blanks between the frame. This
	 * is stored in the crtc timings. We use the requested mode to do this
	 * computation to clearly distinguish it from the adjusted mode, which
	 * can be changed by the connectors in the below retry loop.
	 */
	drm_mode_set_crtcinfo(&pipe_config->requested_mode, CRTC_STEREO_DOUBLE);
	pipe_config->pipe_src_w = pipe_config->requested_mode.crtc_hdisplay;
	pipe_config->pipe_src_h = pipe_config->requested_mode.crtc_vdisplay;

encoder_retry:
	/* Ensure the port clock defaults are reset when retrying. */
	pipe_config->port_clock = 0;
	pipe_config->pixel_multiplier = 1;

	/* Fill in default crtc timings, allow encoders to overwrite them. */
	drm_mode_set_crtcinfo(&pipe_config->adjusted_mode, CRTC_STEREO_DOUBLE);

	/* Pass our mode to the connectors and the CRTC to give them a chance to
	 * adjust it according to limitations or connector properties, and also
	 * a chance to reject the mode entirely.
	 */
	list_for_each_entry(encoder, &dev->mode_config.encoder_list,
			    base.head) {

		if (&encoder->new_crtc->base != crtc)
			continue;

		if (!(encoder->compute_config(encoder, pipe_config))) {
			DRM_DEBUG_KMS("Encoder config failure\n");
			goto fail;
		}
	}

	/* Set default port clock if not overwritten by the encoder. Needs to be
	 * done afterwards in case the encoder adjusts the mode. */
	if (!pipe_config->port_clock)
		pipe_config->port_clock = pipe_config->adjusted_mode.crtc_clock
			* pipe_config->pixel_multiplier;

	ret = intel_crtc_compute_config(to_intel_crtc(crtc), pipe_config);
	if (ret < 0) {
		DRM_DEBUG_KMS("CRTC fixup failed\n");
		goto fail;
	}

	if (ret == RETRY) {
		if (WARN(!retry, "loop in pipe configuration computation\n")) {
			ret = -EINVAL;
			goto fail;
		}

		DRM_DEBUG_KMS("CRTC bw constrained, retrying\n");
		retry = false;
		goto encoder_retry;
	}

	pipe_config->dither = pipe_config->pipe_bpp != plane_bpp;
	DRM_DEBUG_KMS("plane bpp: %i, pipe bpp: %i, dithering: %i\n",
		      plane_bpp, pipe_config->pipe_bpp, pipe_config->dither);

	return pipe_config;
fail:
	kfree(pipe_config);
	return ERR_PTR(ret);
}

/* Computes which crtcs are affected and sets the relevant bits in the mask. For
 * simplicity we use the crtc's pipe number (because it's easier to obtain). */
static void
intel_modeset_affected_pipes(struct drm_crtc *crtc, unsigned *modeset_pipes,
			     unsigned *prepare_pipes, unsigned *disable_pipes)
{
	struct intel_crtc *intel_crtc;
	struct drm_device *dev = crtc->dev;
	struct intel_encoder *encoder;
	struct intel_connector *connector;
	struct drm_crtc *tmp_crtc;

	*disable_pipes = *modeset_pipes = *prepare_pipes = 0;

	/* Check which crtcs have changed outputs connected to them, these need
	 * to be part of the prepare_pipes mask. We don't (yet) support global
	 * modeset across multiple crtcs, so modeset_pipes will only have one
	 * bit set at most. */
	list_for_each_entry(connector, &dev->mode_config.connector_list,
			    base.head) {
		if (connector->base.encoder == &connector->new_encoder->base)
			continue;

		if (connector->base.encoder) {
			tmp_crtc = connector->base.encoder->crtc;

			*prepare_pipes |= 1 << to_intel_crtc(tmp_crtc)->pipe;
		}

		if (connector->new_encoder)
			*prepare_pipes |=
				1 << connector->new_encoder->new_crtc->pipe;
	}

	list_for_each_entry(encoder, &dev->mode_config.encoder_list,
			    base.head) {
		if (encoder->base.crtc == &encoder->new_crtc->base)
			continue;

		if (encoder->base.crtc) {
			tmp_crtc = encoder->base.crtc;

			*prepare_pipes |= 1 << to_intel_crtc(tmp_crtc)->pipe;
		}

		if (encoder->new_crtc)
			*prepare_pipes |= 1 << encoder->new_crtc->pipe;
	}

	/* Check for pipes that will be enabled/disabled ... */
	for_each_intel_crtc(dev, intel_crtc) {
		if (intel_crtc->base.enabled == intel_crtc->new_enabled)
			continue;

		if (!intel_crtc->new_enabled)
			*disable_pipes |= 1 << intel_crtc->pipe;
		else
			*prepare_pipes |= 1 << intel_crtc->pipe;
	}


	/* set_mode is also used to update properties on life display pipes. */
	intel_crtc = to_intel_crtc(crtc);
	if (intel_crtc->new_enabled)
		*prepare_pipes |= 1 << intel_crtc->pipe;

	/*
	 * For simplicity do a full modeset on any pipe where the output routing
	 * changed. We could be more clever, but that would require us to be
	 * more careful with calling the relevant encoder->mode_set functions.
	 */
	if (*prepare_pipes)
		*modeset_pipes = *prepare_pipes;

	/* ... and mask these out. */
	*modeset_pipes &= ~(*disable_pipes);
	*prepare_pipes &= ~(*disable_pipes);

	/*
	 * HACK: We don't (yet) fully support global modesets. intel_set_config
	 * obies this rule, but the modeset restore mode of
	 * intel_modeset_setup_hw_state does not.
	 */
	*modeset_pipes &= 1 << intel_crtc->pipe;
	*prepare_pipes &= 1 << intel_crtc->pipe;

	DRM_DEBUG_KMS("set mode pipe masks: modeset: %x, prepare: %x, disable: %x\n",
		      *modeset_pipes, *prepare_pipes, *disable_pipes);
}

static bool intel_crtc_in_use(struct drm_crtc *crtc)
{
	struct drm_encoder *encoder;
	struct drm_device *dev = crtc->dev;

	list_for_each_entry(encoder, &dev->mode_config.encoder_list, head)
		if (encoder->crtc == crtc)
			return true;

	return false;
}

static void
intel_modeset_update_state(struct drm_device *dev, unsigned prepare_pipes)
{
	struct intel_encoder *intel_encoder;
	struct intel_crtc *intel_crtc;
	struct drm_connector *connector;

	list_for_each_entry(intel_encoder, &dev->mode_config.encoder_list,
			    base.head) {
		if (!intel_encoder->base.crtc)
			continue;

		intel_crtc = to_intel_crtc(intel_encoder->base.crtc);

		if (prepare_pipes & (1 << intel_crtc->pipe))
			intel_encoder->connectors_active = false;
	}

	intel_modeset_commit_output_state(dev);

	/* Double check state. */
	for_each_intel_crtc(dev, intel_crtc) {
		WARN_ON(intel_crtc->base.enabled != intel_crtc_in_use(&intel_crtc->base));
		WARN_ON(intel_crtc->new_config &&
			intel_crtc->new_config != &intel_crtc->config);
		WARN_ON(intel_crtc->base.enabled != !!intel_crtc->new_config);
	}

	list_for_each_entry(connector, &dev->mode_config.connector_list, head) {
		if (!connector->encoder || !connector->encoder->crtc)
			continue;

		intel_crtc = to_intel_crtc(connector->encoder->crtc);

		if (prepare_pipes & (1 << intel_crtc->pipe)) {
			struct drm_property *dpms_property =
				dev->mode_config.dpms_property;

			connector->dpms = DRM_MODE_DPMS_ON;
			drm_object_property_set_value(&connector->base,
							 dpms_property,
							 DRM_MODE_DPMS_ON);

			intel_encoder = to_intel_encoder(connector->encoder);
			intel_encoder->connectors_active = true;
		}
	}

}

static bool intel_fuzzy_clock_check(int clock1, int clock2)
{
	int diff;

	if (clock1 == clock2)
		return true;

	if (!clock1 || !clock2)
		return false;

	diff = abs(clock1 - clock2);

	if (((((diff + clock1 + clock2) * 100)) / (clock1 + clock2)) < 105)
		return true;

	return false;
}

#define for_each_intel_crtc_masked(dev, mask, intel_crtc) \
	list_for_each_entry((intel_crtc), \
			    &(dev)->mode_config.crtc_list, \
			    base.head) \
		if (mask & (1 <<(intel_crtc)->pipe))

static bool
intel_pipe_config_compare(struct drm_device *dev,
			  struct intel_crtc_config *current_config,
			  struct intel_crtc_config *pipe_config)
{
#define PIPE_CONF_CHECK_X(name)	\
	if (current_config->name != pipe_config->name) { \
		DRM_ERROR("mismatch in " #name " " \
			  "(expected 0x%08x, found 0x%08x)\n", \
			  current_config->name, \
			  pipe_config->name); \
		return false; \
	}

#define PIPE_CONF_CHECK_I(name)	\
	if (current_config->name != pipe_config->name) { \
		DRM_ERROR("mismatch in " #name " " \
			  "(expected %i, found %i)\n", \
			  current_config->name, \
			  pipe_config->name); \
		return false; \
	}

#define PIPE_CONF_CHECK_FLAGS(name, mask)	\
	if ((current_config->name ^ pipe_config->name) & (mask)) { \
		DRM_ERROR("mismatch in " #name "(" #mask ") "	   \
			  "(expected %i, found %i)\n", \
			  current_config->name & (mask), \
			  pipe_config->name & (mask)); \
		return false; \
	}

#define PIPE_CONF_CHECK_CLOCK_FUZZY(name) \
	if (!intel_fuzzy_clock_check(current_config->name, pipe_config->name)) { \
		DRM_ERROR("mismatch in " #name " " \
			  "(expected %i, found %i)\n", \
			  current_config->name, \
			  pipe_config->name); \
		return false; \
	}

#define PIPE_CONF_QUIRK(quirk)	\
	((current_config->quirks | pipe_config->quirks) & (quirk))

	PIPE_CONF_CHECK_I(cpu_transcoder);

	PIPE_CONF_CHECK_I(has_pch_encoder);
	PIPE_CONF_CHECK_I(fdi_lanes);
	PIPE_CONF_CHECK_I(fdi_m_n.gmch_m);
	PIPE_CONF_CHECK_I(fdi_m_n.gmch_n);
	PIPE_CONF_CHECK_I(fdi_m_n.link_m);
	PIPE_CONF_CHECK_I(fdi_m_n.link_n);
	PIPE_CONF_CHECK_I(fdi_m_n.tu);

	PIPE_CONF_CHECK_I(has_dp_encoder);
	PIPE_CONF_CHECK_I(dp_m_n.gmch_m);
	PIPE_CONF_CHECK_I(dp_m_n.gmch_n);
	PIPE_CONF_CHECK_I(dp_m_n.link_m);
	PIPE_CONF_CHECK_I(dp_m_n.link_n);
	PIPE_CONF_CHECK_I(dp_m_n.tu);

	PIPE_CONF_CHECK_I(adjusted_mode.crtc_hdisplay);
	PIPE_CONF_CHECK_I(adjusted_mode.crtc_htotal);
	PIPE_CONF_CHECK_I(adjusted_mode.crtc_hblank_start);
	PIPE_CONF_CHECK_I(adjusted_mode.crtc_hblank_end);
	PIPE_CONF_CHECK_I(adjusted_mode.crtc_hsync_start);
	PIPE_CONF_CHECK_I(adjusted_mode.crtc_hsync_end);

	PIPE_CONF_CHECK_I(adjusted_mode.crtc_vdisplay);
	PIPE_CONF_CHECK_I(adjusted_mode.crtc_vtotal);
	PIPE_CONF_CHECK_I(adjusted_mode.crtc_vblank_start);
	PIPE_CONF_CHECK_I(adjusted_mode.crtc_vblank_end);
	PIPE_CONF_CHECK_I(adjusted_mode.crtc_vsync_start);
	PIPE_CONF_CHECK_I(adjusted_mode.crtc_vsync_end);

	PIPE_CONF_CHECK_I(pixel_multiplier);
	PIPE_CONF_CHECK_I(has_hdmi_sink);
	if ((INTEL_INFO(dev)->gen < 8 && !IS_HASWELL(dev)) ||
	    IS_VALLEYVIEW(dev))
		PIPE_CONF_CHECK_I(limited_color_range);

	PIPE_CONF_CHECK_I(has_audio);

	PIPE_CONF_CHECK_FLAGS(adjusted_mode.flags,
			      DRM_MODE_FLAG_INTERLACE);

	if (!PIPE_CONF_QUIRK(PIPE_CONFIG_QUIRK_MODE_SYNC_FLAGS)) {
		PIPE_CONF_CHECK_FLAGS(adjusted_mode.flags,
				      DRM_MODE_FLAG_PHSYNC);
		PIPE_CONF_CHECK_FLAGS(adjusted_mode.flags,
				      DRM_MODE_FLAG_NHSYNC);
		PIPE_CONF_CHECK_FLAGS(adjusted_mode.flags,
				      DRM_MODE_FLAG_PVSYNC);
		PIPE_CONF_CHECK_FLAGS(adjusted_mode.flags,
				      DRM_MODE_FLAG_NVSYNC);
	}

	PIPE_CONF_CHECK_I(pipe_src_w);
	PIPE_CONF_CHECK_I(pipe_src_h);

	/*
	 * FIXME: BIOS likes to set up a cloned config with lvds+external
	 * screen. Since we don't yet re-compute the pipe config when moving
	 * just the lvds port away to another pipe the sw tracking won't match.
	 *
	 * Proper atomic modesets with recomputed global state will fix this.
	 * Until then just don't check gmch state for inherited modes.
	 */
	if (!PIPE_CONF_QUIRK(PIPE_CONFIG_QUIRK_INHERITED_MODE)) {
		PIPE_CONF_CHECK_I(gmch_pfit.control);
		/* pfit ratios are autocomputed by the hw on gen4+ */
		if (INTEL_INFO(dev)->gen < 4)
			PIPE_CONF_CHECK_I(gmch_pfit.pgm_ratios);
		PIPE_CONF_CHECK_I(gmch_pfit.lvds_border_bits);
	}

	PIPE_CONF_CHECK_I(pch_pfit.enabled);
	if (current_config->pch_pfit.enabled) {
		PIPE_CONF_CHECK_I(pch_pfit.pos);
		PIPE_CONF_CHECK_I(pch_pfit.size);
	}

	/* BDW+ don't expose a synchronous way to read the state */
	if (IS_HASWELL(dev))
		PIPE_CONF_CHECK_I(ips_enabled);

	PIPE_CONF_CHECK_I(double_wide);

	PIPE_CONF_CHECK_I(shared_dpll);
	PIPE_CONF_CHECK_X(dpll_hw_state.dpll);
	PIPE_CONF_CHECK_X(dpll_hw_state.dpll_md);
	PIPE_CONF_CHECK_X(dpll_hw_state.fp0);
	PIPE_CONF_CHECK_X(dpll_hw_state.fp1);

	if (IS_G4X(dev) || INTEL_INFO(dev)->gen >= 5)
		PIPE_CONF_CHECK_I(pipe_bpp);

	PIPE_CONF_CHECK_CLOCK_FUZZY(adjusted_mode.crtc_clock);
	PIPE_CONF_CHECK_CLOCK_FUZZY(port_clock);

#undef PIPE_CONF_CHECK_X
#undef PIPE_CONF_CHECK_I
#undef PIPE_CONF_CHECK_FLAGS
#undef PIPE_CONF_CHECK_CLOCK_FUZZY
#undef PIPE_CONF_QUIRK

	return true;
}

static void
check_connector_state(struct drm_device *dev)
{
	struct intel_connector *connector;

	list_for_each_entry(connector, &dev->mode_config.connector_list,
			    base.head) {
		/* This also checks the encoder/connector hw state with the
		 * ->get_hw_state callbacks. */
		intel_connector_check_state(connector);

		WARN(&connector->new_encoder->base != connector->base.encoder,
		     "connector's staged encoder doesn't match current encoder\n");
	}
}

static void
check_encoder_state(struct drm_device *dev)
{
	struct intel_encoder *encoder;
	struct intel_connector *connector;

	list_for_each_entry(encoder, &dev->mode_config.encoder_list,
			    base.head) {
		bool enabled = false;
		bool active = false;
		enum pipe pipe, tracked_pipe;

		DRM_DEBUG_KMS("[ENCODER:%d:%s]\n",
			      encoder->base.base.id,
			      encoder->base.name);

		WARN(&encoder->new_crtc->base != encoder->base.crtc,
		     "encoder's stage crtc doesn't match current crtc\n");
		WARN(encoder->connectors_active && !encoder->base.crtc,
		     "encoder's active_connectors set, but no crtc\n");

		list_for_each_entry(connector, &dev->mode_config.connector_list,
				    base.head) {
			if (connector->base.encoder != &encoder->base)
				continue;
			enabled = true;
			if (connector->base.dpms != DRM_MODE_DPMS_OFF)
				active = true;
		}
		WARN(!!encoder->base.crtc != enabled,
		     "encoder's enabled state mismatch "
		     "(expected %i, found %i)\n",
		     !!encoder->base.crtc, enabled);
		WARN(active && !encoder->base.crtc,
		     "active encoder with no crtc\n");

		WARN(encoder->connectors_active != active,
		     "encoder's computed active state doesn't match tracked active state "
		     "(expected %i, found %i)\n", active, encoder->connectors_active);

		active = encoder->get_hw_state(encoder, &pipe);
		WARN(active != encoder->connectors_active,
		     "encoder's hw state doesn't match sw tracking "
		     "(expected %i, found %i)\n",
		     encoder->connectors_active, active);

		if (!encoder->base.crtc)
			continue;

		tracked_pipe = to_intel_crtc(encoder->base.crtc)->pipe;
		WARN(active && pipe != tracked_pipe,
		     "active encoder's pipe doesn't match"
		     "(expected %i, found %i)\n",
		     tracked_pipe, pipe);

	}
}

static void
check_crtc_state(struct drm_device *dev)
{
	struct drm_i915_private *dev_priv = dev->dev_private;
	struct intel_crtc *crtc;
	struct intel_encoder *encoder;
	struct intel_crtc_config pipe_config;

	for_each_intel_crtc(dev, crtc) {
		bool enabled = false;
		bool active = false;

		memset(&pipe_config, 0, sizeof(pipe_config));

		DRM_DEBUG_KMS("[CRTC:%d]\n",
			      crtc->base.base.id);

		WARN(crtc->active && !crtc->base.enabled,
		     "active crtc, but not enabled in sw tracking\n");

		list_for_each_entry(encoder, &dev->mode_config.encoder_list,
				    base.head) {
			if (encoder->base.crtc != &crtc->base)
				continue;
			enabled = true;
			if (encoder->connectors_active)
				active = true;
		}

		WARN(active != crtc->active,
		     "crtc's computed active state doesn't match tracked active state "
		     "(expected %i, found %i)\n", active, crtc->active);
		WARN(enabled != crtc->base.enabled,
		     "crtc's computed enabled state doesn't match tracked enabled state "
		     "(expected %i, found %i)\n", enabled, crtc->base.enabled);

		active = dev_priv->display.get_pipe_config(crtc,
							   &pipe_config);

		/* hw state is inconsistent with the pipe A quirk */
		if (crtc->pipe == PIPE_A && dev_priv->quirks & QUIRK_PIPEA_FORCE)
			active = crtc->active;

		list_for_each_entry(encoder, &dev->mode_config.encoder_list,
				    base.head) {
			enum pipe pipe;
			if (encoder->base.crtc != &crtc->base)
				continue;
			if (encoder->get_hw_state(encoder, &pipe))
				encoder->get_config(encoder, &pipe_config);
		}

		WARN(crtc->active != active,
		     "crtc active state doesn't match with hw state "
		     "(expected %i, found %i)\n", crtc->active, active);

		if (active &&
		    !intel_pipe_config_compare(dev, &crtc->config, &pipe_config)) {
			WARN(1, "pipe state doesn't match!\n");
			intel_dump_pipe_config(crtc, &pipe_config,
					       "[hw state]");
			intel_dump_pipe_config(crtc, &crtc->config,
					       "[sw state]");
		}
	}
}

static void
check_shared_dpll_state(struct drm_device *dev)
{
	struct drm_i915_private *dev_priv = dev->dev_private;
	struct intel_crtc *crtc;
	struct intel_dpll_hw_state dpll_hw_state;
	int i;

	for (i = 0; i < dev_priv->num_shared_dpll; i++) {
		struct intel_shared_dpll *pll = &dev_priv->shared_dplls[i];
		int enabled_crtcs = 0, active_crtcs = 0;
		bool active;

		memset(&dpll_hw_state, 0, sizeof(dpll_hw_state));

		DRM_DEBUG_KMS("%s\n", pll->name);

		active = pll->get_hw_state(dev_priv, pll, &dpll_hw_state);

		WARN(pll->active > pll->refcount,
		     "more active pll users than references: %i vs %i\n",
		     pll->active, pll->refcount);
		WARN(pll->active && !pll->on,
		     "pll in active use but not on in sw tracking\n");
		WARN(pll->on && !pll->active,
		     "pll in on but not on in use in sw tracking\n");
		WARN(pll->on != active,
		     "pll on state mismatch (expected %i, found %i)\n",
		     pll->on, active);

		for_each_intel_crtc(dev, crtc) {
			if (crtc->base.enabled && intel_crtc_to_shared_dpll(crtc) == pll)
				enabled_crtcs++;
			if (crtc->active && intel_crtc_to_shared_dpll(crtc) == pll)
				active_crtcs++;
		}
		WARN(pll->active != active_crtcs,
		     "pll active crtcs mismatch (expected %i, found %i)\n",
		     pll->active, active_crtcs);
		WARN(pll->refcount != enabled_crtcs,
		     "pll enabled crtcs mismatch (expected %i, found %i)\n",
		     pll->refcount, enabled_crtcs);

		WARN(pll->on && memcmp(&pll->hw_state, &dpll_hw_state,
				       sizeof(dpll_hw_state)),
		     "pll hw state mismatch\n");
	}
}

void
intel_modeset_check_state(struct drm_device *dev)
{
	check_connector_state(dev);
	check_encoder_state(dev);
	check_crtc_state(dev);
	check_shared_dpll_state(dev);
}

void ironlake_check_encoder_dotclock(const struct intel_crtc_config *pipe_config,
				     int dotclock)
{
	/*
	 * FDI already provided one idea for the dotclock.
	 * Yell if the encoder disagrees.
	 */
	WARN(!intel_fuzzy_clock_check(pipe_config->adjusted_mode.crtc_clock, dotclock),
	     "FDI dotclock and encoder dotclock mismatch, fdi: %i, encoder: %i\n",
	     pipe_config->adjusted_mode.crtc_clock, dotclock);
}

static void update_scanline_offset(struct intel_crtc *crtc)
{
	struct drm_device *dev = crtc->base.dev;

	/*
	 * The scanline counter increments at the leading edge of hsync.
	 *
	 * On most platforms it starts counting from vtotal-1 on the
	 * first active line. That means the scanline counter value is
	 * always one less than what we would expect. Ie. just after
	 * start of vblank, which also occurs at start of hsync (on the
	 * last active line), the scanline counter will read vblank_start-1.
	 *
	 * On gen2 the scanline counter starts counting from 1 instead
	 * of vtotal-1, so we have to subtract one (or rather add vtotal-1
	 * to keep the value positive), instead of adding one.
	 *
	 * On HSW+ the behaviour of the scanline counter depends on the output
	 * type. For DP ports it behaves like most other platforms, but on HDMI
	 * there's an extra 1 line difference. So we need to add two instead of
	 * one to the value.
	 */
	if (IS_GEN2(dev)) {
		const struct drm_display_mode *mode = &crtc->config.adjusted_mode;
		int vtotal;

		vtotal = mode->crtc_vtotal;
		if (mode->flags & DRM_MODE_FLAG_INTERLACE)
			vtotal /= 2;

		crtc->scanline_offset = vtotal - 1;
	} else if (HAS_DDI(dev) &&
		   intel_pipe_has_type(&crtc->base, INTEL_OUTPUT_HDMI)) {
		crtc->scanline_offset = 2;
	} else
		crtc->scanline_offset = 1;
}

static int __intel_set_mode(struct drm_crtc *crtc,
			    struct drm_display_mode *mode,
			    int x, int y, struct drm_framebuffer *fb)
{
	struct drm_device *dev = crtc->dev;
	struct drm_i915_private *dev_priv = dev->dev_private;
	struct drm_display_mode *saved_mode;
	struct intel_crtc_config *pipe_config = NULL;
	struct intel_crtc *intel_crtc;
	unsigned disable_pipes, prepare_pipes, modeset_pipes;
	int ret = 0;

	saved_mode = kmalloc(sizeof(*saved_mode), GFP_KERNEL);
	if (!saved_mode)
		return -ENOMEM;

	intel_modeset_affected_pipes(crtc, &modeset_pipes,
				     &prepare_pipes, &disable_pipes);

	*saved_mode = crtc->mode;

	/* Hack: Because we don't (yet) support global modeset on multiple
	 * crtcs, we don't keep track of the new mode for more than one crtc.
	 * Hence simply check whether any bit is set in modeset_pipes in all the
	 * pieces of code that are not yet converted to deal with mutliple crtcs
	 * changing their mode at the same time. */
	if (modeset_pipes) {
		pipe_config = intel_modeset_pipe_config(crtc, fb, mode);
		if (IS_ERR(pipe_config)) {
			ret = PTR_ERR(pipe_config);
			pipe_config = NULL;

			goto out;
		}
		intel_dump_pipe_config(to_intel_crtc(crtc), pipe_config,
				       "[modeset]");
		to_intel_crtc(crtc)->new_config = pipe_config;
	}

	/*
	 * See if the config requires any additional preparation, e.g.
	 * to adjust global state with pipes off.  We need to do this
	 * here so we can get the modeset_pipe updated config for the new
	 * mode set on this crtc.  For other crtcs we need to use the
	 * adjusted_mode bits in the crtc directly.
	 */
	if (IS_VALLEYVIEW(dev)) {
		valleyview_modeset_global_pipes(dev, &prepare_pipes);

		/* may have added more to prepare_pipes than we should */
		prepare_pipes &= ~disable_pipes;
	}

	for_each_intel_crtc_masked(dev, disable_pipes, intel_crtc)
		intel_crtc_disable(&intel_crtc->base);

	for_each_intel_crtc_masked(dev, prepare_pipes, intel_crtc) {
		if (intel_crtc->base.enabled)
			dev_priv->display.crtc_disable(&intel_crtc->base);
	}

	/* crtc->mode is already used by the ->mode_set callbacks, hence we need
	 * to set it here already despite that we pass it down the callchain.
	 */
	if (modeset_pipes) {
		crtc->mode = *mode;
		/* mode_set/enable/disable functions rely on a correct pipe
		 * config. */
		to_intel_crtc(crtc)->config = *pipe_config;
		to_intel_crtc(crtc)->new_config = &to_intel_crtc(crtc)->config;

		/*
		 * Calculate and store various constants which
		 * are later needed by vblank and swap-completion
		 * timestamping. They are derived from true hwmode.
		 */
		drm_calc_timestamping_constants(crtc,
						&pipe_config->adjusted_mode);
	}

	/* Only after disabling all output pipelines that will be changed can we
	 * update the the output configuration. */
	intel_modeset_update_state(dev, prepare_pipes);

	if (dev_priv->display.modeset_global_resources)
		dev_priv->display.modeset_global_resources(dev);

	/* Set up the DPLL and any encoders state that needs to adjust or depend
	 * on the DPLL.
	 */
	for_each_intel_crtc_masked(dev, modeset_pipes, intel_crtc) {
<<<<<<< HEAD
		struct drm_framebuffer *old_fb = crtc->primary->fb;
		struct drm_i915_gem_object *old_obj = intel_fb_obj(old_fb);
		struct drm_i915_gem_object *obj = intel_fb_obj(fb);
=======
		struct drm_framebuffer *old_fb;
		struct drm_i915_gem_object *old_obj = NULL;
		struct drm_i915_gem_object *obj =
			to_intel_framebuffer(fb)->obj;
>>>>>>> 62eb3e20

		mutex_lock(&dev->struct_mutex);
		ret = intel_pin_and_fence_fb_obj(dev,
						 obj,
						 NULL);
		if (ret != 0) {
			DRM_ERROR("pin & fence failed\n");
			mutex_unlock(&dev->struct_mutex);
			goto done;
		}
<<<<<<< HEAD
		if (old_fb)
			intel_unpin_fb_obj(old_obj);
=======
		old_fb = crtc->primary->fb;
		if (old_fb) {
			old_obj = to_intel_framebuffer(old_fb)->obj;
			intel_unpin_fb_obj(old_obj);
		}
>>>>>>> 62eb3e20
		i915_gem_track_fb(old_obj, obj,
				  INTEL_FRONTBUFFER_PRIMARY(intel_crtc->pipe));
		mutex_unlock(&dev->struct_mutex);

		crtc->primary->fb = fb;
		crtc->x = x;
		crtc->y = y;

		ret = dev_priv->display.crtc_mode_set(&intel_crtc->base,
						      x, y, fb);
		if (ret)
			goto done;
	}

	/* Now enable the clocks, plane, pipe, and connectors that we set up. */
	for_each_intel_crtc_masked(dev, prepare_pipes, intel_crtc) {
		update_scanline_offset(intel_crtc);

		dev_priv->display.crtc_enable(&intel_crtc->base);
	}

	/* FIXME: add subpixel order */
done:
	if (ret && crtc->enabled)
		crtc->mode = *saved_mode;

out:
	kfree(pipe_config);
	kfree(saved_mode);
	return ret;
}

static int intel_set_mode(struct drm_crtc *crtc,
			  struct drm_display_mode *mode,
			  int x, int y, struct drm_framebuffer *fb)
{
	int ret;

	ret = __intel_set_mode(crtc, mode, x, y, fb);

	if (ret == 0)
		intel_modeset_check_state(crtc->dev);

	return ret;
}

void intel_crtc_restore_mode(struct drm_crtc *crtc)
{
	intel_set_mode(crtc, &crtc->mode, crtc->x, crtc->y, crtc->primary->fb);
}

#undef for_each_intel_crtc_masked

static void intel_set_config_free(struct intel_set_config *config)
{
	if (!config)
		return;

	kfree(config->save_connector_encoders);
	kfree(config->save_encoder_crtcs);
	kfree(config->save_crtc_enabled);
	kfree(config);
}

static int intel_set_config_save_state(struct drm_device *dev,
				       struct intel_set_config *config)
{
	struct drm_crtc *crtc;
	struct drm_encoder *encoder;
	struct drm_connector *connector;
	int count;

	config->save_crtc_enabled =
		kcalloc(dev->mode_config.num_crtc,
			sizeof(bool), GFP_KERNEL);
	if (!config->save_crtc_enabled)
		return -ENOMEM;

	config->save_encoder_crtcs =
		kcalloc(dev->mode_config.num_encoder,
			sizeof(struct drm_crtc *), GFP_KERNEL);
	if (!config->save_encoder_crtcs)
		return -ENOMEM;

	config->save_connector_encoders =
		kcalloc(dev->mode_config.num_connector,
			sizeof(struct drm_encoder *), GFP_KERNEL);
	if (!config->save_connector_encoders)
		return -ENOMEM;

	/* Copy data. Note that driver private data is not affected.
	 * Should anything bad happen only the expected state is
	 * restored, not the drivers personal bookkeeping.
	 */
	count = 0;
	for_each_crtc(dev, crtc) {
		config->save_crtc_enabled[count++] = crtc->enabled;
	}

	count = 0;
	list_for_each_entry(encoder, &dev->mode_config.encoder_list, head) {
		config->save_encoder_crtcs[count++] = encoder->crtc;
	}

	count = 0;
	list_for_each_entry(connector, &dev->mode_config.connector_list, head) {
		config->save_connector_encoders[count++] = connector->encoder;
	}

	return 0;
}

static void intel_set_config_restore_state(struct drm_device *dev,
					   struct intel_set_config *config)
{
	struct intel_crtc *crtc;
	struct intel_encoder *encoder;
	struct intel_connector *connector;
	int count;

	count = 0;
	for_each_intel_crtc(dev, crtc) {
		crtc->new_enabled = config->save_crtc_enabled[count++];

		if (crtc->new_enabled)
			crtc->new_config = &crtc->config;
		else
			crtc->new_config = NULL;
	}

	count = 0;
	list_for_each_entry(encoder, &dev->mode_config.encoder_list, base.head) {
		encoder->new_crtc =
			to_intel_crtc(config->save_encoder_crtcs[count++]);
	}

	count = 0;
	list_for_each_entry(connector, &dev->mode_config.connector_list, base.head) {
		connector->new_encoder =
			to_intel_encoder(config->save_connector_encoders[count++]);
	}
}

static bool
is_crtc_connector_off(struct drm_mode_set *set)
{
	int i;

	if (set->num_connectors == 0)
		return false;

	if (WARN_ON(set->connectors == NULL))
		return false;

	for (i = 0; i < set->num_connectors; i++)
		if (set->connectors[i]->encoder &&
		    set->connectors[i]->encoder->crtc == set->crtc &&
		    set->connectors[i]->dpms != DRM_MODE_DPMS_ON)
			return true;

	return false;
}

static void
intel_set_config_compute_mode_changes(struct drm_mode_set *set,
				      struct intel_set_config *config)
{

	/* We should be able to check here if the fb has the same properties
	 * and then just flip_or_move it */
	if (is_crtc_connector_off(set)) {
		config->mode_changed = true;
	} else if (set->crtc->primary->fb != set->fb) {
		/*
		 * If we have no fb, we can only flip as long as the crtc is
		 * active, otherwise we need a full mode set.  The crtc may
		 * be active if we've only disabled the primary plane, or
		 * in fastboot situations.
		 */
		if (set->crtc->primary->fb == NULL) {
			struct intel_crtc *intel_crtc =
				to_intel_crtc(set->crtc);

			if (intel_crtc->active) {
				DRM_DEBUG_KMS("crtc has no fb, will flip\n");
				config->fb_changed = true;
			} else {
				DRM_DEBUG_KMS("inactive crtc, full mode set\n");
				config->mode_changed = true;
			}
		} else if (set->fb == NULL) {
			config->mode_changed = true;
		} else if (set->fb->pixel_format !=
			   set->crtc->primary->fb->pixel_format) {
			config->mode_changed = true;
		} else {
			config->fb_changed = true;
		}
	}

	if (set->fb && (set->x != set->crtc->x || set->y != set->crtc->y))
		config->fb_changed = true;

	if (set->mode && !drm_mode_equal(set->mode, &set->crtc->mode)) {
		DRM_DEBUG_KMS("modes are different, full mode set\n");
		drm_mode_debug_printmodeline(&set->crtc->mode);
		drm_mode_debug_printmodeline(set->mode);
		config->mode_changed = true;
	}

	DRM_DEBUG_KMS("computed changes for [CRTC:%d], mode_changed=%d, fb_changed=%d\n",
			set->crtc->base.id, config->mode_changed, config->fb_changed);
}

static int
intel_modeset_stage_output_state(struct drm_device *dev,
				 struct drm_mode_set *set,
				 struct intel_set_config *config)
{
	struct intel_connector *connector;
	struct intel_encoder *encoder;
	struct intel_crtc *crtc;
	int ro;

	/* The upper layers ensure that we either disable a crtc or have a list
	 * of connectors. For paranoia, double-check this. */
	WARN_ON(!set->fb && (set->num_connectors != 0));
	WARN_ON(set->fb && (set->num_connectors == 0));

	list_for_each_entry(connector, &dev->mode_config.connector_list,
			    base.head) {
		/* Otherwise traverse passed in connector list and get encoders
		 * for them. */
		for (ro = 0; ro < set->num_connectors; ro++) {
			if (set->connectors[ro] == &connector->base) {
				connector->new_encoder = connector->encoder;
				break;
			}
		}

		/* If we disable the crtc, disable all its connectors. Also, if
		 * the connector is on the changing crtc but not on the new
		 * connector list, disable it. */
		if ((!set->fb || ro == set->num_connectors) &&
		    connector->base.encoder &&
		    connector->base.encoder->crtc == set->crtc) {
			connector->new_encoder = NULL;

			DRM_DEBUG_KMS("[CONNECTOR:%d:%s] to [NOCRTC]\n",
				connector->base.base.id,
				connector->base.name);
		}


		if (&connector->new_encoder->base != connector->base.encoder) {
			DRM_DEBUG_KMS("encoder changed, full mode switch\n");
			config->mode_changed = true;
		}
	}
	/* connector->new_encoder is now updated for all connectors. */

	/* Update crtc of enabled connectors. */
	list_for_each_entry(connector, &dev->mode_config.connector_list,
			    base.head) {
		struct drm_crtc *new_crtc;

		if (!connector->new_encoder)
			continue;

		new_crtc = connector->new_encoder->base.crtc;

		for (ro = 0; ro < set->num_connectors; ro++) {
			if (set->connectors[ro] == &connector->base)
				new_crtc = set->crtc;
		}

		/* Make sure the new CRTC will work with the encoder */
		if (!drm_encoder_crtc_ok(&connector->new_encoder->base,
					 new_crtc)) {
			return -EINVAL;
		}
		connector->encoder->new_crtc = to_intel_crtc(new_crtc);

		DRM_DEBUG_KMS("[CONNECTOR:%d:%s] to [CRTC:%d]\n",
			connector->base.base.id,
			connector->base.name,
			new_crtc->base.id);
	}

	/* Check for any encoders that needs to be disabled. */
	list_for_each_entry(encoder, &dev->mode_config.encoder_list,
			    base.head) {
		int num_connectors = 0;
		list_for_each_entry(connector,
				    &dev->mode_config.connector_list,
				    base.head) {
			if (connector->new_encoder == encoder) {
				WARN_ON(!connector->new_encoder->new_crtc);
				num_connectors++;
			}
		}

		if (num_connectors == 0)
			encoder->new_crtc = NULL;
		else if (num_connectors > 1)
			return -EINVAL;

		/* Only now check for crtc changes so we don't miss encoders
		 * that will be disabled. */
		if (&encoder->new_crtc->base != encoder->base.crtc) {
			DRM_DEBUG_KMS("crtc changed, full mode switch\n");
			config->mode_changed = true;
		}
	}
	/* Now we've also updated encoder->new_crtc for all encoders. */

	for_each_intel_crtc(dev, crtc) {
		crtc->new_enabled = false;

		list_for_each_entry(encoder,
				    &dev->mode_config.encoder_list,
				    base.head) {
			if (encoder->new_crtc == crtc) {
				crtc->new_enabled = true;
				break;
			}
		}

		if (crtc->new_enabled != crtc->base.enabled) {
			DRM_DEBUG_KMS("crtc %sabled, full mode switch\n",
				      crtc->new_enabled ? "en" : "dis");
			config->mode_changed = true;
		}

		if (crtc->new_enabled)
			crtc->new_config = &crtc->config;
		else
			crtc->new_config = NULL;
	}

	return 0;
}

static void disable_crtc_nofb(struct intel_crtc *crtc)
{
	struct drm_device *dev = crtc->base.dev;
	struct intel_encoder *encoder;
	struct intel_connector *connector;

	DRM_DEBUG_KMS("Trying to restore without FB -> disabling pipe %c\n",
		      pipe_name(crtc->pipe));

	list_for_each_entry(connector, &dev->mode_config.connector_list, base.head) {
		if (connector->new_encoder &&
		    connector->new_encoder->new_crtc == crtc)
			connector->new_encoder = NULL;
	}

	list_for_each_entry(encoder, &dev->mode_config.encoder_list, base.head) {
		if (encoder->new_crtc == crtc)
			encoder->new_crtc = NULL;
	}

	crtc->new_enabled = false;
	crtc->new_config = NULL;
}

static int intel_crtc_set_config(struct drm_mode_set *set)
{
	struct drm_device *dev;
	struct drm_mode_set save_set;
	struct intel_set_config *config;
	int ret;

	BUG_ON(!set);
	BUG_ON(!set->crtc);
	BUG_ON(!set->crtc->helper_private);

	/* Enforce sane interface api - has been abused by the fb helper. */
	BUG_ON(!set->mode && set->fb);
	BUG_ON(set->fb && set->num_connectors == 0);

	if (set->fb) {
		DRM_DEBUG_KMS("[CRTC:%d] [FB:%d] #connectors=%d (x y) (%i %i)\n",
				set->crtc->base.id, set->fb->base.id,
				(int)set->num_connectors, set->x, set->y);
	} else {
		DRM_DEBUG_KMS("[CRTC:%d] [NOFB]\n", set->crtc->base.id);
	}

	dev = set->crtc->dev;

	ret = -ENOMEM;
	config = kzalloc(sizeof(*config), GFP_KERNEL);
	if (!config)
		goto out_config;

	ret = intel_set_config_save_state(dev, config);
	if (ret)
		goto out_config;

	save_set.crtc = set->crtc;
	save_set.mode = &set->crtc->mode;
	save_set.x = set->crtc->x;
	save_set.y = set->crtc->y;
	save_set.fb = set->crtc->primary->fb;

	/* Compute whether we need a full modeset, only an fb base update or no
	 * change at all. In the future we might also check whether only the
	 * mode changed, e.g. for LVDS where we only change the panel fitter in
	 * such cases. */
	intel_set_config_compute_mode_changes(set, config);

	ret = intel_modeset_stage_output_state(dev, set, config);
	if (ret)
		goto fail;

	if (config->mode_changed) {
		ret = intel_set_mode(set->crtc, set->mode,
				     set->x, set->y, set->fb);
	} else if (config->fb_changed) {
		struct drm_i915_private *dev_priv = dev->dev_private;
		struct intel_crtc *intel_crtc = to_intel_crtc(set->crtc);

		intel_crtc_wait_for_pending_flips(set->crtc);

		ret = intel_pipe_set_base(set->crtc,
					  set->x, set->y, set->fb);

		/*
		 * We need to make sure the primary plane is re-enabled if it
		 * has previously been turned off.
		 */
		if (!intel_crtc->primary_enabled && ret == 0) {
			WARN_ON(!intel_crtc->active);
			intel_enable_primary_hw_plane(dev_priv, intel_crtc->plane,
						      intel_crtc->pipe);
		}

		/*
		 * In the fastboot case this may be our only check of the
		 * state after boot.  It would be better to only do it on
		 * the first update, but we don't have a nice way of doing that
		 * (and really, set_config isn't used much for high freq page
		 * flipping, so increasing its cost here shouldn't be a big
		 * deal).
		 */
		if (i915.fastboot && ret == 0)
			intel_modeset_check_state(set->crtc->dev);
	}

	if (ret) {
		DRM_DEBUG_KMS("failed to set mode on [CRTC:%d], err = %d\n",
			      set->crtc->base.id, ret);
fail:
		intel_set_config_restore_state(dev, config);

		/*
		 * HACK: if the pipe was on, but we didn't have a framebuffer,
		 * force the pipe off to avoid oopsing in the modeset code
		 * due to fb==NULL. This should only happen during boot since
		 * we don't yet reconstruct the FB from the hardware state.
		 */
		if (to_intel_crtc(save_set.crtc)->new_enabled && !save_set.fb)
			disable_crtc_nofb(to_intel_crtc(save_set.crtc));

		/* Try to restore the config */
		if (config->mode_changed &&
		    intel_set_mode(save_set.crtc, save_set.mode,
				   save_set.x, save_set.y, save_set.fb))
			DRM_ERROR("failed to restore config after modeset failure\n");
	}

out_config:
	intel_set_config_free(config);
	return ret;
}

static const struct drm_crtc_funcs intel_crtc_funcs = {
	.gamma_set = intel_crtc_gamma_set,
	.set_config = intel_crtc_set_config,
	.destroy = intel_crtc_destroy,
	.page_flip = intel_crtc_page_flip,
};

static void intel_cpu_pll_init(struct drm_device *dev)
{
	if (HAS_DDI(dev))
		intel_ddi_pll_init(dev);
}

static bool ibx_pch_dpll_get_hw_state(struct drm_i915_private *dev_priv,
				      struct intel_shared_dpll *pll,
				      struct intel_dpll_hw_state *hw_state)
{
	uint32_t val;

	val = I915_READ(PCH_DPLL(pll->id));
	hw_state->dpll = val;
	hw_state->fp0 = I915_READ(PCH_FP0(pll->id));
	hw_state->fp1 = I915_READ(PCH_FP1(pll->id));

	return val & DPLL_VCO_ENABLE;
}

static void ibx_pch_dpll_mode_set(struct drm_i915_private *dev_priv,
				  struct intel_shared_dpll *pll)
{
	I915_WRITE(PCH_FP0(pll->id), pll->hw_state.fp0);
	I915_WRITE(PCH_FP1(pll->id), pll->hw_state.fp1);
}

static void ibx_pch_dpll_enable(struct drm_i915_private *dev_priv,
				struct intel_shared_dpll *pll)
{
	/* PCH refclock must be enabled first */
	ibx_assert_pch_refclk_enabled(dev_priv);

	I915_WRITE(PCH_DPLL(pll->id), pll->hw_state.dpll);

	/* Wait for the clocks to stabilize. */
	POSTING_READ(PCH_DPLL(pll->id));
	udelay(150);

	/* The pixel multiplier can only be updated once the
	 * DPLL is enabled and the clocks are stable.
	 *
	 * So write it again.
	 */
	I915_WRITE(PCH_DPLL(pll->id), pll->hw_state.dpll);
	POSTING_READ(PCH_DPLL(pll->id));
	udelay(200);
}

static void ibx_pch_dpll_disable(struct drm_i915_private *dev_priv,
				 struct intel_shared_dpll *pll)
{
	struct drm_device *dev = dev_priv->dev;
	struct intel_crtc *crtc;

	/* Make sure no transcoder isn't still depending on us. */
	for_each_intel_crtc(dev, crtc) {
		if (intel_crtc_to_shared_dpll(crtc) == pll)
			assert_pch_transcoder_disabled(dev_priv, crtc->pipe);
	}

	I915_WRITE(PCH_DPLL(pll->id), 0);
	POSTING_READ(PCH_DPLL(pll->id));
	udelay(200);
}

static char *ibx_pch_dpll_names[] = {
	"PCH DPLL A",
	"PCH DPLL B",
};

static void ibx_pch_dpll_init(struct drm_device *dev)
{
	struct drm_i915_private *dev_priv = dev->dev_private;
	int i;

	dev_priv->num_shared_dpll = 2;

	for (i = 0; i < dev_priv->num_shared_dpll; i++) {
		dev_priv->shared_dplls[i].id = i;
		dev_priv->shared_dplls[i].name = ibx_pch_dpll_names[i];
		dev_priv->shared_dplls[i].mode_set = ibx_pch_dpll_mode_set;
		dev_priv->shared_dplls[i].enable = ibx_pch_dpll_enable;
		dev_priv->shared_dplls[i].disable = ibx_pch_dpll_disable;
		dev_priv->shared_dplls[i].get_hw_state =
			ibx_pch_dpll_get_hw_state;
	}
}

static void intel_shared_dpll_init(struct drm_device *dev)
{
	struct drm_i915_private *dev_priv = dev->dev_private;

	if (HAS_PCH_IBX(dev) || HAS_PCH_CPT(dev))
		ibx_pch_dpll_init(dev);
	else
		dev_priv->num_shared_dpll = 0;

	BUG_ON(dev_priv->num_shared_dpll > I915_NUM_PLLS);
}

static int
intel_primary_plane_disable(struct drm_plane *plane)
{
	struct drm_device *dev = plane->dev;
	struct drm_i915_private *dev_priv = dev->dev_private;
	struct intel_plane *intel_plane = to_intel_plane(plane);
	struct intel_crtc *intel_crtc;

	if (!plane->fb)
		return 0;

	BUG_ON(!plane->crtc);

	intel_crtc = to_intel_crtc(plane->crtc);

	/*
	 * Even though we checked plane->fb above, it's still possible that
	 * the primary plane has been implicitly disabled because the crtc
	 * coordinates given weren't visible, or because we detected
	 * that it was 100% covered by a sprite plane.  Or, the CRTC may be
	 * off and we've set a fb, but haven't actually turned on the CRTC yet.
	 * In either case, we need to unpin the FB and let the fb pointer get
	 * updated, but otherwise we don't need to touch the hardware.
	 */
	if (!intel_crtc->primary_enabled)
		goto disable_unpin;

	intel_crtc_wait_for_pending_flips(plane->crtc);
	intel_disable_primary_hw_plane(dev_priv, intel_plane->plane,
				       intel_plane->pipe);
disable_unpin:
<<<<<<< HEAD
	i915_gem_track_fb(intel_fb_obj(plane->fb), NULL,
			  INTEL_FRONTBUFFER_PRIMARY(intel_crtc->pipe));
	intel_unpin_fb_obj(intel_fb_obj(plane->fb));
=======
	i915_gem_track_fb(to_intel_framebuffer(plane->fb)->obj, NULL,
			  INTEL_FRONTBUFFER_PRIMARY(intel_crtc->pipe));
	intel_unpin_fb_obj(to_intel_framebuffer(plane->fb)->obj);
>>>>>>> 62eb3e20
	plane->fb = NULL;

	return 0;
}

static int
intel_primary_plane_setplane(struct drm_plane *plane, struct drm_crtc *crtc,
			     struct drm_framebuffer *fb, int crtc_x, int crtc_y,
			     unsigned int crtc_w, unsigned int crtc_h,
			     uint32_t src_x, uint32_t src_y,
			     uint32_t src_w, uint32_t src_h)
{
	struct drm_device *dev = crtc->dev;
	struct drm_i915_private *dev_priv = dev->dev_private;
	struct intel_crtc *intel_crtc = to_intel_crtc(crtc);
	struct intel_plane *intel_plane = to_intel_plane(plane);
<<<<<<< HEAD
	struct drm_i915_gem_object *obj = intel_fb_obj(fb);
	struct drm_i915_gem_object *old_obj = intel_fb_obj(plane->fb);
=======
	struct drm_i915_gem_object *obj, *old_obj = NULL;
>>>>>>> 62eb3e20
	struct drm_rect dest = {
		/* integer pixels */
		.x1 = crtc_x,
		.y1 = crtc_y,
		.x2 = crtc_x + crtc_w,
		.y2 = crtc_y + crtc_h,
	};
	struct drm_rect src = {
		/* 16.16 fixed point */
		.x1 = src_x,
		.y1 = src_y,
		.x2 = src_x + src_w,
		.y2 = src_y + src_h,
	};
	const struct drm_rect clip = {
		/* integer pixels */
		.x2 = intel_crtc->active ? intel_crtc->config.pipe_src_w : 0,
		.y2 = intel_crtc->active ? intel_crtc->config.pipe_src_h : 0,
	};
	bool visible;
	int ret;

	ret = drm_plane_helper_check_update(plane, crtc, fb,
					    &src, &dest, &clip,
					    DRM_PLANE_HELPER_NO_SCALING,
					    DRM_PLANE_HELPER_NO_SCALING,
					    false, true, &visible);

	if (ret)
		return ret;

<<<<<<< HEAD
=======
	if (plane->fb)
		old_obj = to_intel_framebuffer(plane->fb)->obj;
	obj = to_intel_framebuffer(fb)->obj;

>>>>>>> 62eb3e20
	/*
	 * If the CRTC isn't enabled, we're just pinning the framebuffer,
	 * updating the fb pointer, and returning without touching the
	 * hardware.  This allows us to later do a drmModeSetCrtc with fb=-1 to
	 * turn on the display with all planes setup as desired.
	 */
	if (!crtc->enabled) {
		/*
		 * If we already called setplane while the crtc was disabled,
		 * we may have an fb pinned; unpin it.
		 */
		if (plane->fb)
			intel_unpin_fb_obj(old_obj);

		i915_gem_track_fb(old_obj, obj,
				  INTEL_FRONTBUFFER_PRIMARY(intel_crtc->pipe));

		/* Pin and return without programming hardware */
		return intel_pin_and_fence_fb_obj(dev, obj, NULL);
	}

	intel_crtc_wait_for_pending_flips(crtc);

	/*
	 * If clipping results in a non-visible primary plane, we'll disable
	 * the primary plane.  Note that this is a bit different than what
	 * happens if userspace explicitly disables the plane by passing fb=0
	 * because plane->fb still gets set and pinned.
	 */
	if (!visible) {
		/*
		 * Try to pin the new fb first so that we can bail out if we
		 * fail.
		 */
		if (plane->fb != fb) {
			ret = intel_pin_and_fence_fb_obj(dev, obj, NULL);
			if (ret)
				return ret;
		}

		i915_gem_track_fb(old_obj, obj,
				  INTEL_FRONTBUFFER_PRIMARY(intel_crtc->pipe));

		if (intel_crtc->primary_enabled)
			intel_disable_primary_hw_plane(dev_priv,
						       intel_plane->plane,
						       intel_plane->pipe);


		if (plane->fb != fb)
			if (plane->fb)
				intel_unpin_fb_obj(old_obj);

		return 0;
	}

	ret = intel_pipe_set_base(crtc, src.x1, src.y1, fb);
	if (ret)
		return ret;

	if (!intel_crtc->primary_enabled)
		intel_enable_primary_hw_plane(dev_priv, intel_crtc->plane,
					      intel_crtc->pipe);

	return 0;
}

/* Common destruction function for both primary and cursor planes */
static void intel_plane_destroy(struct drm_plane *plane)
{
	struct intel_plane *intel_plane = to_intel_plane(plane);
	drm_plane_cleanup(plane);
	kfree(intel_plane);
}

static const struct drm_plane_funcs intel_primary_plane_funcs = {
	.update_plane = intel_primary_plane_setplane,
	.disable_plane = intel_primary_plane_disable,
	.destroy = intel_plane_destroy,
};

static struct drm_plane *intel_primary_plane_create(struct drm_device *dev,
						    int pipe)
{
	struct intel_plane *primary;
	const uint32_t *intel_primary_formats;
	int num_formats;

	primary = kzalloc(sizeof(*primary), GFP_KERNEL);
	if (primary == NULL)
		return NULL;

	primary->can_scale = false;
	primary->max_downscale = 1;
	primary->pipe = pipe;
	primary->plane = pipe;
	if (HAS_FBC(dev) && INTEL_INFO(dev)->gen < 4)
		primary->plane = !pipe;

	if (INTEL_INFO(dev)->gen <= 3) {
		intel_primary_formats = intel_primary_formats_gen2;
		num_formats = ARRAY_SIZE(intel_primary_formats_gen2);
	} else {
		intel_primary_formats = intel_primary_formats_gen4;
		num_formats = ARRAY_SIZE(intel_primary_formats_gen4);
	}

	drm_universal_plane_init(dev, &primary->base, 0,
				 &intel_primary_plane_funcs,
				 intel_primary_formats, num_formats,
				 DRM_PLANE_TYPE_PRIMARY);
	return &primary->base;
}

static int
intel_cursor_plane_disable(struct drm_plane *plane)
{
	if (!plane->fb)
		return 0;

	BUG_ON(!plane->crtc);

	return intel_crtc_cursor_set_obj(plane->crtc, NULL, 0, 0);
}

static int
intel_cursor_plane_update(struct drm_plane *plane, struct drm_crtc *crtc,
			  struct drm_framebuffer *fb, int crtc_x, int crtc_y,
			  unsigned int crtc_w, unsigned int crtc_h,
			  uint32_t src_x, uint32_t src_y,
			  uint32_t src_w, uint32_t src_h)
{
	struct intel_crtc *intel_crtc = to_intel_crtc(crtc);
	struct intel_framebuffer *intel_fb = to_intel_framebuffer(fb);
	struct drm_i915_gem_object *obj = intel_fb->obj;
	struct drm_rect dest = {
		/* integer pixels */
		.x1 = crtc_x,
		.y1 = crtc_y,
		.x2 = crtc_x + crtc_w,
		.y2 = crtc_y + crtc_h,
	};
	struct drm_rect src = {
		/* 16.16 fixed point */
		.x1 = src_x,
		.y1 = src_y,
		.x2 = src_x + src_w,
		.y2 = src_y + src_h,
	};
	const struct drm_rect clip = {
		/* integer pixels */
		.x2 = intel_crtc->config.pipe_src_w,
		.y2 = intel_crtc->config.pipe_src_h,
	};
	bool visible;
	int ret;

	ret = drm_plane_helper_check_update(plane, crtc, fb,
					    &src, &dest, &clip,
					    DRM_PLANE_HELPER_NO_SCALING,
					    DRM_PLANE_HELPER_NO_SCALING,
					    true, true, &visible);
	if (ret)
		return ret;

	crtc->cursor_x = crtc_x;
	crtc->cursor_y = crtc_y;
	if (fb != crtc->cursor->fb) {
		return intel_crtc_cursor_set_obj(crtc, obj, crtc_w, crtc_h);
	} else {
		intel_crtc_update_cursor(crtc, visible);
		return 0;
	}
}
static const struct drm_plane_funcs intel_cursor_plane_funcs = {
	.update_plane = intel_cursor_plane_update,
	.disable_plane = intel_cursor_plane_disable,
	.destroy = intel_plane_destroy,
};

static struct drm_plane *intel_cursor_plane_create(struct drm_device *dev,
						   int pipe)
{
	struct intel_plane *cursor;

	cursor = kzalloc(sizeof(*cursor), GFP_KERNEL);
	if (cursor == NULL)
		return NULL;

	cursor->can_scale = false;
	cursor->max_downscale = 1;
	cursor->pipe = pipe;
	cursor->plane = pipe;

	drm_universal_plane_init(dev, &cursor->base, 0,
				 &intel_cursor_plane_funcs,
				 intel_cursor_formats,
				 ARRAY_SIZE(intel_cursor_formats),
				 DRM_PLANE_TYPE_CURSOR);
	return &cursor->base;
}

static void intel_crtc_init(struct drm_device *dev, int pipe)
{
	struct drm_i915_private *dev_priv = dev->dev_private;
	struct intel_crtc *intel_crtc;
	struct drm_plane *primary = NULL;
	struct drm_plane *cursor = NULL;
	int i, ret;

	intel_crtc = kzalloc(sizeof(*intel_crtc), GFP_KERNEL);
	if (intel_crtc == NULL)
		return;

	primary = intel_primary_plane_create(dev, pipe);
	if (!primary)
		goto fail;

	cursor = intel_cursor_plane_create(dev, pipe);
	if (!cursor)
		goto fail;

	ret = drm_crtc_init_with_planes(dev, &intel_crtc->base, primary,
					cursor, &intel_crtc_funcs);
	if (ret)
		goto fail;

	drm_mode_crtc_set_gamma_size(&intel_crtc->base, 256);
	for (i = 0; i < 256; i++) {
		intel_crtc->lut_r[i] = i;
		intel_crtc->lut_g[i] = i;
		intel_crtc->lut_b[i] = i;
	}

	/*
	 * On gen2/3 only plane A can do fbc, but the panel fitter and lvds port
	 * is hooked to pipe B. Hence we want plane A feeding pipe B.
	 */
	intel_crtc->pipe = pipe;
	intel_crtc->plane = pipe;
	if (HAS_FBC(dev) && INTEL_INFO(dev)->gen < 4) {
		DRM_DEBUG_KMS("swapping pipes & planes for FBC\n");
		intel_crtc->plane = !pipe;
	}

	intel_crtc->cursor_base = ~0;
	intel_crtc->cursor_cntl = ~0;

	init_waitqueue_head(&intel_crtc->vbl_wait);

	BUG_ON(pipe >= ARRAY_SIZE(dev_priv->plane_to_crtc_mapping) ||
	       dev_priv->plane_to_crtc_mapping[intel_crtc->plane] != NULL);
	dev_priv->plane_to_crtc_mapping[intel_crtc->plane] = &intel_crtc->base;
	dev_priv->pipe_to_crtc_mapping[intel_crtc->pipe] = &intel_crtc->base;

	drm_crtc_helper_add(&intel_crtc->base, &intel_helper_funcs);

	WARN_ON(drm_crtc_index(&intel_crtc->base) != intel_crtc->pipe);
	return;

fail:
	if (primary)
		drm_plane_cleanup(primary);
	if (cursor)
		drm_plane_cleanup(cursor);
	kfree(intel_crtc);
}

enum pipe intel_get_pipe_from_connector(struct intel_connector *connector)
{
	struct drm_encoder *encoder = connector->base.encoder;
	struct drm_device *dev = connector->base.dev;

	WARN_ON(!drm_modeset_is_locked(&dev->mode_config.connection_mutex));

	if (!encoder)
		return INVALID_PIPE;

	return to_intel_crtc(encoder->crtc)->pipe;
}

int intel_get_pipe_from_crtc_id(struct drm_device *dev, void *data,
				struct drm_file *file)
{
	struct drm_i915_get_pipe_from_crtc_id *pipe_from_crtc_id = data;
	struct drm_mode_object *drmmode_obj;
	struct intel_crtc *crtc;

	if (!drm_core_check_feature(dev, DRIVER_MODESET))
		return -ENODEV;

	drmmode_obj = drm_mode_object_find(dev, pipe_from_crtc_id->crtc_id,
			DRM_MODE_OBJECT_CRTC);

	if (!drmmode_obj) {
		DRM_ERROR("no such CRTC id\n");
		return -ENOENT;
	}

	crtc = to_intel_crtc(obj_to_crtc(drmmode_obj));
	pipe_from_crtc_id->pipe = crtc->pipe;

	return 0;
}

static int intel_encoder_clones(struct intel_encoder *encoder)
{
	struct drm_device *dev = encoder->base.dev;
	struct intel_encoder *source_encoder;
	int index_mask = 0;
	int entry = 0;

	list_for_each_entry(source_encoder,
			    &dev->mode_config.encoder_list, base.head) {
		if (encoders_cloneable(encoder, source_encoder))
			index_mask |= (1 << entry);

		entry++;
	}

	return index_mask;
}

static bool has_edp_a(struct drm_device *dev)
{
	struct drm_i915_private *dev_priv = dev->dev_private;

	if (!IS_MOBILE(dev))
		return false;

	if ((I915_READ(DP_A) & DP_DETECTED) == 0)
		return false;

	if (IS_GEN5(dev) && (I915_READ(FUSE_STRAP) & ILK_eDP_A_DISABLE))
		return false;

	return true;
}

const char *intel_output_name(int output)
{
	static const char *names[] = {
		[INTEL_OUTPUT_UNUSED] = "Unused",
		[INTEL_OUTPUT_ANALOG] = "Analog",
		[INTEL_OUTPUT_DVO] = "DVO",
		[INTEL_OUTPUT_SDVO] = "SDVO",
		[INTEL_OUTPUT_LVDS] = "LVDS",
		[INTEL_OUTPUT_TVOUT] = "TV",
		[INTEL_OUTPUT_HDMI] = "HDMI",
		[INTEL_OUTPUT_DISPLAYPORT] = "DisplayPort",
		[INTEL_OUTPUT_EDP] = "eDP",
		[INTEL_OUTPUT_DSI] = "DSI",
		[INTEL_OUTPUT_UNKNOWN] = "Unknown",
	};

	if (output < 0 || output >= ARRAY_SIZE(names) || !names[output])
		return "Invalid";

	return names[output];
}

static bool intel_crt_present(struct drm_device *dev)
{
	struct drm_i915_private *dev_priv = dev->dev_private;

	if (IS_ULT(dev))
		return false;

	if (IS_CHERRYVIEW(dev))
		return false;

	if (IS_VALLEYVIEW(dev) && !dev_priv->vbt.int_crt_support)
		return false;

	return true;
}

static void intel_setup_outputs(struct drm_device *dev)
{
	struct drm_i915_private *dev_priv = dev->dev_private;
	struct intel_encoder *encoder;
	bool dpd_is_edp = false;

	intel_lvds_init(dev);

	if (intel_crt_present(dev))
		intel_crt_init(dev);

	if (HAS_DDI(dev)) {
		int found;

		/* Haswell uses DDI functions to detect digital outputs */
		found = I915_READ(DDI_BUF_CTL_A) & DDI_INIT_DISPLAY_DETECTED;
		/* DDI A only supports eDP */
		if (found)
			intel_ddi_init(dev, PORT_A);

		/* DDI B, C and D detection is indicated by the SFUSE_STRAP
		 * register */
		found = I915_READ(SFUSE_STRAP);

		if (found & SFUSE_STRAP_DDIB_DETECTED)
			intel_ddi_init(dev, PORT_B);
		if (found & SFUSE_STRAP_DDIC_DETECTED)
			intel_ddi_init(dev, PORT_C);
		if (found & SFUSE_STRAP_DDID_DETECTED)
			intel_ddi_init(dev, PORT_D);
	} else if (HAS_PCH_SPLIT(dev)) {
		int found;
		dpd_is_edp = intel_dp_is_edp(dev, PORT_D);

		if (has_edp_a(dev))
			intel_dp_init(dev, DP_A, PORT_A);

		if (I915_READ(PCH_HDMIB) & SDVO_DETECTED) {
			/* PCH SDVOB multiplex with HDMIB */
			found = intel_sdvo_init(dev, PCH_SDVOB, true);
			if (!found)
				intel_hdmi_init(dev, PCH_HDMIB, PORT_B);
			if (!found && (I915_READ(PCH_DP_B) & DP_DETECTED))
				intel_dp_init(dev, PCH_DP_B, PORT_B);
		}

		if (I915_READ(PCH_HDMIC) & SDVO_DETECTED)
			intel_hdmi_init(dev, PCH_HDMIC, PORT_C);

		if (!dpd_is_edp && I915_READ(PCH_HDMID) & SDVO_DETECTED)
			intel_hdmi_init(dev, PCH_HDMID, PORT_D);

		if (I915_READ(PCH_DP_C) & DP_DETECTED)
			intel_dp_init(dev, PCH_DP_C, PORT_C);

		if (I915_READ(PCH_DP_D) & DP_DETECTED)
			intel_dp_init(dev, PCH_DP_D, PORT_D);
	} else if (IS_VALLEYVIEW(dev)) {
		if (I915_READ(VLV_DISPLAY_BASE + GEN4_HDMIB) & SDVO_DETECTED) {
			intel_hdmi_init(dev, VLV_DISPLAY_BASE + GEN4_HDMIB,
					PORT_B);
			if (I915_READ(VLV_DISPLAY_BASE + DP_B) & DP_DETECTED)
				intel_dp_init(dev, VLV_DISPLAY_BASE + DP_B, PORT_B);
		}

		if (I915_READ(VLV_DISPLAY_BASE + GEN4_HDMIC) & SDVO_DETECTED) {
			intel_hdmi_init(dev, VLV_DISPLAY_BASE + GEN4_HDMIC,
					PORT_C);
			if (I915_READ(VLV_DISPLAY_BASE + DP_C) & DP_DETECTED)
				intel_dp_init(dev, VLV_DISPLAY_BASE + DP_C, PORT_C);
		}

		if (IS_CHERRYVIEW(dev)) {
			if (I915_READ(VLV_DISPLAY_BASE + CHV_HDMID) & SDVO_DETECTED) {
				intel_hdmi_init(dev, VLV_DISPLAY_BASE + CHV_HDMID,
						PORT_D);
				if (I915_READ(VLV_DISPLAY_BASE + DP_D) & DP_DETECTED)
					intel_dp_init(dev, VLV_DISPLAY_BASE + DP_D, PORT_D);
			}
		}

		intel_dsi_init(dev);
	} else if (SUPPORTS_DIGITAL_OUTPUTS(dev)) {
		bool found = false;

		if (I915_READ(GEN3_SDVOB) & SDVO_DETECTED) {
			DRM_DEBUG_KMS("probing SDVOB\n");
			found = intel_sdvo_init(dev, GEN3_SDVOB, true);
			if (!found && SUPPORTS_INTEGRATED_HDMI(dev)) {
				DRM_DEBUG_KMS("probing HDMI on SDVOB\n");
				intel_hdmi_init(dev, GEN4_HDMIB, PORT_B);
			}

			if (!found && SUPPORTS_INTEGRATED_DP(dev))
				intel_dp_init(dev, DP_B, PORT_B);
		}

		/* Before G4X SDVOC doesn't have its own detect register */

		if (I915_READ(GEN3_SDVOB) & SDVO_DETECTED) {
			DRM_DEBUG_KMS("probing SDVOC\n");
			found = intel_sdvo_init(dev, GEN3_SDVOC, false);
		}

		if (!found && (I915_READ(GEN3_SDVOC) & SDVO_DETECTED)) {

			if (SUPPORTS_INTEGRATED_HDMI(dev)) {
				DRM_DEBUG_KMS("probing HDMI on SDVOC\n");
				intel_hdmi_init(dev, GEN4_HDMIC, PORT_C);
			}
			if (SUPPORTS_INTEGRATED_DP(dev))
				intel_dp_init(dev, DP_C, PORT_C);
		}

		if (SUPPORTS_INTEGRATED_DP(dev) &&
		    (I915_READ(DP_D) & DP_DETECTED))
			intel_dp_init(dev, DP_D, PORT_D);
	} else if (IS_GEN2(dev))
		intel_dvo_init(dev);

	if (SUPPORTS_TV(dev))
		intel_tv_init(dev);

	intel_edp_psr_init(dev);

	list_for_each_entry(encoder, &dev->mode_config.encoder_list, base.head) {
		encoder->base.possible_crtcs = encoder->crtc_mask;
		encoder->base.possible_clones =
			intel_encoder_clones(encoder);
	}

	intel_init_pch_refclk(dev);

	drm_helper_move_panel_connectors_to_head(dev);
}

static void intel_user_framebuffer_destroy(struct drm_framebuffer *fb)
{
	struct drm_device *dev = fb->dev;
	struct intel_framebuffer *intel_fb = to_intel_framebuffer(fb);

	drm_framebuffer_cleanup(fb);
	mutex_lock(&dev->struct_mutex);
	WARN_ON(!intel_fb->obj->framebuffer_references--);
	drm_gem_object_unreference(&intel_fb->obj->base);
	mutex_unlock(&dev->struct_mutex);
	kfree(intel_fb);
}

static int intel_user_framebuffer_create_handle(struct drm_framebuffer *fb,
						struct drm_file *file,
						unsigned int *handle)
{
	struct intel_framebuffer *intel_fb = to_intel_framebuffer(fb);
	struct drm_i915_gem_object *obj = intel_fb->obj;

	return drm_gem_handle_create(file, &obj->base, handle);
}

static const struct drm_framebuffer_funcs intel_fb_funcs = {
	.destroy = intel_user_framebuffer_destroy,
	.create_handle = intel_user_framebuffer_create_handle,
};

static int intel_framebuffer_init(struct drm_device *dev,
				  struct intel_framebuffer *intel_fb,
				  struct drm_mode_fb_cmd2 *mode_cmd,
				  struct drm_i915_gem_object *obj)
{
	int aligned_height;
	int pitch_limit;
	int ret;

	WARN_ON(!mutex_is_locked(&dev->struct_mutex));

	if (obj->tiling_mode == I915_TILING_Y) {
		DRM_DEBUG("hardware does not support tiling Y\n");
		return -EINVAL;
	}

	if (mode_cmd->pitches[0] & 63) {
		DRM_DEBUG("pitch (%d) must be at least 64 byte aligned\n",
			  mode_cmd->pitches[0]);
		return -EINVAL;
	}

	if (INTEL_INFO(dev)->gen >= 5 && !IS_VALLEYVIEW(dev)) {
		pitch_limit = 32*1024;
	} else if (INTEL_INFO(dev)->gen >= 4) {
		if (obj->tiling_mode)
			pitch_limit = 16*1024;
		else
			pitch_limit = 32*1024;
	} else if (INTEL_INFO(dev)->gen >= 3) {
		if (obj->tiling_mode)
			pitch_limit = 8*1024;
		else
			pitch_limit = 16*1024;
	} else
		/* XXX DSPC is limited to 4k tiled */
		pitch_limit = 8*1024;

	if (mode_cmd->pitches[0] > pitch_limit) {
		DRM_DEBUG("%s pitch (%d) must be at less than %d\n",
			  obj->tiling_mode ? "tiled" : "linear",
			  mode_cmd->pitches[0], pitch_limit);
		return -EINVAL;
	}

	if (obj->tiling_mode != I915_TILING_NONE &&
	    mode_cmd->pitches[0] != obj->stride) {
		DRM_DEBUG("pitch (%d) must match tiling stride (%d)\n",
			  mode_cmd->pitches[0], obj->stride);
		return -EINVAL;
	}

	/* Reject formats not supported by any plane early. */
	switch (mode_cmd->pixel_format) {
	case DRM_FORMAT_C8:
	case DRM_FORMAT_RGB565:
	case DRM_FORMAT_XRGB8888:
	case DRM_FORMAT_ARGB8888:
		break;
	case DRM_FORMAT_XRGB1555:
	case DRM_FORMAT_ARGB1555:
		if (INTEL_INFO(dev)->gen > 3) {
			DRM_DEBUG("unsupported pixel format: %s\n",
				  drm_get_format_name(mode_cmd->pixel_format));
			return -EINVAL;
		}
		break;
	case DRM_FORMAT_XBGR8888:
	case DRM_FORMAT_ABGR8888:
	case DRM_FORMAT_XRGB2101010:
	case DRM_FORMAT_ARGB2101010:
	case DRM_FORMAT_XBGR2101010:
	case DRM_FORMAT_ABGR2101010:
		if (INTEL_INFO(dev)->gen < 4) {
			DRM_DEBUG("unsupported pixel format: %s\n",
				  drm_get_format_name(mode_cmd->pixel_format));
			return -EINVAL;
		}
		break;
	case DRM_FORMAT_YUYV:
	case DRM_FORMAT_UYVY:
	case DRM_FORMAT_YVYU:
	case DRM_FORMAT_VYUY:
		if (INTEL_INFO(dev)->gen < 5) {
			DRM_DEBUG("unsupported pixel format: %s\n",
				  drm_get_format_name(mode_cmd->pixel_format));
			return -EINVAL;
		}
		break;
	default:
		DRM_DEBUG("unsupported pixel format: %s\n",
			  drm_get_format_name(mode_cmd->pixel_format));
		return -EINVAL;
	}

	/* FIXME need to adjust LINOFF/TILEOFF accordingly. */
	if (mode_cmd->offsets[0] != 0)
		return -EINVAL;

	aligned_height = intel_align_height(dev, mode_cmd->height,
					    obj->tiling_mode);
	/* FIXME drm helper for size checks (especially planar formats)? */
	if (obj->base.size < aligned_height * mode_cmd->pitches[0])
		return -EINVAL;

	drm_helper_mode_fill_fb_struct(&intel_fb->base, mode_cmd);
	intel_fb->obj = obj;
	intel_fb->obj->framebuffer_references++;

	ret = drm_framebuffer_init(dev, &intel_fb->base, &intel_fb_funcs);
	if (ret) {
		DRM_ERROR("framebuffer init failed %d\n", ret);
		return ret;
	}

	return 0;
}

static struct drm_framebuffer *
intel_user_framebuffer_create(struct drm_device *dev,
			      struct drm_file *filp,
			      struct drm_mode_fb_cmd2 *mode_cmd)
{
	struct drm_i915_gem_object *obj;

	obj = to_intel_bo(drm_gem_object_lookup(dev, filp,
						mode_cmd->handles[0]));
	if (&obj->base == NULL)
		return ERR_PTR(-ENOENT);

	return intel_framebuffer_create(dev, mode_cmd, obj);
}

#ifndef CONFIG_DRM_I915_FBDEV
static inline void intel_fbdev_output_poll_changed(struct drm_device *dev)
{
}
#endif

static const struct drm_mode_config_funcs intel_mode_funcs = {
	.fb_create = intel_user_framebuffer_create,
	.output_poll_changed = intel_fbdev_output_poll_changed,
};

/* Set up chip specific display functions */
static void intel_init_display(struct drm_device *dev)
{
	struct drm_i915_private *dev_priv = dev->dev_private;

	if (HAS_PCH_SPLIT(dev) || IS_G4X(dev))
		dev_priv->display.find_dpll = g4x_find_best_dpll;
	else if (IS_CHERRYVIEW(dev))
		dev_priv->display.find_dpll = chv_find_best_dpll;
	else if (IS_VALLEYVIEW(dev))
		dev_priv->display.find_dpll = vlv_find_best_dpll;
	else if (IS_PINEVIEW(dev))
		dev_priv->display.find_dpll = pnv_find_best_dpll;
	else
		dev_priv->display.find_dpll = i9xx_find_best_dpll;

	if (HAS_DDI(dev)) {
		dev_priv->display.get_pipe_config = haswell_get_pipe_config;
		dev_priv->display.get_plane_config = ironlake_get_plane_config;
		dev_priv->display.crtc_mode_set = haswell_crtc_mode_set;
		dev_priv->display.crtc_enable = haswell_crtc_enable;
		dev_priv->display.crtc_disable = haswell_crtc_disable;
		dev_priv->display.off = haswell_crtc_off;
		dev_priv->display.update_primary_plane =
			ironlake_update_primary_plane;
	} else if (HAS_PCH_SPLIT(dev)) {
		dev_priv->display.get_pipe_config = ironlake_get_pipe_config;
		dev_priv->display.get_plane_config = ironlake_get_plane_config;
		dev_priv->display.crtc_mode_set = ironlake_crtc_mode_set;
		dev_priv->display.crtc_enable = ironlake_crtc_enable;
		dev_priv->display.crtc_disable = ironlake_crtc_disable;
		dev_priv->display.off = ironlake_crtc_off;
		dev_priv->display.update_primary_plane =
			ironlake_update_primary_plane;
	} else if (IS_VALLEYVIEW(dev)) {
		dev_priv->display.get_pipe_config = i9xx_get_pipe_config;
		dev_priv->display.get_plane_config = i9xx_get_plane_config;
		dev_priv->display.crtc_mode_set = i9xx_crtc_mode_set;
		dev_priv->display.crtc_enable = valleyview_crtc_enable;
		dev_priv->display.crtc_disable = i9xx_crtc_disable;
		dev_priv->display.off = i9xx_crtc_off;
		dev_priv->display.update_primary_plane =
			i9xx_update_primary_plane;
	} else {
		dev_priv->display.get_pipe_config = i9xx_get_pipe_config;
		dev_priv->display.get_plane_config = i9xx_get_plane_config;
		dev_priv->display.crtc_mode_set = i9xx_crtc_mode_set;
		dev_priv->display.crtc_enable = i9xx_crtc_enable;
		dev_priv->display.crtc_disable = i9xx_crtc_disable;
		dev_priv->display.off = i9xx_crtc_off;
		dev_priv->display.update_primary_plane =
			i9xx_update_primary_plane;
	}

	/* Returns the core display clock speed */
	if (IS_VALLEYVIEW(dev))
		dev_priv->display.get_display_clock_speed =
			valleyview_get_display_clock_speed;
	else if (IS_I945G(dev) || (IS_G33(dev) && !IS_PINEVIEW_M(dev)))
		dev_priv->display.get_display_clock_speed =
			i945_get_display_clock_speed;
	else if (IS_I915G(dev))
		dev_priv->display.get_display_clock_speed =
			i915_get_display_clock_speed;
	else if (IS_I945GM(dev) || IS_845G(dev))
		dev_priv->display.get_display_clock_speed =
			i9xx_misc_get_display_clock_speed;
	else if (IS_PINEVIEW(dev))
		dev_priv->display.get_display_clock_speed =
			pnv_get_display_clock_speed;
	else if (IS_I915GM(dev))
		dev_priv->display.get_display_clock_speed =
			i915gm_get_display_clock_speed;
	else if (IS_I865G(dev))
		dev_priv->display.get_display_clock_speed =
			i865_get_display_clock_speed;
	else if (IS_I85X(dev))
		dev_priv->display.get_display_clock_speed =
			i855_get_display_clock_speed;
	else /* 852, 830 */
		dev_priv->display.get_display_clock_speed =
			i830_get_display_clock_speed;

	if (HAS_PCH_SPLIT(dev)) {
		if (IS_GEN5(dev)) {
			dev_priv->display.fdi_link_train = ironlake_fdi_link_train;
			dev_priv->display.write_eld = ironlake_write_eld;
		} else if (IS_GEN6(dev)) {
			dev_priv->display.fdi_link_train = gen6_fdi_link_train;
			dev_priv->display.write_eld = ironlake_write_eld;
			dev_priv->display.modeset_global_resources =
				snb_modeset_global_resources;
		} else if (IS_IVYBRIDGE(dev)) {
			/* FIXME: detect B0+ stepping and use auto training */
			dev_priv->display.fdi_link_train = ivb_manual_fdi_link_train;
			dev_priv->display.write_eld = ironlake_write_eld;
			dev_priv->display.modeset_global_resources =
				ivb_modeset_global_resources;
		} else if (IS_HASWELL(dev) || IS_GEN8(dev)) {
			dev_priv->display.fdi_link_train = hsw_fdi_link_train;
			dev_priv->display.write_eld = haswell_write_eld;
			dev_priv->display.modeset_global_resources =
				haswell_modeset_global_resources;
		}
	} else if (IS_G4X(dev)) {
		dev_priv->display.write_eld = g4x_write_eld;
	} else if (IS_VALLEYVIEW(dev)) {
		dev_priv->display.modeset_global_resources =
			valleyview_modeset_global_resources;
		dev_priv->display.write_eld = ironlake_write_eld;
	}

	/* Default just returns -ENODEV to indicate unsupported */
	dev_priv->display.queue_flip = intel_default_queue_flip;

	switch (INTEL_INFO(dev)->gen) {
	case 2:
		dev_priv->display.queue_flip = intel_gen2_queue_flip;
		break;

	case 3:
		dev_priv->display.queue_flip = intel_gen3_queue_flip;
		break;

	case 4:
	case 5:
		dev_priv->display.queue_flip = intel_gen4_queue_flip;
		break;

	case 6:
		dev_priv->display.queue_flip = intel_gen6_queue_flip;
		break;
	case 7:
	case 8: /* FIXME(BDW): Check that the gen8 RCS flip works. */
		dev_priv->display.queue_flip = intel_gen7_queue_flip;
		break;
	}

	intel_panel_init_backlight_funcs(dev);
}

/*
 * Some BIOSes insist on assuming the GPU's pipe A is enabled at suspend,
 * resume, or other times.  This quirk makes sure that's the case for
 * affected systems.
 */
static void quirk_pipea_force(struct drm_device *dev)
{
	struct drm_i915_private *dev_priv = dev->dev_private;

	dev_priv->quirks |= QUIRK_PIPEA_FORCE;
	DRM_INFO("applying pipe a force quirk\n");
}

/*
 * Some machines (Lenovo U160) do not work with SSC on LVDS for some reason
 */
static void quirk_ssc_force_disable(struct drm_device *dev)
{
	struct drm_i915_private *dev_priv = dev->dev_private;
	dev_priv->quirks |= QUIRK_LVDS_SSC_DISABLE;
	DRM_INFO("applying lvds SSC disable quirk\n");
}

/*
 * A machine (e.g. Acer Aspire 5734Z) may need to invert the panel backlight
 * brightness value
 */
static void quirk_invert_brightness(struct drm_device *dev)
{
	struct drm_i915_private *dev_priv = dev->dev_private;
	dev_priv->quirks |= QUIRK_INVERT_BRIGHTNESS;
	DRM_INFO("applying inverted panel brightness quirk\n");
}

/* Some VBT's incorrectly indicate no backlight is present */
static void quirk_backlight_present(struct drm_device *dev)
{
	struct drm_i915_private *dev_priv = dev->dev_private;
	dev_priv->quirks |= QUIRK_BACKLIGHT_PRESENT;
	DRM_INFO("applying backlight present quirk\n");
}

struct intel_quirk {
	int device;
	int subsystem_vendor;
	int subsystem_device;
	void (*hook)(struct drm_device *dev);
};

/* For systems that don't have a meaningful PCI subdevice/subvendor ID */
struct intel_dmi_quirk {
	void (*hook)(struct drm_device *dev);
	const struct dmi_system_id (*dmi_id_list)[];
};

static int intel_dmi_reverse_brightness(const struct dmi_system_id *id)
{
	DRM_INFO("Backlight polarity reversed on %s\n", id->ident);
	return 1;
}

static const struct intel_dmi_quirk intel_dmi_quirks[] = {
	{
		.dmi_id_list = &(const struct dmi_system_id[]) {
			{
				.callback = intel_dmi_reverse_brightness,
				.ident = "NCR Corporation",
				.matches = {DMI_MATCH(DMI_SYS_VENDOR, "NCR Corporation"),
					    DMI_MATCH(DMI_PRODUCT_NAME, ""),
				},
			},
			{ }  /* terminating entry */
		},
		.hook = quirk_invert_brightness,
	},
};

static struct intel_quirk intel_quirks[] = {
	/* HP Mini needs pipe A force quirk (LP: #322104) */
	{ 0x27ae, 0x103c, 0x361a, quirk_pipea_force },

	/* Toshiba Protege R-205, S-209 needs pipe A force quirk */
	{ 0x2592, 0x1179, 0x0001, quirk_pipea_force },

	/* ThinkPad T60 needs pipe A force quirk (bug #16494) */
	{ 0x2782, 0x17aa, 0x201a, quirk_pipea_force },

	/* Lenovo U160 cannot use SSC on LVDS */
	{ 0x0046, 0x17aa, 0x3920, quirk_ssc_force_disable },

	/* Sony Vaio Y cannot use SSC on LVDS */
	{ 0x0046, 0x104d, 0x9076, quirk_ssc_force_disable },

	/* Acer Aspire 5734Z must invert backlight brightness */
	{ 0x2a42, 0x1025, 0x0459, quirk_invert_brightness },

	/* Acer/eMachines G725 */
	{ 0x2a42, 0x1025, 0x0210, quirk_invert_brightness },

	/* Acer/eMachines e725 */
	{ 0x2a42, 0x1025, 0x0212, quirk_invert_brightness },

	/* Acer/Packard Bell NCL20 */
	{ 0x2a42, 0x1025, 0x034b, quirk_invert_brightness },

	/* Acer Aspire 4736Z */
	{ 0x2a42, 0x1025, 0x0260, quirk_invert_brightness },

	/* Acer Aspire 5336 */
	{ 0x2a42, 0x1025, 0x048a, quirk_invert_brightness },

	/* Acer C720 and C720P Chromebooks (Celeron 2955U) have backlights */
	{ 0x0a06, 0x1025, 0x0a11, quirk_backlight_present },

	/* Toshiba CB35 Chromebook (Celeron 2955U) */
	{ 0x0a06, 0x1179, 0x0a88, quirk_backlight_present },
};

static void intel_init_quirks(struct drm_device *dev)
{
	struct pci_dev *d = dev->pdev;
	int i;

	for (i = 0; i < ARRAY_SIZE(intel_quirks); i++) {
		struct intel_quirk *q = &intel_quirks[i];

		if (d->device == q->device &&
		    (d->subsystem_vendor == q->subsystem_vendor ||
		     q->subsystem_vendor == PCI_ANY_ID) &&
		    (d->subsystem_device == q->subsystem_device ||
		     q->subsystem_device == PCI_ANY_ID))
			q->hook(dev);
	}
	for (i = 0; i < ARRAY_SIZE(intel_dmi_quirks); i++) {
		if (dmi_check_system(*intel_dmi_quirks[i].dmi_id_list) != 0)
			intel_dmi_quirks[i].hook(dev);
	}
}

/* Disable the VGA plane that we never use */
static void i915_disable_vga(struct drm_device *dev)
{
	struct drm_i915_private *dev_priv = dev->dev_private;
	u8 sr1;
	u32 vga_reg = i915_vgacntrl_reg(dev);

	/* WaEnableVGAAccessThroughIOPort:ctg,elk,ilk,snb,ivb,vlv,hsw */
	vga_get_uninterruptible(dev->pdev, VGA_RSRC_LEGACY_IO);
	outb(SR01, VGA_SR_INDEX);
	sr1 = inb(VGA_SR_DATA);
	outb(sr1 | 1<<5, VGA_SR_DATA);
	vga_put(dev->pdev, VGA_RSRC_LEGACY_IO);
	udelay(300);

	I915_WRITE(vga_reg, VGA_DISP_DISABLE);
	POSTING_READ(vga_reg);
}

void intel_modeset_init_hw(struct drm_device *dev)
{
	intel_prepare_ddi(dev);

	if (IS_VALLEYVIEW(dev))
		vlv_update_cdclk(dev);

	intel_init_clock_gating(dev);

	intel_reset_dpio(dev);

	intel_enable_gt_powersave(dev);
}

void intel_modeset_suspend_hw(struct drm_device *dev)
{
	intel_suspend_hw(dev);
}

void intel_modeset_init(struct drm_device *dev)
{
	struct drm_i915_private *dev_priv = dev->dev_private;
	int sprite, ret;
	enum pipe pipe;
	struct intel_crtc *crtc;

	drm_mode_config_init(dev);

	dev->mode_config.min_width = 0;
	dev->mode_config.min_height = 0;

	dev->mode_config.preferred_depth = 24;
	dev->mode_config.prefer_shadow = 1;

	dev->mode_config.funcs = &intel_mode_funcs;

	intel_init_quirks(dev);

	intel_init_pm(dev);

	if (INTEL_INFO(dev)->num_pipes == 0)
		return;

	intel_init_display(dev);

	if (IS_GEN2(dev)) {
		dev->mode_config.max_width = 2048;
		dev->mode_config.max_height = 2048;
	} else if (IS_GEN3(dev)) {
		dev->mode_config.max_width = 4096;
		dev->mode_config.max_height = 4096;
	} else {
		dev->mode_config.max_width = 8192;
		dev->mode_config.max_height = 8192;
	}

	if (IS_GEN2(dev)) {
		dev->mode_config.cursor_width = GEN2_CURSOR_WIDTH;
		dev->mode_config.cursor_height = GEN2_CURSOR_HEIGHT;
	} else {
		dev->mode_config.cursor_width = MAX_CURSOR_WIDTH;
		dev->mode_config.cursor_height = MAX_CURSOR_HEIGHT;
	}

	dev->mode_config.fb_base = dev_priv->gtt.mappable_base;

	DRM_DEBUG_KMS("%d display pipe%s available.\n",
		      INTEL_INFO(dev)->num_pipes,
		      INTEL_INFO(dev)->num_pipes > 1 ? "s" : "");

	for_each_pipe(pipe) {
		intel_crtc_init(dev, pipe);
		for_each_sprite(pipe, sprite) {
			ret = intel_plane_init(dev, pipe, sprite);
			if (ret)
				DRM_DEBUG_KMS("pipe %c sprite %c init failed: %d\n",
					      pipe_name(pipe), sprite_name(pipe, sprite), ret);
		}
	}

	intel_init_dpio(dev);
	intel_reset_dpio(dev);

	intel_cpu_pll_init(dev);
	intel_shared_dpll_init(dev);

	/* Just disable it once at startup */
	i915_disable_vga(dev);
	intel_setup_outputs(dev);

	/* Just in case the BIOS is doing something questionable. */
	intel_disable_fbc(dev);

	drm_modeset_lock_all(dev);
	intel_modeset_setup_hw_state(dev, false);
	drm_modeset_unlock_all(dev);

	for_each_intel_crtc(dev, crtc) {
		if (!crtc->active)
			continue;

		/*
		 * Note that reserving the BIOS fb up front prevents us
		 * from stuffing other stolen allocations like the ring
		 * on top.  This prevents some ugliness at boot time, and
		 * can even allow for smooth boot transitions if the BIOS
		 * fb is large enough for the active pipe configuration.
		 */
		if (dev_priv->display.get_plane_config) {
			dev_priv->display.get_plane_config(crtc,
							   &crtc->plane_config);
			/*
			 * If the fb is shared between multiple heads, we'll
			 * just get the first one.
			 */
			intel_find_plane_obj(crtc, &crtc->plane_config);
		}
	}
}

static void intel_enable_pipe_a(struct drm_device *dev)
{
	struct intel_connector *connector;
	struct drm_connector *crt = NULL;
	struct intel_load_detect_pipe load_detect_temp;
	struct drm_modeset_acquire_ctx ctx;

	/* We can't just switch on the pipe A, we need to set things up with a
	 * proper mode and output configuration. As a gross hack, enable pipe A
	 * by enabling the load detect pipe once. */
	list_for_each_entry(connector,
			    &dev->mode_config.connector_list,
			    base.head) {
		if (connector->encoder->type == INTEL_OUTPUT_ANALOG) {
			crt = &connector->base;
			break;
		}
	}

	if (!crt)
		return;

	if (intel_get_load_detect_pipe(crt, NULL, &load_detect_temp, &ctx))
		intel_release_load_detect_pipe(crt, &load_detect_temp, &ctx);


}

static bool
intel_check_plane_mapping(struct intel_crtc *crtc)
{
	struct drm_device *dev = crtc->base.dev;
	struct drm_i915_private *dev_priv = dev->dev_private;
	u32 reg, val;

	if (INTEL_INFO(dev)->num_pipes == 1)
		return true;

	reg = DSPCNTR(!crtc->plane);
	val = I915_READ(reg);

	if ((val & DISPLAY_PLANE_ENABLE) &&
	    (!!(val & DISPPLANE_SEL_PIPE_MASK) == crtc->pipe))
		return false;

	return true;
}

static void intel_sanitize_crtc(struct intel_crtc *crtc)
{
	struct drm_device *dev = crtc->base.dev;
	struct drm_i915_private *dev_priv = dev->dev_private;
	u32 reg;

	/* Clear any frame start delays used for debugging left by the BIOS */
	reg = PIPECONF(crtc->config.cpu_transcoder);
	I915_WRITE(reg, I915_READ(reg) & ~PIPECONF_FRAME_START_DELAY_MASK);

	/* restore vblank interrupts to correct state */
	if (crtc->active)
		drm_vblank_on(dev, crtc->pipe);
	else
		drm_vblank_off(dev, crtc->pipe);

	/* We need to sanitize the plane -> pipe mapping first because this will
	 * disable the crtc (and hence change the state) if it is wrong. Note
	 * that gen4+ has a fixed plane -> pipe mapping.  */
	if (INTEL_INFO(dev)->gen < 4 && !intel_check_plane_mapping(crtc)) {
		struct intel_connector *connector;
		bool plane;

		DRM_DEBUG_KMS("[CRTC:%d] wrong plane connection detected!\n",
			      crtc->base.base.id);

		/* Pipe has the wrong plane attached and the plane is active.
		 * Temporarily change the plane mapping and disable everything
		 * ...  */
		plane = crtc->plane;
		crtc->plane = !plane;
		dev_priv->display.crtc_disable(&crtc->base);
		crtc->plane = plane;

		/* ... and break all links. */
		list_for_each_entry(connector, &dev->mode_config.connector_list,
				    base.head) {
			if (connector->encoder->base.crtc != &crtc->base)
				continue;

			connector->base.dpms = DRM_MODE_DPMS_OFF;
			connector->base.encoder = NULL;
		}
		/* multiple connectors may have the same encoder:
		 *  handle them and break crtc link separately */
		list_for_each_entry(connector, &dev->mode_config.connector_list,
				    base.head)
			if (connector->encoder->base.crtc == &crtc->base) {
				connector->encoder->base.crtc = NULL;
				connector->encoder->connectors_active = false;
			}

		WARN_ON(crtc->active);
		crtc->base.enabled = false;
	}

	if (dev_priv->quirks & QUIRK_PIPEA_FORCE &&
	    crtc->pipe == PIPE_A && !crtc->active) {
		/* BIOS forgot to enable pipe A, this mostly happens after
		 * resume. Force-enable the pipe to fix this, the update_dpms
		 * call below we restore the pipe to the right state, but leave
		 * the required bits on. */
		intel_enable_pipe_a(dev);
	}

	/* Adjust the state of the output pipe according to whether we
	 * have active connectors/encoders. */
	intel_crtc_update_dpms(&crtc->base);

	if (crtc->active != crtc->base.enabled) {
		struct intel_encoder *encoder;

		/* This can happen either due to bugs in the get_hw_state
		 * functions or because the pipe is force-enabled due to the
		 * pipe A quirk. */
		DRM_DEBUG_KMS("[CRTC:%d] hw state adjusted, was %s, now %s\n",
			      crtc->base.base.id,
			      crtc->base.enabled ? "enabled" : "disabled",
			      crtc->active ? "enabled" : "disabled");

		crtc->base.enabled = crtc->active;

		/* Because we only establish the connector -> encoder ->
		 * crtc links if something is active, this means the
		 * crtc is now deactivated. Break the links. connector
		 * -> encoder links are only establish when things are
		 *  actually up, hence no need to break them. */
		WARN_ON(crtc->active);

		for_each_encoder_on_crtc(dev, &crtc->base, encoder) {
			WARN_ON(encoder->connectors_active);
			encoder->base.crtc = NULL;
		}
	}

	if (crtc->active || IS_VALLEYVIEW(dev) || INTEL_INFO(dev)->gen < 5) {
		/*
		 * We start out with underrun reporting disabled to avoid races.
		 * For correct bookkeeping mark this on active crtcs.
		 *
		 * Also on gmch platforms we dont have any hardware bits to
		 * disable the underrun reporting. Which means we need to start
		 * out with underrun reporting disabled also on inactive pipes,
		 * since otherwise we'll complain about the garbage we read when
		 * e.g. coming up after runtime pm.
		 *
		 * No protection against concurrent access is required - at
		 * worst a fifo underrun happens which also sets this to false.
		 */
		crtc->cpu_fifo_underrun_disabled = true;
		crtc->pch_fifo_underrun_disabled = true;

		update_scanline_offset(crtc);
	}
}

static void intel_sanitize_encoder(struct intel_encoder *encoder)
{
	struct intel_connector *connector;
	struct drm_device *dev = encoder->base.dev;

	/* We need to check both for a crtc link (meaning that the
	 * encoder is active and trying to read from a pipe) and the
	 * pipe itself being active. */
	bool has_active_crtc = encoder->base.crtc &&
		to_intel_crtc(encoder->base.crtc)->active;

	if (encoder->connectors_active && !has_active_crtc) {
		DRM_DEBUG_KMS("[ENCODER:%d:%s] has active connectors but no active pipe!\n",
			      encoder->base.base.id,
			      encoder->base.name);

		/* Connector is active, but has no active pipe. This is
		 * fallout from our resume register restoring. Disable
		 * the encoder manually again. */
		if (encoder->base.crtc) {
			DRM_DEBUG_KMS("[ENCODER:%d:%s] manually disabled\n",
				      encoder->base.base.id,
				      encoder->base.name);
			encoder->disable(encoder);
		}
		encoder->base.crtc = NULL;
		encoder->connectors_active = false;

		/* Inconsistent output/port/pipe state happens presumably due to
		 * a bug in one of the get_hw_state functions. Or someplace else
		 * in our code, like the register restore mess on resume. Clamp
		 * things to off as a safer default. */
		list_for_each_entry(connector,
				    &dev->mode_config.connector_list,
				    base.head) {
			if (connector->encoder != encoder)
				continue;
			connector->base.dpms = DRM_MODE_DPMS_OFF;
			connector->base.encoder = NULL;
		}
	}
	/* Enabled encoders without active connectors will be fixed in
	 * the crtc fixup. */
}

void i915_redisable_vga_power_on(struct drm_device *dev)
{
	struct drm_i915_private *dev_priv = dev->dev_private;
	u32 vga_reg = i915_vgacntrl_reg(dev);

	if (!(I915_READ(vga_reg) & VGA_DISP_DISABLE)) {
		DRM_DEBUG_KMS("Something enabled VGA plane, disabling it\n");
		i915_disable_vga(dev);
	}
}

void i915_redisable_vga(struct drm_device *dev)
{
	struct drm_i915_private *dev_priv = dev->dev_private;

	/* This function can be called both from intel_modeset_setup_hw_state or
	 * at a very early point in our resume sequence, where the power well
	 * structures are not yet restored. Since this function is at a very
	 * paranoid "someone might have enabled VGA while we were not looking"
	 * level, just check if the power well is enabled instead of trying to
	 * follow the "don't touch the power well if we don't need it" policy
	 * the rest of the driver uses. */
	if (!intel_display_power_enabled(dev_priv, POWER_DOMAIN_VGA))
		return;

	i915_redisable_vga_power_on(dev);
}

static bool primary_get_hw_state(struct intel_crtc *crtc)
{
	struct drm_i915_private *dev_priv = crtc->base.dev->dev_private;

	if (!crtc->active)
		return false;

	return I915_READ(DSPCNTR(crtc->plane)) & DISPLAY_PLANE_ENABLE;
}

static void intel_modeset_readout_hw_state(struct drm_device *dev)
{
	struct drm_i915_private *dev_priv = dev->dev_private;
	enum pipe pipe;
	struct intel_crtc *crtc;
	struct intel_encoder *encoder;
	struct intel_connector *connector;
	int i;

	for_each_intel_crtc(dev, crtc) {
		memset(&crtc->config, 0, sizeof(crtc->config));

		crtc->config.quirks |= PIPE_CONFIG_QUIRK_INHERITED_MODE;

		crtc->active = dev_priv->display.get_pipe_config(crtc,
								 &crtc->config);

		crtc->base.enabled = crtc->active;
		crtc->primary_enabled = primary_get_hw_state(crtc);

		DRM_DEBUG_KMS("[CRTC:%d] hw state readout: %s\n",
			      crtc->base.base.id,
			      crtc->active ? "enabled" : "disabled");
	}

	/* FIXME: Smash this into the new shared dpll infrastructure. */
	if (HAS_DDI(dev))
		intel_ddi_setup_hw_pll_state(dev);

	for (i = 0; i < dev_priv->num_shared_dpll; i++) {
		struct intel_shared_dpll *pll = &dev_priv->shared_dplls[i];

		pll->on = pll->get_hw_state(dev_priv, pll, &pll->hw_state);
		pll->active = 0;
		for_each_intel_crtc(dev, crtc) {
			if (crtc->active && intel_crtc_to_shared_dpll(crtc) == pll)
				pll->active++;
		}
		pll->refcount = pll->active;

		DRM_DEBUG_KMS("%s hw state readout: refcount %i, on %i\n",
			      pll->name, pll->refcount, pll->on);
	}

	list_for_each_entry(encoder, &dev->mode_config.encoder_list,
			    base.head) {
		pipe = 0;

		if (encoder->get_hw_state(encoder, &pipe)) {
			crtc = to_intel_crtc(dev_priv->pipe_to_crtc_mapping[pipe]);
			encoder->base.crtc = &crtc->base;
			encoder->get_config(encoder, &crtc->config);
		} else {
			encoder->base.crtc = NULL;
		}

		encoder->connectors_active = false;
		DRM_DEBUG_KMS("[ENCODER:%d:%s] hw state readout: %s, pipe %c\n",
			      encoder->base.base.id,
			      encoder->base.name,
			      encoder->base.crtc ? "enabled" : "disabled",
			      pipe_name(pipe));
	}

	list_for_each_entry(connector, &dev->mode_config.connector_list,
			    base.head) {
		if (connector->get_hw_state(connector)) {
			connector->base.dpms = DRM_MODE_DPMS_ON;
			connector->encoder->connectors_active = true;
			connector->base.encoder = &connector->encoder->base;
		} else {
			connector->base.dpms = DRM_MODE_DPMS_OFF;
			connector->base.encoder = NULL;
		}
		DRM_DEBUG_KMS("[CONNECTOR:%d:%s] hw state readout: %s\n",
			      connector->base.base.id,
			      connector->base.name,
			      connector->base.encoder ? "enabled" : "disabled");
	}
}

/* Scan out the current hw modeset state, sanitizes it and maps it into the drm
 * and i915 state tracking structures. */
void intel_modeset_setup_hw_state(struct drm_device *dev,
				  bool force_restore)
{
	struct drm_i915_private *dev_priv = dev->dev_private;
	enum pipe pipe;
	struct intel_crtc *crtc;
	struct intel_encoder *encoder;
	int i;

	intel_modeset_readout_hw_state(dev);

	/*
	 * Now that we have the config, copy it to each CRTC struct
	 * Note that this could go away if we move to using crtc_config
	 * checking everywhere.
	 */
	for_each_intel_crtc(dev, crtc) {
		if (crtc->active && i915.fastboot) {
			intel_mode_from_pipe_config(&crtc->base.mode, &crtc->config);
			DRM_DEBUG_KMS("[CRTC:%d] found active mode: ",
				      crtc->base.base.id);
			drm_mode_debug_printmodeline(&crtc->base.mode);
		}
	}

	/* HW state is read out, now we need to sanitize this mess. */
	list_for_each_entry(encoder, &dev->mode_config.encoder_list,
			    base.head) {
		intel_sanitize_encoder(encoder);
	}

	for_each_pipe(pipe) {
		crtc = to_intel_crtc(dev_priv->pipe_to_crtc_mapping[pipe]);
		intel_sanitize_crtc(crtc);
		intel_dump_pipe_config(crtc, &crtc->config, "[setup_hw_state]");
	}

	for (i = 0; i < dev_priv->num_shared_dpll; i++) {
		struct intel_shared_dpll *pll = &dev_priv->shared_dplls[i];

		if (!pll->on || pll->active)
			continue;

		DRM_DEBUG_KMS("%s enabled but not in use, disabling\n", pll->name);

		pll->disable(dev_priv, pll);
		pll->on = false;
	}

	if (HAS_PCH_SPLIT(dev))
		ilk_wm_get_hw_state(dev);

	if (force_restore) {
		i915_redisable_vga(dev);

		/*
		 * We need to use raw interfaces for restoring state to avoid
		 * checking (bogus) intermediate states.
		 */
		for_each_pipe(pipe) {
			struct drm_crtc *crtc =
				dev_priv->pipe_to_crtc_mapping[pipe];

			__intel_set_mode(crtc, &crtc->mode, crtc->x, crtc->y,
					 crtc->primary->fb);
		}
	} else {
		intel_modeset_update_staged_output_state(dev);
	}

	intel_modeset_check_state(dev);
}

void intel_modeset_gem_init(struct drm_device *dev)
{
	struct drm_crtc *c;
	struct drm_i915_gem_object *obj;

	mutex_lock(&dev->struct_mutex);
	intel_init_gt_powersave(dev);
	mutex_unlock(&dev->struct_mutex);

	intel_modeset_init_hw(dev);

	intel_setup_overlay(dev);

	/*
	 * Make sure any fbs we allocated at startup are properly
	 * pinned & fenced.  When we do the allocation it's too early
	 * for this.
	 */
	mutex_lock(&dev->struct_mutex);
	for_each_crtc(dev, c) {
		obj = intel_fb_obj(c->primary->fb);
		if (obj == NULL)
			continue;

		if (intel_pin_and_fence_fb_obj(dev, obj, NULL)) {
			DRM_ERROR("failed to pin boot fb on pipe %d\n",
				  to_intel_crtc(c)->pipe);
			drm_framebuffer_unreference(c->primary->fb);
			c->primary->fb = NULL;
		}
	}
	mutex_unlock(&dev->struct_mutex);
}

void intel_connector_unregister(struct intel_connector *intel_connector)
{
	struct drm_connector *connector = &intel_connector->base;

	intel_panel_destroy_backlight(connector);
	drm_connector_unregister(connector);
}

void intel_modeset_cleanup(struct drm_device *dev)
{
	struct drm_i915_private *dev_priv = dev->dev_private;
	struct drm_connector *connector;

	/*
	 * Interrupts and polling as the first thing to avoid creating havoc.
	 * Too much stuff here (turning of rps, connectors, ...) would
	 * experience fancy races otherwise.
	 */
	drm_irq_uninstall(dev);
	cancel_work_sync(&dev_priv->hotplug_work);
	/*
	 * Due to the hpd irq storm handling the hotplug work can re-arm the
	 * poll handlers. Hence disable polling after hpd handling is shut down.
	 */
	drm_kms_helper_poll_fini(dev);

	mutex_lock(&dev->struct_mutex);

	intel_unregister_dsm_handler();

	intel_disable_fbc(dev);

	intel_disable_gt_powersave(dev);

	ironlake_teardown_rc6(dev);

	mutex_unlock(&dev->struct_mutex);

	/* flush any delayed tasks or pending work */
	flush_scheduled_work();

	/* destroy the backlight and sysfs files before encoders/connectors */
	list_for_each_entry(connector, &dev->mode_config.connector_list, head) {
		struct intel_connector *intel_connector;

		intel_connector = to_intel_connector(connector);
		intel_connector->unregister(intel_connector);
	}

	drm_mode_config_cleanup(dev);

	intel_cleanup_overlay(dev);

	mutex_lock(&dev->struct_mutex);
	intel_cleanup_gt_powersave(dev);
	mutex_unlock(&dev->struct_mutex);
}

/*
 * Return which encoder is currently attached for connector.
 */
struct drm_encoder *intel_best_encoder(struct drm_connector *connector)
{
	return &intel_attached_encoder(connector)->base;
}

void intel_connector_attach_encoder(struct intel_connector *connector,
				    struct intel_encoder *encoder)
{
	connector->encoder = encoder;
	drm_mode_connector_attach_encoder(&connector->base,
					  &encoder->base);
}

/*
 * set vga decode state - true == enable VGA decode
 */
int intel_modeset_vga_set_state(struct drm_device *dev, bool state)
{
	struct drm_i915_private *dev_priv = dev->dev_private;
	unsigned reg = INTEL_INFO(dev)->gen >= 6 ? SNB_GMCH_CTRL : INTEL_GMCH_CTRL;
	u16 gmch_ctrl;

	if (pci_read_config_word(dev_priv->bridge_dev, reg, &gmch_ctrl)) {
		DRM_ERROR("failed to read control word\n");
		return -EIO;
	}

	if (!!(gmch_ctrl & INTEL_GMCH_VGA_DISABLE) == !state)
		return 0;

	if (state)
		gmch_ctrl &= ~INTEL_GMCH_VGA_DISABLE;
	else
		gmch_ctrl |= INTEL_GMCH_VGA_DISABLE;

	if (pci_write_config_word(dev_priv->bridge_dev, reg, gmch_ctrl)) {
		DRM_ERROR("failed to write control word\n");
		return -EIO;
	}

	return 0;
}

struct intel_display_error_state {

	u32 power_well_driver;

	int num_transcoders;

	struct intel_cursor_error_state {
		u32 control;
		u32 position;
		u32 base;
		u32 size;
	} cursor[I915_MAX_PIPES];

	struct intel_pipe_error_state {
		bool power_domain_on;
		u32 source;
		u32 stat;
	} pipe[I915_MAX_PIPES];

	struct intel_plane_error_state {
		u32 control;
		u32 stride;
		u32 size;
		u32 pos;
		u32 addr;
		u32 surface;
		u32 tile_offset;
	} plane[I915_MAX_PIPES];

	struct intel_transcoder_error_state {
		bool power_domain_on;
		enum transcoder cpu_transcoder;

		u32 conf;

		u32 htotal;
		u32 hblank;
		u32 hsync;
		u32 vtotal;
		u32 vblank;
		u32 vsync;
	} transcoder[4];
};

struct intel_display_error_state *
intel_display_capture_error_state(struct drm_device *dev)
{
	struct drm_i915_private *dev_priv = dev->dev_private;
	struct intel_display_error_state *error;
	int transcoders[] = {
		TRANSCODER_A,
		TRANSCODER_B,
		TRANSCODER_C,
		TRANSCODER_EDP,
	};
	int i;

	if (INTEL_INFO(dev)->num_pipes == 0)
		return NULL;

	error = kzalloc(sizeof(*error), GFP_ATOMIC);
	if (error == NULL)
		return NULL;

	if (IS_HASWELL(dev) || IS_BROADWELL(dev))
		error->power_well_driver = I915_READ(HSW_PWR_WELL_DRIVER);

	for_each_pipe(i) {
		error->pipe[i].power_domain_on =
			intel_display_power_enabled_unlocked(dev_priv,
							   POWER_DOMAIN_PIPE(i));
		if (!error->pipe[i].power_domain_on)
			continue;

		error->cursor[i].control = I915_READ(CURCNTR(i));
		error->cursor[i].position = I915_READ(CURPOS(i));
		error->cursor[i].base = I915_READ(CURBASE(i));

		error->plane[i].control = I915_READ(DSPCNTR(i));
		error->plane[i].stride = I915_READ(DSPSTRIDE(i));
		if (INTEL_INFO(dev)->gen <= 3) {
			error->plane[i].size = I915_READ(DSPSIZE(i));
			error->plane[i].pos = I915_READ(DSPPOS(i));
		}
		if (INTEL_INFO(dev)->gen <= 7 && !IS_HASWELL(dev))
			error->plane[i].addr = I915_READ(DSPADDR(i));
		if (INTEL_INFO(dev)->gen >= 4) {
			error->plane[i].surface = I915_READ(DSPSURF(i));
			error->plane[i].tile_offset = I915_READ(DSPTILEOFF(i));
		}

		error->pipe[i].source = I915_READ(PIPESRC(i));

		if (!HAS_PCH_SPLIT(dev))
			error->pipe[i].stat = I915_READ(PIPESTAT(i));
	}

	error->num_transcoders = INTEL_INFO(dev)->num_pipes;
	if (HAS_DDI(dev_priv->dev))
		error->num_transcoders++; /* Account for eDP. */

	for (i = 0; i < error->num_transcoders; i++) {
		enum transcoder cpu_transcoder = transcoders[i];

		error->transcoder[i].power_domain_on =
			intel_display_power_enabled_unlocked(dev_priv,
				POWER_DOMAIN_TRANSCODER(cpu_transcoder));
		if (!error->transcoder[i].power_domain_on)
			continue;

		error->transcoder[i].cpu_transcoder = cpu_transcoder;

		error->transcoder[i].conf = I915_READ(PIPECONF(cpu_transcoder));
		error->transcoder[i].htotal = I915_READ(HTOTAL(cpu_transcoder));
		error->transcoder[i].hblank = I915_READ(HBLANK(cpu_transcoder));
		error->transcoder[i].hsync = I915_READ(HSYNC(cpu_transcoder));
		error->transcoder[i].vtotal = I915_READ(VTOTAL(cpu_transcoder));
		error->transcoder[i].vblank = I915_READ(VBLANK(cpu_transcoder));
		error->transcoder[i].vsync = I915_READ(VSYNC(cpu_transcoder));
	}

	return error;
}

#define err_printf(e, ...) i915_error_printf(e, __VA_ARGS__)

void
intel_display_print_error_state(struct drm_i915_error_state_buf *m,
				struct drm_device *dev,
				struct intel_display_error_state *error)
{
	int i;

	if (!error)
		return;

	err_printf(m, "Num Pipes: %d\n", INTEL_INFO(dev)->num_pipes);
	if (IS_HASWELL(dev) || IS_BROADWELL(dev))
		err_printf(m, "PWR_WELL_CTL2: %08x\n",
			   error->power_well_driver);
	for_each_pipe(i) {
		err_printf(m, "Pipe [%d]:\n", i);
		err_printf(m, "  Power: %s\n",
			   error->pipe[i].power_domain_on ? "on" : "off");
		err_printf(m, "  SRC: %08x\n", error->pipe[i].source);
		err_printf(m, "  STAT: %08x\n", error->pipe[i].stat);

		err_printf(m, "Plane [%d]:\n", i);
		err_printf(m, "  CNTR: %08x\n", error->plane[i].control);
		err_printf(m, "  STRIDE: %08x\n", error->plane[i].stride);
		if (INTEL_INFO(dev)->gen <= 3) {
			err_printf(m, "  SIZE: %08x\n", error->plane[i].size);
			err_printf(m, "  POS: %08x\n", error->plane[i].pos);
		}
		if (INTEL_INFO(dev)->gen <= 7 && !IS_HASWELL(dev))
			err_printf(m, "  ADDR: %08x\n", error->plane[i].addr);
		if (INTEL_INFO(dev)->gen >= 4) {
			err_printf(m, "  SURF: %08x\n", error->plane[i].surface);
			err_printf(m, "  TILEOFF: %08x\n", error->plane[i].tile_offset);
		}

		err_printf(m, "Cursor [%d]:\n", i);
		err_printf(m, "  CNTR: %08x\n", error->cursor[i].control);
		err_printf(m, "  POS: %08x\n", error->cursor[i].position);
		err_printf(m, "  BASE: %08x\n", error->cursor[i].base);
	}

	for (i = 0; i < error->num_transcoders; i++) {
		err_printf(m, "CPU transcoder: %c\n",
			   transcoder_name(error->transcoder[i].cpu_transcoder));
		err_printf(m, "  Power: %s\n",
			   error->transcoder[i].power_domain_on ? "on" : "off");
		err_printf(m, "  CONF: %08x\n", error->transcoder[i].conf);
		err_printf(m, "  HTOTAL: %08x\n", error->transcoder[i].htotal);
		err_printf(m, "  HBLANK: %08x\n", error->transcoder[i].hblank);
		err_printf(m, "  HSYNC: %08x\n", error->transcoder[i].hsync);
		err_printf(m, "  VTOTAL: %08x\n", error->transcoder[i].vtotal);
		err_printf(m, "  VBLANK: %08x\n", error->transcoder[i].vblank);
		err_printf(m, "  VSYNC: %08x\n", error->transcoder[i].vsync);
	}
}<|MERGE_RESOLUTION|>--- conflicted
+++ resolved
@@ -2387,11 +2387,7 @@
 		if (i915_gem_obj_ggtt_offset(obj) == plane_config->base) {
 			drm_framebuffer_reference(c->primary->fb);
 			intel_crtc->base.primary->fb = c->primary->fb;
-<<<<<<< HEAD
 			obj->frontbuffer_bits |= INTEL_FRONTBUFFER_PRIMARY(intel_crtc->pipe);
-=======
-			fb->obj->frontbuffer_bits |= INTEL_FRONTBUFFER_PRIMARY(intel_crtc->pipe);
->>>>>>> 62eb3e20
 			break;
 		}
 	}
@@ -2673,14 +2669,9 @@
 	struct drm_i915_private *dev_priv = dev->dev_private;
 	struct intel_crtc *intel_crtc = to_intel_crtc(crtc);
 	enum pipe pipe = intel_crtc->pipe;
-<<<<<<< HEAD
 	struct drm_framebuffer *old_fb = crtc->primary->fb;
 	struct drm_i915_gem_object *obj = intel_fb_obj(fb);
 	struct drm_i915_gem_object *old_obj = intel_fb_obj(old_fb);
-=======
-	struct drm_framebuffer *old_fb;
-	struct drm_i915_gem_object *obj = to_intel_framebuffer(fb)->obj;
->>>>>>> 62eb3e20
 	int ret;
 
 	if (intel_crtc_has_pending_flip(crtc)) {
@@ -2701,16 +2692,10 @@
 		return -EINVAL;
 	}
 
-	old_fb = crtc->primary->fb;
-
 	mutex_lock(&dev->struct_mutex);
 	ret = intel_pin_and_fence_fb_obj(dev, obj, NULL);
 	if (ret == 0)
-<<<<<<< HEAD
 		i915_gem_track_fb(old_obj, obj,
-=======
-		i915_gem_track_fb(to_intel_framebuffer(old_fb)->obj, obj,
->>>>>>> 62eb3e20
 				  INTEL_FRONTBUFFER_PRIMARY(pipe));
 	mutex_unlock(&dev->struct_mutex);
 	if (ret != 0) {
@@ -4936,11 +4921,7 @@
 	struct drm_device *dev = crtc->dev;
 	struct drm_connector *connector;
 	struct drm_i915_private *dev_priv = dev->dev_private;
-<<<<<<< HEAD
 	struct drm_i915_gem_object *old_obj = intel_fb_obj(crtc->primary->fb);
-=======
-	struct drm_i915_gem_object *old_obj;
->>>>>>> 62eb3e20
 	enum pipe pipe = to_intel_crtc(crtc)->pipe;
 
 	/* crtc should still be enabled when we disable it. */
@@ -4955,7 +4936,6 @@
 	assert_pipe_disabled(dev->dev_private, pipe);
 
 	if (crtc->primary->fb) {
-		old_obj = to_intel_framebuffer(crtc->primary->fb)->obj;
 		mutex_lock(&dev->struct_mutex);
 		intel_unpin_fb_obj(old_obj);
 		i915_gem_track_fb(old_obj, NULL,
@@ -9457,12 +9437,9 @@
 	 * So using MMIO flips there would disrupt this mechanism.
 	 */
 
-<<<<<<< HEAD
 	if (ring == NULL)
 		return true;
 
-=======
->>>>>>> 62eb3e20
 	if (INTEL_INFO(ring->dev)->gen < 5)
 		return false;
 
@@ -10791,16 +10768,9 @@
 	 * on the DPLL.
 	 */
 	for_each_intel_crtc_masked(dev, modeset_pipes, intel_crtc) {
-<<<<<<< HEAD
 		struct drm_framebuffer *old_fb = crtc->primary->fb;
 		struct drm_i915_gem_object *old_obj = intel_fb_obj(old_fb);
 		struct drm_i915_gem_object *obj = intel_fb_obj(fb);
-=======
-		struct drm_framebuffer *old_fb;
-		struct drm_i915_gem_object *old_obj = NULL;
-		struct drm_i915_gem_object *obj =
-			to_intel_framebuffer(fb)->obj;
->>>>>>> 62eb3e20
 
 		mutex_lock(&dev->struct_mutex);
 		ret = intel_pin_and_fence_fb_obj(dev,
@@ -10811,16 +10781,8 @@
 			mutex_unlock(&dev->struct_mutex);
 			goto done;
 		}
-<<<<<<< HEAD
 		if (old_fb)
 			intel_unpin_fb_obj(old_obj);
-=======
-		old_fb = crtc->primary->fb;
-		if (old_fb) {
-			old_obj = to_intel_framebuffer(old_fb)->obj;
-			intel_unpin_fb_obj(old_obj);
-		}
->>>>>>> 62eb3e20
 		i915_gem_track_fb(old_obj, obj,
 				  INTEL_FRONTBUFFER_PRIMARY(intel_crtc->pipe));
 		mutex_unlock(&dev->struct_mutex);
@@ -11438,15 +11400,9 @@
 	intel_disable_primary_hw_plane(dev_priv, intel_plane->plane,
 				       intel_plane->pipe);
 disable_unpin:
-<<<<<<< HEAD
 	i915_gem_track_fb(intel_fb_obj(plane->fb), NULL,
 			  INTEL_FRONTBUFFER_PRIMARY(intel_crtc->pipe));
 	intel_unpin_fb_obj(intel_fb_obj(plane->fb));
-=======
-	i915_gem_track_fb(to_intel_framebuffer(plane->fb)->obj, NULL,
-			  INTEL_FRONTBUFFER_PRIMARY(intel_crtc->pipe));
-	intel_unpin_fb_obj(to_intel_framebuffer(plane->fb)->obj);
->>>>>>> 62eb3e20
 	plane->fb = NULL;
 
 	return 0;
@@ -11463,12 +11419,8 @@
 	struct drm_i915_private *dev_priv = dev->dev_private;
 	struct intel_crtc *intel_crtc = to_intel_crtc(crtc);
 	struct intel_plane *intel_plane = to_intel_plane(plane);
-<<<<<<< HEAD
 	struct drm_i915_gem_object *obj = intel_fb_obj(fb);
 	struct drm_i915_gem_object *old_obj = intel_fb_obj(plane->fb);
-=======
-	struct drm_i915_gem_object *obj, *old_obj = NULL;
->>>>>>> 62eb3e20
 	struct drm_rect dest = {
 		/* integer pixels */
 		.x1 = crtc_x,
@@ -11500,13 +11452,6 @@
 	if (ret)
 		return ret;
 
-<<<<<<< HEAD
-=======
-	if (plane->fb)
-		old_obj = to_intel_framebuffer(plane->fb)->obj;
-	obj = to_intel_framebuffer(fb)->obj;
-
->>>>>>> 62eb3e20
 	/*
 	 * If the CRTC isn't enabled, we're just pinning the framebuffer,
 	 * updating the fb pointer, and returning without touching the
