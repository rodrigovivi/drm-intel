--- conflicted
+++ resolved
@@ -2933,18 +2933,7 @@
 add_render_compute_tuning_settings(struct drm_i915_private *i915,
 				   struct i915_wa_list *wal)
 {
-<<<<<<< HEAD
-	if (IS_PONTEVECCHIO(i915)) {
-		wa_mcr_write(wal, XEHPC_L3SCRUB,
-			     SCRUB_CL_DWNGRADE_SHARED | SCRUB_RATE_4B_PER_CLK);
-		wa_mcr_masked_en(wal, XEHPC_LNCFMISCCFGREG0, XEHPC_HOSTCACHEEN);
-	}
-
-	if (IS_DG2(i915)) {
-		wa_mcr_write_or(wal, XEHP_L3SCQREG7, BLEND_FILL_CACHING_OPT_DIS);
-=======
 	if (IS_DG2(i915))
->>>>>>> 65c08339
 		wa_mcr_write_clr_set(wal, RT_CTRL, STACKID_CTRL, STACKID_CTRL_512);
 
 	/*
@@ -3027,14 +3016,6 @@
 			   0, false);
 	}
 
-<<<<<<< HEAD
-	if (IS_PONTEVECCHIO(i915)) {
-		/* Wa_16016694945 */
-		wa_mcr_masked_en(wal, XEHPC_LNCFMISCCFGREG0, XEHPC_OVRLSCCC);
-	}
-
-=======
->>>>>>> 65c08339
 	if (IS_XEHPSDV(i915)) {
 		/* Wa_1409954639 */
 		wa_mcr_masked_en(wal,
