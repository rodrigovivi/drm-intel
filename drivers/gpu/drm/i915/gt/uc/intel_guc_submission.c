--- conflicted
+++ resolved
@@ -2294,7 +2294,6 @@
 };
 
 static u32 __guc_context_policy_action_size(struct context_policy *policy)
-<<<<<<< HEAD
 {
 	size_t bytes = sizeof(policy->h2g.header) +
 		       (sizeof(policy->h2g.klv[0]) * policy->count);
@@ -2309,22 +2308,6 @@
 	policy->count = 0;
 }
 
-=======
-{
-	size_t bytes = sizeof(policy->h2g.header) +
-		       (sizeof(policy->h2g.klv[0]) * policy->count);
-
-	return bytes / sizeof(u32);
-}
-
-static void __guc_context_policy_start_klv(struct context_policy *policy, u16 guc_id)
-{
-	policy->h2g.header.action = INTEL_GUC_ACTION_HOST2GUC_UPDATE_CONTEXT_POLICIES;
-	policy->h2g.header.ctx_id = guc_id;
-	policy->count = 0;
-}
-
->>>>>>> 837c72b2
 #define MAKE_CONTEXT_POLICY_ADD(func, id) \
 static void __guc_context_policy_add_##func(struct context_policy *policy, u32 data) \
 { \
@@ -2409,8 +2392,6 @@
 	spin_unlock_irqrestore(&ce->guc_state.lock, flags);
 
 	return ret;
-<<<<<<< HEAD
-=======
 }
 
 static u32 map_guc_prio_to_lrc_desc_prio(u8 prio)
@@ -2431,7 +2412,6 @@
 	case GUC_CLIENT_PRIORITY_KMD_HIGH:
 		return GEN12_CTX_PRIORITY_HIGH;
 	}
->>>>>>> 837c72b2
 }
 
 static void prepare_context_registration_info(struct intel_context *ce,
@@ -2460,11 +2440,8 @@
 	 */
 	info->hwlrca_lo = lower_32_bits(ce->lrc.lrca);
 	info->hwlrca_hi = upper_32_bits(ce->lrc.lrca);
-<<<<<<< HEAD
-=======
 	if (engine->flags & I915_ENGINE_HAS_EU_PRIORITY)
 		info->hwlrca_lo |= map_guc_prio_to_lrc_desc_prio(ce->guc_state.prio);
->>>>>>> 837c72b2
 	info->flags = CONTEXT_REGISTRATION_FLAG_KMD;
 
 	/*
