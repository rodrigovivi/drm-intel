--- conflicted
+++ resolved
@@ -352,11 +352,8 @@
 	return pkt;
 }
 
-<<<<<<< HEAD
-=======
 #define I915_EMIT_PTE_NUM_DWORDS 6
 
->>>>>>> 7ccf9a53
 static int emit_pte(struct i915_request *rq,
 		    struct sgt_dma *it,
 		    enum i915_cache_level cache_level,
