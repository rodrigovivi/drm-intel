--- conflicted
+++ resolved
@@ -186,20 +186,9 @@
 
 static void virtgpu_dma_buf_unmap(struct virtio_gpu_object *bo)
 {
-<<<<<<< HEAD
-	struct virtio_gpu_object *bo = gem_to_virtio_gpu_obj(obj);
-	struct virtio_gpu_device *vgdev = obj->dev->dev_private;
-	struct dma_buf_attachment *attach = obj->import_attach;
-
-	if (attach) {
-		struct dma_buf *dmabuf = attach->dmabuf;
-
-		dma_resv_lock(dmabuf->resv, NULL);
-=======
 	struct dma_buf_attachment *attach = bo->base.base.import_attach;
 
 	dma_resv_assert_held(attach->dmabuf->resv);
->>>>>>> c51549cf
 
 	if (bo->created) {
 		virtio_gpu_detach_object_fenced(bo);
@@ -208,8 +197,6 @@
 			dma_buf_unmap_attachment(attach, bo->sgt,
 						 DMA_BIDIRECTIONAL);
 
-<<<<<<< HEAD
-=======
 		bo->sgt = NULL;
 	}
 }
@@ -225,7 +212,6 @@
 
 		dma_resv_lock(dmabuf->resv, NULL);
 		virtgpu_dma_buf_unmap(bo);
->>>>>>> c51549cf
 		dma_resv_unlock(dmabuf->resv);
 
 		dma_buf_detach(dmabuf, attach);
