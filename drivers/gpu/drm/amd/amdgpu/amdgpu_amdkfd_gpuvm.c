// SPDX-License-Identifier: MIT
/*
 * Copyright 2014-2018 Advanced Micro Devices, Inc.
 *
 * Permission is hereby granted, free of charge, to any person obtaining a
 * copy of this software and associated documentation files (the "Software"),
 * to deal in the Software without restriction, including without limitation
 * the rights to use, copy, modify, merge, publish, distribute, sublicense,
 * and/or sell copies of the Software, and to permit persons to whom the
 * Software is furnished to do so, subject to the following conditions:
 *
 * The above copyright notice and this permission notice shall be included in
 * all copies or substantial portions of the Software.
 *
 * THE SOFTWARE IS PROVIDED "AS IS", WITHOUT WARRANTY OF ANY KIND, EXPRESS OR
 * IMPLIED, INCLUDING BUT NOT LIMITED TO THE WARRANTIES OF MERCHANTABILITY,
 * FITNESS FOR A PARTICULAR PURPOSE AND NONINFRINGEMENT.  IN NO EVENT SHALL
 * THE COPYRIGHT HOLDER(S) OR AUTHOR(S) BE LIABLE FOR ANY CLAIM, DAMAGES OR
 * OTHER LIABILITY, WHETHER IN AN ACTION OF CONTRACT, TORT OR OTHERWISE,
 * ARISING FROM, OUT OF OR IN CONNECTION WITH THE SOFTWARE OR THE USE OR
 * OTHER DEALINGS IN THE SOFTWARE.
 */
#include <linux/dma-buf.h>
#include <linux/list.h>
#include <linux/pagemap.h>
#include <linux/sched/mm.h>
#include <linux/sched/task.h>

#include "amdgpu_object.h"
#include "amdgpu_gem.h"
#include "amdgpu_vm.h"
#include "amdgpu_hmm.h"
#include "amdgpu_amdkfd.h"
#include "amdgpu_dma_buf.h"
#include <uapi/linux/kfd_ioctl.h>
#include "amdgpu_xgmi.h"
#include "kfd_smi_events.h"

/* Userptr restore delay, just long enough to allow consecutive VM
 * changes to accumulate
 */
#define AMDGPU_USERPTR_RESTORE_DELAY_MS 1

/*
 * Align VRAM availability to 2MB to avoid fragmentation caused by 4K allocations in the tail 2MB
 * BO chunk
 */
#define VRAM_AVAILABLITY_ALIGN (1 << 21)

/* Impose limit on how much memory KFD can use */
static struct {
	uint64_t max_system_mem_limit;
	uint64_t max_ttm_mem_limit;
	int64_t system_mem_used;
	int64_t ttm_mem_used;
	spinlock_t mem_limit_lock;
} kfd_mem_limit;

static const char * const domain_bit_to_string[] = {
		"CPU",
		"GTT",
		"VRAM",
		"GDS",
		"GWS",
		"OA"
};

#define domain_string(domain) domain_bit_to_string[ffs(domain)-1]

static void amdgpu_amdkfd_restore_userptr_worker(struct work_struct *work);

static bool kfd_mem_is_attached(struct amdgpu_vm *avm,
		struct kgd_mem *mem)
{
	struct kfd_mem_attachment *entry;

	list_for_each_entry(entry, &mem->attachments, list)
		if (entry->bo_va->base.vm == avm)
			return true;

	return false;
}

/* Set memory usage limits. Current, limits are
 *  System (TTM + userptr) memory - 15/16th System RAM
 *  TTM memory - 3/8th System RAM
 */
void amdgpu_amdkfd_gpuvm_init_mem_limits(void)
{
	struct sysinfo si;
	uint64_t mem;

	si_meminfo(&si);
	mem = si.freeram - si.freehigh;
	mem *= si.mem_unit;

	spin_lock_init(&kfd_mem_limit.mem_limit_lock);
	kfd_mem_limit.max_system_mem_limit = mem - (mem >> 4);
	kfd_mem_limit.max_ttm_mem_limit = (mem >> 1) - (mem >> 3);
	pr_debug("Kernel memory limit %lluM, TTM limit %lluM\n",
		(kfd_mem_limit.max_system_mem_limit >> 20),
		(kfd_mem_limit.max_ttm_mem_limit >> 20));
}

void amdgpu_amdkfd_reserve_system_mem(uint64_t size)
{
	kfd_mem_limit.system_mem_used += size;
}

/* Estimate page table size needed to represent a given memory size
 *
 * With 4KB pages, we need one 8 byte PTE for each 4KB of memory
 * (factor 512, >> 9). With 2MB pages, we need one 8 byte PTE for 2MB
 * of memory (factor 256K, >> 18). ROCm user mode tries to optimize
 * for 2MB pages for TLB efficiency. However, small allocations and
 * fragmented system memory still need some 4KB pages. We choose a
 * compromise that should work in most cases without reserving too
 * much memory for page tables unnecessarily (factor 16K, >> 14).
 */

#define ESTIMATE_PT_SIZE(mem_size) max(((mem_size) >> 14), AMDGPU_VM_RESERVED_VRAM)

/**
 * amdgpu_amdkfd_reserve_mem_limit() - Decrease available memory by size
 * of buffer.
 *
 * @adev: Device to which allocated BO belongs to
 * @size: Size of buffer, in bytes, encapsulated by B0. This should be
 * equivalent to amdgpu_bo_size(BO)
 * @alloc_flag: Flag used in allocating a BO as noted above
 *
 * Return: returns -ENOMEM in case of error, ZERO otherwise
 */
int amdgpu_amdkfd_reserve_mem_limit(struct amdgpu_device *adev,
		uint64_t size, u32 alloc_flag)
{
	uint64_t reserved_for_pt =
		ESTIMATE_PT_SIZE(amdgpu_amdkfd_total_mem_size);
	size_t system_mem_needed, ttm_mem_needed, vram_needed;
	int ret = 0;

	system_mem_needed = 0;
	ttm_mem_needed = 0;
	vram_needed = 0;
	if (alloc_flag & KFD_IOC_ALLOC_MEM_FLAGS_GTT) {
		system_mem_needed = size;
		ttm_mem_needed = size;
	} else if (alloc_flag & KFD_IOC_ALLOC_MEM_FLAGS_VRAM) {
		/*
		 * Conservatively round up the allocation requirement to 2 MB
		 * to avoid fragmentation caused by 4K allocations in the tail
		 * 2M BO chunk.
		 */
		vram_needed = size;
	} else if (alloc_flag & KFD_IOC_ALLOC_MEM_FLAGS_USERPTR) {
		system_mem_needed = size;
	} else if (!(alloc_flag &
				(KFD_IOC_ALLOC_MEM_FLAGS_DOORBELL |
				 KFD_IOC_ALLOC_MEM_FLAGS_MMIO_REMAP))) {
		pr_err("%s: Invalid BO type %#x\n", __func__, alloc_flag);
		return -ENOMEM;
	}

	spin_lock(&kfd_mem_limit.mem_limit_lock);

	if (kfd_mem_limit.system_mem_used + system_mem_needed >
	    kfd_mem_limit.max_system_mem_limit)
		pr_debug("Set no_system_mem_limit=1 if using shared memory\n");

	if ((kfd_mem_limit.system_mem_used + system_mem_needed >
	     kfd_mem_limit.max_system_mem_limit && !no_system_mem_limit) ||
	    (kfd_mem_limit.ttm_mem_used + ttm_mem_needed >
	     kfd_mem_limit.max_ttm_mem_limit) ||
	    (adev && adev->kfd.vram_used + vram_needed >
	     adev->gmc.real_vram_size - reserved_for_pt)) {
		ret = -ENOMEM;
		goto release;
	}

	/* Update memory accounting by decreasing available system
	 * memory, TTM memory and GPU memory as computed above
	 */
	WARN_ONCE(vram_needed && !adev,
		  "adev reference can't be null when vram is used");
	if (adev) {
		adev->kfd.vram_used += vram_needed;
		adev->kfd.vram_used_aligned += ALIGN(vram_needed, VRAM_AVAILABLITY_ALIGN);
	}
	kfd_mem_limit.system_mem_used += system_mem_needed;
	kfd_mem_limit.ttm_mem_used += ttm_mem_needed;

release:
	spin_unlock(&kfd_mem_limit.mem_limit_lock);
	return ret;
}

void amdgpu_amdkfd_unreserve_mem_limit(struct amdgpu_device *adev,
		uint64_t size, u32 alloc_flag)
{
	spin_lock(&kfd_mem_limit.mem_limit_lock);

	if (alloc_flag & KFD_IOC_ALLOC_MEM_FLAGS_GTT) {
		kfd_mem_limit.system_mem_used -= size;
		kfd_mem_limit.ttm_mem_used -= size;
	} else if (alloc_flag & KFD_IOC_ALLOC_MEM_FLAGS_VRAM) {
		WARN_ONCE(!adev,
			  "adev reference can't be null when alloc mem flags vram is set");
		if (adev) {
			adev->kfd.vram_used -= size;
			adev->kfd.vram_used_aligned -= ALIGN(size, VRAM_AVAILABLITY_ALIGN);
		}
	} else if (alloc_flag & KFD_IOC_ALLOC_MEM_FLAGS_USERPTR) {
		kfd_mem_limit.system_mem_used -= size;
	} else if (!(alloc_flag &
				(KFD_IOC_ALLOC_MEM_FLAGS_DOORBELL |
				 KFD_IOC_ALLOC_MEM_FLAGS_MMIO_REMAP))) {
		pr_err("%s: Invalid BO type %#x\n", __func__, alloc_flag);
		goto release;
	}
	WARN_ONCE(adev && adev->kfd.vram_used < 0,
		  "KFD VRAM memory accounting unbalanced");
	WARN_ONCE(kfd_mem_limit.ttm_mem_used < 0,
		  "KFD TTM memory accounting unbalanced");
	WARN_ONCE(kfd_mem_limit.system_mem_used < 0,
		  "KFD system memory accounting unbalanced");

release:
	spin_unlock(&kfd_mem_limit.mem_limit_lock);
}

void amdgpu_amdkfd_release_notify(struct amdgpu_bo *bo)
{
	struct amdgpu_device *adev = amdgpu_ttm_adev(bo->tbo.bdev);
	u32 alloc_flags = bo->kfd_bo->alloc_flags;
	u64 size = amdgpu_bo_size(bo);

	amdgpu_amdkfd_unreserve_mem_limit(adev, size, alloc_flags);

	kfree(bo->kfd_bo);
}

/**
 * @create_dmamap_sg_bo: Creates a amdgpu_bo object to reflect information
 * about USERPTR or DOOREBELL or MMIO BO.
 * @adev: Device for which dmamap BO is being created
 * @mem: BO of peer device that is being DMA mapped. Provides parameters
 *	 in building the dmamap BO
 * @bo_out: Output parameter updated with handle of dmamap BO
 */
static int
create_dmamap_sg_bo(struct amdgpu_device *adev,
		 struct kgd_mem *mem, struct amdgpu_bo **bo_out)
{
	struct drm_gem_object *gem_obj;
	int ret, align;

	ret = amdgpu_bo_reserve(mem->bo, false);
	if (ret)
		return ret;

	align = 1;
	ret = amdgpu_gem_object_create(adev, mem->bo->tbo.base.size, align,
			AMDGPU_GEM_DOMAIN_CPU, AMDGPU_GEM_CREATE_PREEMPTIBLE,
			ttm_bo_type_sg, mem->bo->tbo.base.resv, &gem_obj);

	amdgpu_bo_unreserve(mem->bo);

	if (ret) {
		pr_err("Error in creating DMA mappable SG BO on domain: %d\n", ret);
		return -EINVAL;
	}

	*bo_out = gem_to_amdgpu_bo(gem_obj);
	(*bo_out)->parent = amdgpu_bo_ref(mem->bo);
	return ret;
}

/* amdgpu_amdkfd_remove_eviction_fence - Removes eviction fence from BO's
 *  reservation object.
 *
 * @bo: [IN] Remove eviction fence(s) from this BO
 * @ef: [IN] This eviction fence is removed if it
 *  is present in the shared list.
 *
 * NOTE: Must be called with BO reserved i.e. bo->tbo.resv->lock held.
 */
static int amdgpu_amdkfd_remove_eviction_fence(struct amdgpu_bo *bo,
					struct amdgpu_amdkfd_fence *ef)
{
	struct dma_fence *replacement;

	if (!ef)
		return -EINVAL;

	/* TODO: Instead of block before we should use the fence of the page
	 * table update and TLB flush here directly.
	 */
	replacement = dma_fence_get_stub();
	dma_resv_replace_fences(bo->tbo.base.resv, ef->base.context,
				replacement, DMA_RESV_USAGE_BOOKKEEP);
	dma_fence_put(replacement);
	return 0;
}

int amdgpu_amdkfd_remove_fence_on_pt_pd_bos(struct amdgpu_bo *bo)
{
	struct amdgpu_bo *root = bo;
	struct amdgpu_vm_bo_base *vm_bo;
	struct amdgpu_vm *vm;
	struct amdkfd_process_info *info;
	struct amdgpu_amdkfd_fence *ef;
	int ret;

	/* we can always get vm_bo from root PD bo.*/
	while (root->parent)
		root = root->parent;

	vm_bo = root->vm_bo;
	if (!vm_bo)
		return 0;

	vm = vm_bo->vm;
	if (!vm)
		return 0;

	info = vm->process_info;
	if (!info || !info->eviction_fence)
		return 0;

	ef = container_of(dma_fence_get(&info->eviction_fence->base),
			struct amdgpu_amdkfd_fence, base);

	BUG_ON(!dma_resv_trylock(bo->tbo.base.resv));
	ret = amdgpu_amdkfd_remove_eviction_fence(bo, ef);
	dma_resv_unlock(bo->tbo.base.resv);

	dma_fence_put(&ef->base);
	return ret;
}

static int amdgpu_amdkfd_bo_validate(struct amdgpu_bo *bo, uint32_t domain,
				     bool wait)
{
	struct ttm_operation_ctx ctx = { false, false };
	int ret;

	if (WARN(amdgpu_ttm_tt_get_usermm(bo->tbo.ttm),
		 "Called with userptr BO"))
		return -EINVAL;

	amdgpu_bo_placement_from_domain(bo, domain);

	ret = ttm_bo_validate(&bo->tbo, &bo->placement, &ctx);
	if (ret)
		goto validate_fail;
	if (wait)
		amdgpu_bo_sync_wait(bo, AMDGPU_FENCE_OWNER_KFD, false);

validate_fail:
	return ret;
}

static int amdgpu_amdkfd_validate_vm_bo(void *_unused, struct amdgpu_bo *bo)
{
	return amdgpu_amdkfd_bo_validate(bo, bo->allowed_domains, false);
}

/* vm_validate_pt_pd_bos - Validate page table and directory BOs
 *
 * Page directories are not updated here because huge page handling
 * during page table updates can invalidate page directory entries
 * again. Page directories are only updated after updating page
 * tables.
 */
static int vm_validate_pt_pd_bos(struct amdgpu_vm *vm)
{
	struct amdgpu_bo *pd = vm->root.bo;
	struct amdgpu_device *adev = amdgpu_ttm_adev(pd->tbo.bdev);
	int ret;

	ret = amdgpu_vm_validate_pt_bos(adev, vm, amdgpu_amdkfd_validate_vm_bo, NULL);
	if (ret) {
		pr_err("failed to validate PT BOs\n");
		return ret;
	}

	vm->pd_phys_addr = amdgpu_gmc_pd_addr(vm->root.bo);

	return 0;
}

static int vm_update_pds(struct amdgpu_vm *vm, struct amdgpu_sync *sync)
{
	struct amdgpu_bo *pd = vm->root.bo;
	struct amdgpu_device *adev = amdgpu_ttm_adev(pd->tbo.bdev);
	int ret;

	ret = amdgpu_vm_update_pdes(adev, vm, false);
	if (ret)
		return ret;

	return amdgpu_sync_fence(sync, vm->last_update);
}

static uint64_t get_pte_flags(struct amdgpu_device *adev, struct kgd_mem *mem)
{
	uint32_t mapping_flags = AMDGPU_VM_PAGE_READABLE |
				 AMDGPU_VM_MTYPE_DEFAULT;

	if (mem->alloc_flags & KFD_IOC_ALLOC_MEM_FLAGS_WRITABLE)
		mapping_flags |= AMDGPU_VM_PAGE_WRITEABLE;
	if (mem->alloc_flags & KFD_IOC_ALLOC_MEM_FLAGS_EXECUTABLE)
		mapping_flags |= AMDGPU_VM_PAGE_EXECUTABLE;

	return amdgpu_gem_va_map_flags(adev, mapping_flags);
}

/**
 * create_sg_table() - Create an sg_table for a contiguous DMA addr range
 * @addr: The starting address to point to
 * @size: Size of memory area in bytes being pointed to
 *
 * Allocates an instance of sg_table and initializes it to point to memory
 * area specified by input parameters. The address used to build is assumed
 * to be DMA mapped, if needed.
 *
 * DOORBELL or MMIO BOs use only one scatterlist node in their sg_table
 * because they are physically contiguous.
 *
 * Return: Initialized instance of SG Table or NULL
 */
static struct sg_table *create_sg_table(uint64_t addr, uint32_t size)
{
	struct sg_table *sg = kmalloc(sizeof(*sg), GFP_KERNEL);

	if (!sg)
		return NULL;
	if (sg_alloc_table(sg, 1, GFP_KERNEL)) {
		kfree(sg);
		return NULL;
	}
	sg_dma_address(sg->sgl) = addr;
	sg->sgl->length = size;
#ifdef CONFIG_NEED_SG_DMA_LENGTH
	sg->sgl->dma_length = size;
#endif
	return sg;
}

static int
kfd_mem_dmamap_userptr(struct kgd_mem *mem,
		       struct kfd_mem_attachment *attachment)
{
	enum dma_data_direction direction =
		mem->alloc_flags & KFD_IOC_ALLOC_MEM_FLAGS_WRITABLE ?
		DMA_BIDIRECTIONAL : DMA_TO_DEVICE;
	struct ttm_operation_ctx ctx = {.interruptible = true};
	struct amdgpu_bo *bo = attachment->bo_va->base.bo;
	struct amdgpu_device *adev = attachment->adev;
	struct ttm_tt *src_ttm = mem->bo->tbo.ttm;
	struct ttm_tt *ttm = bo->tbo.ttm;
	int ret;

	if (WARN_ON(ttm->num_pages != src_ttm->num_pages))
		return -EINVAL;

	ttm->sg = kmalloc(sizeof(*ttm->sg), GFP_KERNEL);
	if (unlikely(!ttm->sg))
		return -ENOMEM;

	/* Same sequence as in amdgpu_ttm_tt_pin_userptr */
	ret = sg_alloc_table_from_pages(ttm->sg, src_ttm->pages,
					ttm->num_pages, 0,
					(u64)ttm->num_pages << PAGE_SHIFT,
					GFP_KERNEL);
	if (unlikely(ret))
		goto free_sg;

	ret = dma_map_sgtable(adev->dev, ttm->sg, direction, 0);
	if (unlikely(ret))
		goto release_sg;

	drm_prime_sg_to_dma_addr_array(ttm->sg, ttm->dma_address,
				       ttm->num_pages);

	amdgpu_bo_placement_from_domain(bo, AMDGPU_GEM_DOMAIN_GTT);
	ret = ttm_bo_validate(&bo->tbo, &bo->placement, &ctx);
	if (ret)
		goto unmap_sg;

	return 0;

unmap_sg:
	dma_unmap_sgtable(adev->dev, ttm->sg, direction, 0);
release_sg:
	pr_err("DMA map userptr failed: %d\n", ret);
	sg_free_table(ttm->sg);
free_sg:
	kfree(ttm->sg);
	ttm->sg = NULL;
	return ret;
}

static int
kfd_mem_dmamap_dmabuf(struct kfd_mem_attachment *attachment)
{
	struct ttm_operation_ctx ctx = {.interruptible = true};
	struct amdgpu_bo *bo = attachment->bo_va->base.bo;

	amdgpu_bo_placement_from_domain(bo, AMDGPU_GEM_DOMAIN_GTT);
	return ttm_bo_validate(&bo->tbo, &bo->placement, &ctx);
}

/**
 * kfd_mem_dmamap_sg_bo() - Create DMA mapped sg_table to access DOORBELL or MMIO BO
 * @mem: SG BO of the DOORBELL or MMIO resource on the owning device
 * @attachment: Virtual address attachment of the BO on accessing device
 *
 * An access request from the device that owns DOORBELL does not require DMA mapping.
 * This is because the request doesn't go through PCIe root complex i.e. it instead
 * loops back. The need to DMA map arises only when accessing peer device's DOORBELL
 *
 * In contrast, all access requests for MMIO need to be DMA mapped without regard to
 * device ownership. This is because access requests for MMIO go through PCIe root
 * complex.
 *
 * This is accomplished in two steps:
 *   - Obtain DMA mapped address of DOORBELL or MMIO memory that could be used
 *         in updating requesting device's page table
 *   - Signal TTM to mark memory pointed to by requesting device's BO as GPU
 *         accessible. This allows an update of requesting device's page table
 *         with entries associated with DOOREBELL or MMIO memory
 *
 * This method is invoked in the following contexts:
 *   - Mapping of DOORBELL or MMIO BO of same or peer device
 *   - Validating an evicted DOOREBELL or MMIO BO on device seeking access
 *
 * Return: ZERO if successful, NON-ZERO otherwise
 */
static int
kfd_mem_dmamap_sg_bo(struct kgd_mem *mem,
		     struct kfd_mem_attachment *attachment)
{
	struct ttm_operation_ctx ctx = {.interruptible = true};
	struct amdgpu_bo *bo = attachment->bo_va->base.bo;
	struct amdgpu_device *adev = attachment->adev;
	struct ttm_tt *ttm = bo->tbo.ttm;
	enum dma_data_direction dir;
	dma_addr_t dma_addr;
	bool mmio;
	int ret;

	/* Expect SG Table of dmapmap BO to be NULL */
	mmio = (mem->alloc_flags & KFD_IOC_ALLOC_MEM_FLAGS_MMIO_REMAP);
	if (unlikely(ttm->sg)) {
		pr_err("SG Table of %d BO for peer device is UNEXPECTEDLY NON-NULL", mmio);
		return -EINVAL;
	}

	dir = mem->alloc_flags & KFD_IOC_ALLOC_MEM_FLAGS_WRITABLE ?
			DMA_BIDIRECTIONAL : DMA_TO_DEVICE;
	dma_addr = mem->bo->tbo.sg->sgl->dma_address;
	pr_debug("%d BO size: %d\n", mmio, mem->bo->tbo.sg->sgl->length);
	pr_debug("%d BO address before DMA mapping: %llx\n", mmio, dma_addr);
	dma_addr = dma_map_resource(adev->dev, dma_addr,
			mem->bo->tbo.sg->sgl->length, dir, DMA_ATTR_SKIP_CPU_SYNC);
	ret = dma_mapping_error(adev->dev, dma_addr);
	if (unlikely(ret))
		return ret;
	pr_debug("%d BO address after DMA mapping: %llx\n", mmio, dma_addr);

	ttm->sg = create_sg_table(dma_addr, mem->bo->tbo.sg->sgl->length);
	if (unlikely(!ttm->sg)) {
		ret = -ENOMEM;
		goto unmap_sg;
	}

	amdgpu_bo_placement_from_domain(bo, AMDGPU_GEM_DOMAIN_GTT);
	ret = ttm_bo_validate(&bo->tbo, &bo->placement, &ctx);
	if (unlikely(ret))
		goto free_sg;

	return ret;

free_sg:
	sg_free_table(ttm->sg);
	kfree(ttm->sg);
	ttm->sg = NULL;
unmap_sg:
	dma_unmap_resource(adev->dev, dma_addr, mem->bo->tbo.sg->sgl->length,
			   dir, DMA_ATTR_SKIP_CPU_SYNC);
	return ret;
}

static int
kfd_mem_dmamap_attachment(struct kgd_mem *mem,
			  struct kfd_mem_attachment *attachment)
{
	switch (attachment->type) {
	case KFD_MEM_ATT_SHARED:
		return 0;
	case KFD_MEM_ATT_USERPTR:
		return kfd_mem_dmamap_userptr(mem, attachment);
	case KFD_MEM_ATT_DMABUF:
		return kfd_mem_dmamap_dmabuf(attachment);
	case KFD_MEM_ATT_SG:
		return kfd_mem_dmamap_sg_bo(mem, attachment);
	default:
		WARN_ON_ONCE(1);
	}
	return -EINVAL;
}

static void
kfd_mem_dmaunmap_userptr(struct kgd_mem *mem,
			 struct kfd_mem_attachment *attachment)
{
	enum dma_data_direction direction =
		mem->alloc_flags & KFD_IOC_ALLOC_MEM_FLAGS_WRITABLE ?
		DMA_BIDIRECTIONAL : DMA_TO_DEVICE;
	struct ttm_operation_ctx ctx = {.interruptible = false};
	struct amdgpu_bo *bo = attachment->bo_va->base.bo;
	struct amdgpu_device *adev = attachment->adev;
	struct ttm_tt *ttm = bo->tbo.ttm;

	if (unlikely(!ttm->sg))
		return;

	amdgpu_bo_placement_from_domain(bo, AMDGPU_GEM_DOMAIN_CPU);
	ttm_bo_validate(&bo->tbo, &bo->placement, &ctx);

	dma_unmap_sgtable(adev->dev, ttm->sg, direction, 0);
	sg_free_table(ttm->sg);
	kfree(ttm->sg);
	ttm->sg = NULL;
}

static void
kfd_mem_dmaunmap_dmabuf(struct kfd_mem_attachment *attachment)
{
	struct ttm_operation_ctx ctx = {.interruptible = true};
	struct amdgpu_bo *bo = attachment->bo_va->base.bo;

	amdgpu_bo_placement_from_domain(bo, AMDGPU_GEM_DOMAIN_CPU);
	ttm_bo_validate(&bo->tbo, &bo->placement, &ctx);
}

/**
 * kfd_mem_dmaunmap_sg_bo() - Free DMA mapped sg_table of DOORBELL or MMIO BO
 * @mem: SG BO of the DOORBELL or MMIO resource on the owning device
 * @attachment: Virtual address attachment of the BO on accessing device
 *
 * The method performs following steps:
 *   - Signal TTM to mark memory pointed to by BO as GPU inaccessible
 *   - Free SG Table that is used to encapsulate DMA mapped memory of
 *          peer device's DOORBELL or MMIO memory
 *
 * This method is invoked in the following contexts:
 *     UNMapping of DOORBELL or MMIO BO on a device having access to its memory
 *     Eviction of DOOREBELL or MMIO BO on device having access to its memory
 *
 * Return: void
 */
static void
kfd_mem_dmaunmap_sg_bo(struct kgd_mem *mem,
		       struct kfd_mem_attachment *attachment)
{
	struct ttm_operation_ctx ctx = {.interruptible = true};
	struct amdgpu_bo *bo = attachment->bo_va->base.bo;
	struct amdgpu_device *adev = attachment->adev;
	struct ttm_tt *ttm = bo->tbo.ttm;
	enum dma_data_direction dir;

	if (unlikely(!ttm->sg)) {
		pr_err("SG Table of BO is UNEXPECTEDLY NULL");
		return;
	}

	amdgpu_bo_placement_from_domain(bo, AMDGPU_GEM_DOMAIN_CPU);
	ttm_bo_validate(&bo->tbo, &bo->placement, &ctx);

	dir = mem->alloc_flags & KFD_IOC_ALLOC_MEM_FLAGS_WRITABLE ?
				DMA_BIDIRECTIONAL : DMA_TO_DEVICE;
	dma_unmap_resource(adev->dev, ttm->sg->sgl->dma_address,
			ttm->sg->sgl->length, dir, DMA_ATTR_SKIP_CPU_SYNC);
	sg_free_table(ttm->sg);
	kfree(ttm->sg);
	ttm->sg = NULL;
	bo->tbo.sg = NULL;
}

static void
kfd_mem_dmaunmap_attachment(struct kgd_mem *mem,
			    struct kfd_mem_attachment *attachment)
{
	switch (attachment->type) {
	case KFD_MEM_ATT_SHARED:
		break;
	case KFD_MEM_ATT_USERPTR:
		kfd_mem_dmaunmap_userptr(mem, attachment);
		break;
	case KFD_MEM_ATT_DMABUF:
		kfd_mem_dmaunmap_dmabuf(attachment);
		break;
	case KFD_MEM_ATT_SG:
		kfd_mem_dmaunmap_sg_bo(mem, attachment);
		break;
	default:
		WARN_ON_ONCE(1);
	}
}

static int
kfd_mem_attach_dmabuf(struct amdgpu_device *adev, struct kgd_mem *mem,
		      struct amdgpu_bo **bo)
{
	struct drm_gem_object *gobj;
	int ret;

	if (!mem->dmabuf) {
		mem->dmabuf = amdgpu_gem_prime_export(&mem->bo->tbo.base,
			mem->alloc_flags & KFD_IOC_ALLOC_MEM_FLAGS_WRITABLE ?
				DRM_RDWR : 0);
		if (IS_ERR(mem->dmabuf)) {
			ret = PTR_ERR(mem->dmabuf);
			mem->dmabuf = NULL;
			return ret;
		}
	}

	gobj = amdgpu_gem_prime_import(adev_to_drm(adev), mem->dmabuf);
	if (IS_ERR(gobj))
		return PTR_ERR(gobj);

	*bo = gem_to_amdgpu_bo(gobj);
	(*bo)->flags |= AMDGPU_GEM_CREATE_PREEMPTIBLE;

	return 0;
}

/* kfd_mem_attach - Add a BO to a VM
 *
 * Everything that needs to bo done only once when a BO is first added
 * to a VM. It can later be mapped and unmapped many times without
 * repeating these steps.
 *
 * 0. Create BO for DMA mapping, if needed
 * 1. Allocate and initialize BO VA entry data structure
 * 2. Add BO to the VM
 * 3. Determine ASIC-specific PTE flags
 * 4. Alloc page tables and directories if needed
 * 4a.  Validate new page tables and directories
 */
static int kfd_mem_attach(struct amdgpu_device *adev, struct kgd_mem *mem,
		struct amdgpu_vm *vm, bool is_aql)
{
	struct amdgpu_device *bo_adev = amdgpu_ttm_adev(mem->bo->tbo.bdev);
	unsigned long bo_size = mem->bo->tbo.base.size;
	uint64_t va = mem->va;
	struct kfd_mem_attachment *attachment[2] = {NULL, NULL};
	struct amdgpu_bo *bo[2] = {NULL, NULL};
	bool same_hive = false;
	int i, ret;

	if (!va) {
		pr_err("Invalid VA when adding BO to VM\n");
		return -EINVAL;
	}

	/* Determine access to VRAM, MMIO and DOORBELL BOs of peer devices
	 *
	 * The access path of MMIO and DOORBELL BOs of is always over PCIe.
	 * In contrast the access path of VRAM BOs depens upon the type of
	 * link that connects the peer device. Access over PCIe is allowed
	 * if peer device has large BAR. In contrast, access over xGMI is
	 * allowed for both small and large BAR configurations of peer device
	 */
	if ((adev != bo_adev) &&
	    ((mem->domain == AMDGPU_GEM_DOMAIN_VRAM) ||
	     (mem->alloc_flags & KFD_IOC_ALLOC_MEM_FLAGS_DOORBELL) ||
	     (mem->alloc_flags & KFD_IOC_ALLOC_MEM_FLAGS_MMIO_REMAP))) {
		if (mem->domain == AMDGPU_GEM_DOMAIN_VRAM)
			same_hive = amdgpu_xgmi_same_hive(adev, bo_adev);
		if (!same_hive && !amdgpu_device_is_peer_accessible(bo_adev, adev))
			return -EINVAL;
	}

	for (i = 0; i <= is_aql; i++) {
		attachment[i] = kzalloc(sizeof(*attachment[i]), GFP_KERNEL);
		if (unlikely(!attachment[i])) {
			ret = -ENOMEM;
			goto unwind;
		}

		pr_debug("\t add VA 0x%llx - 0x%llx to vm %p\n", va,
			 va + bo_size, vm);

		if ((adev == bo_adev && !(mem->alloc_flags & KFD_IOC_ALLOC_MEM_FLAGS_MMIO_REMAP)) ||
		    (amdgpu_ttm_tt_get_usermm(mem->bo->tbo.ttm) && adev->ram_is_direct_mapped) ||
		    same_hive) {
			/* Mappings on the local GPU, or VRAM mappings in the
			 * local hive, or userptr mapping IOMMU direct map mode
			 * share the original BO
			 */
			attachment[i]->type = KFD_MEM_ATT_SHARED;
			bo[i] = mem->bo;
			drm_gem_object_get(&bo[i]->tbo.base);
		} else if (i > 0) {
			/* Multiple mappings on the same GPU share the BO */
			attachment[i]->type = KFD_MEM_ATT_SHARED;
			bo[i] = bo[0];
			drm_gem_object_get(&bo[i]->tbo.base);
		} else if (amdgpu_ttm_tt_get_usermm(mem->bo->tbo.ttm)) {
			/* Create an SG BO to DMA-map userptrs on other GPUs */
			attachment[i]->type = KFD_MEM_ATT_USERPTR;
			ret = create_dmamap_sg_bo(adev, mem, &bo[i]);
			if (ret)
				goto unwind;
		/* Handle DOORBELL BOs of peer devices and MMIO BOs of local and peer devices */
		} else if (mem->bo->tbo.type == ttm_bo_type_sg) {
			WARN_ONCE(!(mem->alloc_flags & KFD_IOC_ALLOC_MEM_FLAGS_DOORBELL ||
				    mem->alloc_flags & KFD_IOC_ALLOC_MEM_FLAGS_MMIO_REMAP),
				  "Handing invalid SG BO in ATTACH request");
			attachment[i]->type = KFD_MEM_ATT_SG;
			ret = create_dmamap_sg_bo(adev, mem, &bo[i]);
			if (ret)
				goto unwind;
		/* Enable acces to GTT and VRAM BOs of peer devices */
		} else if (mem->domain == AMDGPU_GEM_DOMAIN_GTT ||
			   mem->domain == AMDGPU_GEM_DOMAIN_VRAM) {
			attachment[i]->type = KFD_MEM_ATT_DMABUF;
			ret = kfd_mem_attach_dmabuf(adev, mem, &bo[i]);
			if (ret)
				goto unwind;
			pr_debug("Employ DMABUF mechanism to enable peer GPU access\n");
		} else {
			WARN_ONCE(true, "Handling invalid ATTACH request");
			ret = -EINVAL;
			goto unwind;
		}

		/* Add BO to VM internal data structures */
		ret = amdgpu_bo_reserve(bo[i], false);
		if (ret) {
			pr_debug("Unable to reserve BO during memory attach");
			goto unwind;
		}
		attachment[i]->bo_va = amdgpu_vm_bo_add(adev, vm, bo[i]);
		amdgpu_bo_unreserve(bo[i]);
		if (unlikely(!attachment[i]->bo_va)) {
			ret = -ENOMEM;
			pr_err("Failed to add BO object to VM. ret == %d\n",
			       ret);
			goto unwind;
		}
		attachment[i]->va = va;
		attachment[i]->pte_flags = get_pte_flags(adev, mem);
		attachment[i]->adev = adev;
		list_add(&attachment[i]->list, &mem->attachments);

		va += bo_size;
	}

	return 0;

unwind:
	for (; i >= 0; i--) {
		if (!attachment[i])
			continue;
		if (attachment[i]->bo_va) {
			amdgpu_bo_reserve(bo[i], true);
			amdgpu_vm_bo_del(adev, attachment[i]->bo_va);
			amdgpu_bo_unreserve(bo[i]);
			list_del(&attachment[i]->list);
		}
		if (bo[i])
			drm_gem_object_put(&bo[i]->tbo.base);
		kfree(attachment[i]);
	}
	return ret;
}

static void kfd_mem_detach(struct kfd_mem_attachment *attachment)
{
	struct amdgpu_bo *bo = attachment->bo_va->base.bo;

	pr_debug("\t remove VA 0x%llx in entry %p\n",
			attachment->va, attachment);
	amdgpu_vm_bo_del(attachment->adev, attachment->bo_va);
	drm_gem_object_put(&bo->tbo.base);
	list_del(&attachment->list);
	kfree(attachment);
}

static void add_kgd_mem_to_kfd_bo_list(struct kgd_mem *mem,
				struct amdkfd_process_info *process_info,
				bool userptr)
{
	struct ttm_validate_buffer *entry = &mem->validate_list;
	struct amdgpu_bo *bo = mem->bo;

	INIT_LIST_HEAD(&entry->head);
	entry->num_shared = 1;
	entry->bo = &bo->tbo;
	mutex_lock(&process_info->lock);
	if (userptr)
		list_add_tail(&entry->head, &process_info->userptr_valid_list);
	else
		list_add_tail(&entry->head, &process_info->kfd_bo_list);
	mutex_unlock(&process_info->lock);
}

static void remove_kgd_mem_from_kfd_bo_list(struct kgd_mem *mem,
		struct amdkfd_process_info *process_info)
{
	struct ttm_validate_buffer *bo_list_entry;

	bo_list_entry = &mem->validate_list;
	mutex_lock(&process_info->lock);
	list_del(&bo_list_entry->head);
	mutex_unlock(&process_info->lock);
}

/* Initializes user pages. It registers the MMU notifier and validates
 * the userptr BO in the GTT domain.
 *
 * The BO must already be on the userptr_valid_list. Otherwise an
 * eviction and restore may happen that leaves the new BO unmapped
 * with the user mode queues running.
 *
 * Takes the process_info->lock to protect against concurrent restore
 * workers.
 *
 * Returns 0 for success, negative errno for errors.
 */
static int init_user_pages(struct kgd_mem *mem, uint64_t user_addr,
			   bool criu_resume)
{
	struct amdkfd_process_info *process_info = mem->process_info;
	struct amdgpu_bo *bo = mem->bo;
	struct ttm_operation_ctx ctx = { true, false };
	struct hmm_range *range;
	int ret = 0;

	mutex_lock(&process_info->lock);

	ret = amdgpu_ttm_tt_set_userptr(&bo->tbo, user_addr, 0);
	if (ret) {
		pr_err("%s: Failed to set userptr: %d\n", __func__, ret);
		goto out;
	}

	ret = amdgpu_hmm_register(bo, user_addr);
	if (ret) {
		pr_err("%s: Failed to register MMU notifier: %d\n",
		       __func__, ret);
		goto out;
	}

	if (criu_resume) {
		/*
		 * During a CRIU restore operation, the userptr buffer objects
		 * will be validated in the restore_userptr_work worker at a
		 * later stage when it is scheduled by another ioctl called by
		 * CRIU master process for the target pid for restore.
		 */
		mutex_lock(&process_info->notifier_lock);
		mem->invalid++;
		mutex_unlock(&process_info->notifier_lock);
		mutex_unlock(&process_info->lock);
		return 0;
	}

	ret = amdgpu_ttm_tt_get_user_pages(bo, bo->tbo.ttm->pages, &range);
	if (ret) {
		pr_err("%s: Failed to get user pages: %d\n", __func__, ret);
		goto unregister_out;
	}

	ret = amdgpu_bo_reserve(bo, true);
	if (ret) {
		pr_err("%s: Failed to reserve BO\n", __func__);
		goto release_out;
	}
	amdgpu_bo_placement_from_domain(bo, mem->domain);
	ret = ttm_bo_validate(&bo->tbo, &bo->placement, &ctx);
	if (ret)
		pr_err("%s: failed to validate BO\n", __func__);
	amdgpu_bo_unreserve(bo);

release_out:
	amdgpu_ttm_tt_get_user_pages_done(bo->tbo.ttm, range);
unregister_out:
	if (ret)
		amdgpu_hmm_unregister(bo);
out:
	mutex_unlock(&process_info->lock);
	return ret;
}

/* Reserving a BO and its page table BOs must happen atomically to
 * avoid deadlocks. Some operations update multiple VMs at once. Track
 * all the reservation info in a context structure. Optionally a sync
 * object can track VM updates.
 */
struct bo_vm_reservation_context {
	struct amdgpu_bo_list_entry kfd_bo; /* BO list entry for the KFD BO */
	unsigned int n_vms;		    /* Number of VMs reserved	    */
	struct amdgpu_bo_list_entry *vm_pd; /* Array of VM BO list entries  */
	struct ww_acquire_ctx ticket;	    /* Reservation ticket	    */
	struct list_head list, duplicates;  /* BO lists			    */
	struct amdgpu_sync *sync;	    /* Pointer to sync object	    */
	bool reserved;			    /* Whether BOs are reserved	    */
};

enum bo_vm_match {
	BO_VM_NOT_MAPPED = 0,	/* Match VMs where a BO is not mapped */
	BO_VM_MAPPED,		/* Match VMs where a BO is mapped     */
	BO_VM_ALL,		/* Match all VMs a BO was added to    */
};

/**
 * reserve_bo_and_vm - reserve a BO and a VM unconditionally.
 * @mem: KFD BO structure.
 * @vm: the VM to reserve.
 * @ctx: the struct that will be used in unreserve_bo_and_vms().
 */
static int reserve_bo_and_vm(struct kgd_mem *mem,
			      struct amdgpu_vm *vm,
			      struct bo_vm_reservation_context *ctx)
{
	struct amdgpu_bo *bo = mem->bo;
	int ret;

	WARN_ON(!vm);

	ctx->reserved = false;
	ctx->n_vms = 1;
	ctx->sync = &mem->sync;

	INIT_LIST_HEAD(&ctx->list);
	INIT_LIST_HEAD(&ctx->duplicates);

	ctx->vm_pd = kcalloc(ctx->n_vms, sizeof(*ctx->vm_pd), GFP_KERNEL);
	if (!ctx->vm_pd)
		return -ENOMEM;

	ctx->kfd_bo.priority = 0;
	ctx->kfd_bo.tv.bo = &bo->tbo;
	ctx->kfd_bo.tv.num_shared = 1;
	list_add(&ctx->kfd_bo.tv.head, &ctx->list);

	amdgpu_vm_get_pd_bo(vm, &ctx->list, &ctx->vm_pd[0]);

	ret = ttm_eu_reserve_buffers(&ctx->ticket, &ctx->list,
				     false, &ctx->duplicates);
	if (ret) {
		pr_err("Failed to reserve buffers in ttm.\n");
		kfree(ctx->vm_pd);
		ctx->vm_pd = NULL;
		return ret;
	}

	ctx->reserved = true;
	return 0;
}

/**
 * reserve_bo_and_cond_vms - reserve a BO and some VMs conditionally
 * @mem: KFD BO structure.
 * @vm: the VM to reserve. If NULL, then all VMs associated with the BO
 * is used. Otherwise, a single VM associated with the BO.
 * @map_type: the mapping status that will be used to filter the VMs.
 * @ctx: the struct that will be used in unreserve_bo_and_vms().
 *
 * Returns 0 for success, negative for failure.
 */
static int reserve_bo_and_cond_vms(struct kgd_mem *mem,
				struct amdgpu_vm *vm, enum bo_vm_match map_type,
				struct bo_vm_reservation_context *ctx)
{
	struct amdgpu_bo *bo = mem->bo;
	struct kfd_mem_attachment *entry;
	unsigned int i;
	int ret;

	ctx->reserved = false;
	ctx->n_vms = 0;
	ctx->vm_pd = NULL;
	ctx->sync = &mem->sync;

	INIT_LIST_HEAD(&ctx->list);
	INIT_LIST_HEAD(&ctx->duplicates);

	list_for_each_entry(entry, &mem->attachments, list) {
		if ((vm && vm != entry->bo_va->base.vm) ||
			(entry->is_mapped != map_type
			&& map_type != BO_VM_ALL))
			continue;

		ctx->n_vms++;
	}

	if (ctx->n_vms != 0) {
		ctx->vm_pd = kcalloc(ctx->n_vms, sizeof(*ctx->vm_pd),
				     GFP_KERNEL);
		if (!ctx->vm_pd)
			return -ENOMEM;
	}

	ctx->kfd_bo.priority = 0;
	ctx->kfd_bo.tv.bo = &bo->tbo;
	ctx->kfd_bo.tv.num_shared = 1;
	list_add(&ctx->kfd_bo.tv.head, &ctx->list);

	i = 0;
	list_for_each_entry(entry, &mem->attachments, list) {
		if ((vm && vm != entry->bo_va->base.vm) ||
			(entry->is_mapped != map_type
			&& map_type != BO_VM_ALL))
			continue;

		amdgpu_vm_get_pd_bo(entry->bo_va->base.vm, &ctx->list,
				&ctx->vm_pd[i]);
		i++;
	}

	ret = ttm_eu_reserve_buffers(&ctx->ticket, &ctx->list,
				     false, &ctx->duplicates);
	if (ret) {
		pr_err("Failed to reserve buffers in ttm.\n");
		kfree(ctx->vm_pd);
		ctx->vm_pd = NULL;
		return ret;
	}

	ctx->reserved = true;
	return 0;
}

/**
 * unreserve_bo_and_vms - Unreserve BO and VMs from a reservation context
 * @ctx: Reservation context to unreserve
 * @wait: Optionally wait for a sync object representing pending VM updates
 * @intr: Whether the wait is interruptible
 *
 * Also frees any resources allocated in
 * reserve_bo_and_(cond_)vm(s). Returns the status from
 * amdgpu_sync_wait.
 */
static int unreserve_bo_and_vms(struct bo_vm_reservation_context *ctx,
				 bool wait, bool intr)
{
	int ret = 0;

	if (wait)
		ret = amdgpu_sync_wait(ctx->sync, intr);

	if (ctx->reserved)
		ttm_eu_backoff_reservation(&ctx->ticket, &ctx->list);
	kfree(ctx->vm_pd);

	ctx->sync = NULL;

	ctx->reserved = false;
	ctx->vm_pd = NULL;

	return ret;
}

static void unmap_bo_from_gpuvm(struct kgd_mem *mem,
				struct kfd_mem_attachment *entry,
				struct amdgpu_sync *sync)
{
	struct amdgpu_bo_va *bo_va = entry->bo_va;
	struct amdgpu_device *adev = entry->adev;
	struct amdgpu_vm *vm = bo_va->base.vm;

	amdgpu_vm_bo_unmap(adev, bo_va, entry->va);

	amdgpu_vm_clear_freed(adev, vm, &bo_va->last_pt_update);

	amdgpu_sync_fence(sync, bo_va->last_pt_update);

	kfd_mem_dmaunmap_attachment(mem, entry);
}

static int update_gpuvm_pte(struct kgd_mem *mem,
			    struct kfd_mem_attachment *entry,
			    struct amdgpu_sync *sync)
{
	struct amdgpu_bo_va *bo_va = entry->bo_va;
	struct amdgpu_device *adev = entry->adev;
	int ret;

	ret = kfd_mem_dmamap_attachment(mem, entry);
	if (ret)
		return ret;

	/* Update the page tables  */
	ret = amdgpu_vm_bo_update(adev, bo_va, false);
	if (ret) {
		pr_err("amdgpu_vm_bo_update failed\n");
		return ret;
	}

	return amdgpu_sync_fence(sync, bo_va->last_pt_update);
}

static int map_bo_to_gpuvm(struct kgd_mem *mem,
			   struct kfd_mem_attachment *entry,
			   struct amdgpu_sync *sync,
			   bool no_update_pte)
{
	int ret;

	/* Set virtual address for the allocation */
	ret = amdgpu_vm_bo_map(entry->adev, entry->bo_va, entry->va, 0,
			       amdgpu_bo_size(entry->bo_va->base.bo),
			       entry->pte_flags);
	if (ret) {
		pr_err("Failed to map VA 0x%llx in vm. ret %d\n",
				entry->va, ret);
		return ret;
	}

	if (no_update_pte)
		return 0;

	ret = update_gpuvm_pte(mem, entry, sync);
	if (ret) {
		pr_err("update_gpuvm_pte() failed\n");
		goto update_gpuvm_pte_failed;
	}

	return 0;

update_gpuvm_pte_failed:
	unmap_bo_from_gpuvm(mem, entry, sync);
	return ret;
}

static int process_validate_vms(struct amdkfd_process_info *process_info)
{
	struct amdgpu_vm *peer_vm;
	int ret;

	list_for_each_entry(peer_vm, &process_info->vm_list_head,
			    vm_list_node) {
		ret = vm_validate_pt_pd_bos(peer_vm);
		if (ret)
			return ret;
	}

	return 0;
}

static int process_sync_pds_resv(struct amdkfd_process_info *process_info,
				 struct amdgpu_sync *sync)
{
	struct amdgpu_vm *peer_vm;
	int ret;

	list_for_each_entry(peer_vm, &process_info->vm_list_head,
			    vm_list_node) {
		struct amdgpu_bo *pd = peer_vm->root.bo;

		ret = amdgpu_sync_resv(NULL, sync, pd->tbo.base.resv,
				       AMDGPU_SYNC_NE_OWNER,
				       AMDGPU_FENCE_OWNER_KFD);
		if (ret)
			return ret;
	}

	return 0;
}

static int process_update_pds(struct amdkfd_process_info *process_info,
			      struct amdgpu_sync *sync)
{
	struct amdgpu_vm *peer_vm;
	int ret;

	list_for_each_entry(peer_vm, &process_info->vm_list_head,
			    vm_list_node) {
		ret = vm_update_pds(peer_vm, sync);
		if (ret)
			return ret;
	}

	return 0;
}

static int init_kfd_vm(struct amdgpu_vm *vm, void **process_info,
		       struct dma_fence **ef)
{
	struct amdkfd_process_info *info = NULL;
	int ret;

	if (!*process_info) {
		info = kzalloc(sizeof(*info), GFP_KERNEL);
		if (!info)
			return -ENOMEM;

		mutex_init(&info->lock);
		mutex_init(&info->notifier_lock);
		INIT_LIST_HEAD(&info->vm_list_head);
		INIT_LIST_HEAD(&info->kfd_bo_list);
		INIT_LIST_HEAD(&info->userptr_valid_list);
		INIT_LIST_HEAD(&info->userptr_inval_list);

		info->eviction_fence =
			amdgpu_amdkfd_fence_create(dma_fence_context_alloc(1),
						   current->mm,
						   NULL);
		if (!info->eviction_fence) {
			pr_err("Failed to create eviction fence\n");
			ret = -ENOMEM;
			goto create_evict_fence_fail;
		}

		info->pid = get_task_pid(current->group_leader, PIDTYPE_PID);
		INIT_DELAYED_WORK(&info->restore_userptr_work,
				  amdgpu_amdkfd_restore_userptr_worker);

		*process_info = info;
		*ef = dma_fence_get(&info->eviction_fence->base);
	}

	vm->process_info = *process_info;

	/* Validate page directory and attach eviction fence */
	ret = amdgpu_bo_reserve(vm->root.bo, true);
	if (ret)
		goto reserve_pd_fail;
	ret = vm_validate_pt_pd_bos(vm);
	if (ret) {
		pr_err("validate_pt_pd_bos() failed\n");
		goto validate_pd_fail;
	}
	ret = amdgpu_bo_sync_wait(vm->root.bo,
				  AMDGPU_FENCE_OWNER_KFD, false);
	if (ret)
		goto wait_pd_fail;
	ret = dma_resv_reserve_fences(vm->root.bo->tbo.base.resv, 1);
	if (ret)
		goto reserve_shared_fail;
	dma_resv_add_fence(vm->root.bo->tbo.base.resv,
			   &vm->process_info->eviction_fence->base,
			   DMA_RESV_USAGE_BOOKKEEP);
	amdgpu_bo_unreserve(vm->root.bo);

	/* Update process info */
	mutex_lock(&vm->process_info->lock);
	list_add_tail(&vm->vm_list_node,
			&(vm->process_info->vm_list_head));
	vm->process_info->n_vms++;
	mutex_unlock(&vm->process_info->lock);

	return 0;

reserve_shared_fail:
wait_pd_fail:
validate_pd_fail:
	amdgpu_bo_unreserve(vm->root.bo);
reserve_pd_fail:
	vm->process_info = NULL;
	if (info) {
		/* Two fence references: one in info and one in *ef */
		dma_fence_put(&info->eviction_fence->base);
		dma_fence_put(*ef);
		*ef = NULL;
		*process_info = NULL;
		put_pid(info->pid);
create_evict_fence_fail:
		mutex_destroy(&info->lock);
		mutex_destroy(&info->notifier_lock);
		kfree(info);
	}
	return ret;
}

/**
 * amdgpu_amdkfd_gpuvm_pin_bo() - Pins a BO using following criteria
 * @bo: Handle of buffer object being pinned
 * @domain: Domain into which BO should be pinned
 *
 *   - USERPTR BOs are UNPINNABLE and will return error
 *   - All other BO types (GTT, VRAM, MMIO and DOORBELL) will have their
 *     PIN count incremented. It is valid to PIN a BO multiple times
 *
 * Return: ZERO if successful in pinning, Non-Zero in case of error.
 */
static int amdgpu_amdkfd_gpuvm_pin_bo(struct amdgpu_bo *bo, u32 domain)
{
	int ret = 0;

	ret = amdgpu_bo_reserve(bo, false);
	if (unlikely(ret))
		return ret;

	ret = amdgpu_bo_pin_restricted(bo, domain, 0, 0);
	if (ret)
		pr_err("Error in Pinning BO to domain: %d\n", domain);

	amdgpu_bo_sync_wait(bo, AMDGPU_FENCE_OWNER_KFD, false);
	amdgpu_bo_unreserve(bo);

	return ret;
}

/**
 * amdgpu_amdkfd_gpuvm_unpin_bo() - Unpins BO using following criteria
 * @bo: Handle of buffer object being unpinned
 *
 *   - Is a illegal request for USERPTR BOs and is ignored
 *   - All other BO types (GTT, VRAM, MMIO and DOORBELL) will have their
 *     PIN count decremented. Calls to UNPIN must balance calls to PIN
 */
static void amdgpu_amdkfd_gpuvm_unpin_bo(struct amdgpu_bo *bo)
{
	int ret = 0;

	ret = amdgpu_bo_reserve(bo, false);
	if (unlikely(ret))
		return;

	amdgpu_bo_unpin(bo);
	amdgpu_bo_unreserve(bo);
}

int amdgpu_amdkfd_gpuvm_acquire_process_vm(struct amdgpu_device *adev,
					   struct file *filp, u32 pasid,
					   void **process_info,
					   struct dma_fence **ef)
{
	struct amdgpu_fpriv *drv_priv;
	struct amdgpu_vm *avm;
	int ret;

	ret = amdgpu_file_to_fpriv(filp, &drv_priv);
	if (ret)
		return ret;
	avm = &drv_priv->vm;

	/* Already a compute VM? */
	if (avm->process_info)
		return -EINVAL;

	/* Free the original amdgpu allocated pasid,
	 * will be replaced with kfd allocated pasid.
	 */
	if (avm->pasid) {
		amdgpu_pasid_free(avm->pasid);
		amdgpu_vm_set_pasid(adev, avm, 0);
	}

	/* Convert VM into a compute VM */
	ret = amdgpu_vm_make_compute(adev, avm);
	if (ret)
		return ret;

	ret = amdgpu_vm_set_pasid(adev, avm, pasid);
	if (ret)
		return ret;
	/* Initialize KFD part of the VM and process info */
	ret = init_kfd_vm(avm, process_info, ef);
	if (ret)
		return ret;

	amdgpu_vm_set_task_info(avm);

	return 0;
}

void amdgpu_amdkfd_gpuvm_destroy_cb(struct amdgpu_device *adev,
				    struct amdgpu_vm *vm)
{
	struct amdkfd_process_info *process_info = vm->process_info;

	if (!process_info)
		return;

	/* Update process info */
	mutex_lock(&process_info->lock);
	process_info->n_vms--;
	list_del(&vm->vm_list_node);
	mutex_unlock(&process_info->lock);

	vm->process_info = NULL;

	/* Release per-process resources when last compute VM is destroyed */
	if (!process_info->n_vms) {
		WARN_ON(!list_empty(&process_info->kfd_bo_list));
		WARN_ON(!list_empty(&process_info->userptr_valid_list));
		WARN_ON(!list_empty(&process_info->userptr_inval_list));

		dma_fence_put(&process_info->eviction_fence->base);
		cancel_delayed_work_sync(&process_info->restore_userptr_work);
		put_pid(process_info->pid);
		mutex_destroy(&process_info->lock);
		mutex_destroy(&process_info->notifier_lock);
		kfree(process_info);
	}
}

void amdgpu_amdkfd_gpuvm_release_process_vm(struct amdgpu_device *adev,
					    void *drm_priv)
{
	struct amdgpu_vm *avm;

	if (WARN_ON(!adev || !drm_priv))
		return;

	avm = drm_priv_to_vm(drm_priv);

	pr_debug("Releasing process vm %p\n", avm);

	/* The original pasid of amdgpu vm has already been
	 * released during making a amdgpu vm to a compute vm
	 * The current pasid is managed by kfd and will be
	 * released on kfd process destroy. Set amdgpu pasid
	 * to 0 to avoid duplicate release.
	 */
	amdgpu_vm_release_compute(adev, avm);
}

uint64_t amdgpu_amdkfd_gpuvm_get_process_page_dir(void *drm_priv)
{
	struct amdgpu_vm *avm = drm_priv_to_vm(drm_priv);
	struct amdgpu_bo *pd = avm->root.bo;
	struct amdgpu_device *adev = amdgpu_ttm_adev(pd->tbo.bdev);

	if (adev->asic_type < CHIP_VEGA10)
		return avm->pd_phys_addr >> AMDGPU_GPU_PAGE_SHIFT;
	return avm->pd_phys_addr;
}

void amdgpu_amdkfd_block_mmu_notifications(void *p)
{
	struct amdkfd_process_info *pinfo = (struct amdkfd_process_info *)p;

	mutex_lock(&pinfo->lock);
	WRITE_ONCE(pinfo->block_mmu_notifications, true);
	mutex_unlock(&pinfo->lock);
}

int amdgpu_amdkfd_criu_resume(void *p)
{
	int ret = 0;
	struct amdkfd_process_info *pinfo = (struct amdkfd_process_info *)p;

	mutex_lock(&pinfo->lock);
	pr_debug("scheduling work\n");
	mutex_lock(&pinfo->notifier_lock);
	pinfo->evicted_bos++;
	mutex_unlock(&pinfo->notifier_lock);
	if (!READ_ONCE(pinfo->block_mmu_notifications)) {
		ret = -EINVAL;
		goto out_unlock;
	}
	WRITE_ONCE(pinfo->block_mmu_notifications, false);
	schedule_delayed_work(&pinfo->restore_userptr_work, 0);

out_unlock:
	mutex_unlock(&pinfo->lock);
	return ret;
}

size_t amdgpu_amdkfd_get_available_memory(struct amdgpu_device *adev)
{
	uint64_t reserved_for_pt =
		ESTIMATE_PT_SIZE(amdgpu_amdkfd_total_mem_size);
	size_t available;

	spin_lock(&kfd_mem_limit.mem_limit_lock);
	available = adev->gmc.real_vram_size
		- adev->kfd.vram_used_aligned
		- atomic64_read(&adev->vram_pin_size)
		- reserved_for_pt;
	spin_unlock(&kfd_mem_limit.mem_limit_lock);

	return ALIGN_DOWN(available, VRAM_AVAILABLITY_ALIGN);
}

int amdgpu_amdkfd_gpuvm_alloc_memory_of_gpu(
		struct amdgpu_device *adev, uint64_t va, uint64_t size,
		void *drm_priv, struct kgd_mem **mem,
		uint64_t *offset, uint32_t flags, bool criu_resume)
{
	struct amdgpu_vm *avm = drm_priv_to_vm(drm_priv);
	enum ttm_bo_type bo_type = ttm_bo_type_device;
	struct sg_table *sg = NULL;
	uint64_t user_addr = 0;
	struct amdgpu_bo *bo;
	struct drm_gem_object *gobj = NULL;
	u32 domain, alloc_domain;
	u64 alloc_flags;
	int ret;

	/*
	 * Check on which domain to allocate BO
	 */
	if (flags & KFD_IOC_ALLOC_MEM_FLAGS_VRAM) {
		domain = alloc_domain = AMDGPU_GEM_DOMAIN_VRAM;
		alloc_flags = AMDGPU_GEM_CREATE_VRAM_WIPE_ON_RELEASE;
		alloc_flags |= (flags & KFD_IOC_ALLOC_MEM_FLAGS_PUBLIC) ?
			AMDGPU_GEM_CREATE_CPU_ACCESS_REQUIRED : 0;
	} else if (flags & KFD_IOC_ALLOC_MEM_FLAGS_GTT) {
		domain = alloc_domain = AMDGPU_GEM_DOMAIN_GTT;
		alloc_flags = 0;
	} else {
		domain = AMDGPU_GEM_DOMAIN_GTT;
		alloc_domain = AMDGPU_GEM_DOMAIN_CPU;
		alloc_flags = AMDGPU_GEM_CREATE_PREEMPTIBLE;

		if (flags & KFD_IOC_ALLOC_MEM_FLAGS_USERPTR) {
			if (!offset || !*offset)
				return -EINVAL;
			user_addr = untagged_addr(*offset);
		} else if (flags & (KFD_IOC_ALLOC_MEM_FLAGS_DOORBELL |
				    KFD_IOC_ALLOC_MEM_FLAGS_MMIO_REMAP)) {
			bo_type = ttm_bo_type_sg;
			if (size > UINT_MAX)
				return -EINVAL;
			sg = create_sg_table(*offset, size);
			if (!sg)
				return -ENOMEM;
		} else {
			return -EINVAL;
		}
	}

	if (flags & KFD_IOC_ALLOC_MEM_FLAGS_COHERENT)
		alloc_flags |= AMDGPU_GEM_CREATE_COHERENT;
	if (flags & KFD_IOC_ALLOC_MEM_FLAGS_UNCACHED)
		alloc_flags |= AMDGPU_GEM_CREATE_UNCACHED;

	*mem = kzalloc(sizeof(struct kgd_mem), GFP_KERNEL);
	if (!*mem) {
		ret = -ENOMEM;
		goto err;
	}
	INIT_LIST_HEAD(&(*mem)->attachments);
	mutex_init(&(*mem)->lock);
	(*mem)->aql_queue = !!(flags & KFD_IOC_ALLOC_MEM_FLAGS_AQL_QUEUE_MEM);

	/* Workaround for AQL queue wraparound bug. Map the same
	 * memory twice. That means we only actually allocate half
	 * the memory.
	 */
	if ((*mem)->aql_queue)
		size = size >> 1;

	(*mem)->alloc_flags = flags;

	amdgpu_sync_create(&(*mem)->sync);

	ret = amdgpu_amdkfd_reserve_mem_limit(adev, size, flags);
	if (ret) {
		pr_debug("Insufficient memory\n");
		goto err_reserve_limit;
	}

	pr_debug("\tcreate BO VA 0x%llx size 0x%llx domain %s\n",
			va, size, domain_string(alloc_domain));

	ret = amdgpu_gem_object_create(adev, size, 1, alloc_domain, alloc_flags,
				       bo_type, NULL, &gobj);
	if (ret) {
		pr_debug("Failed to create BO on domain %s. ret %d\n",
			 domain_string(alloc_domain), ret);
		goto err_bo_create;
	}
	ret = drm_vma_node_allow(&gobj->vma_node, drm_priv);
	if (ret) {
		pr_debug("Failed to allow vma node access. ret %d\n", ret);
		goto err_node_allow;
	}
	bo = gem_to_amdgpu_bo(gobj);
	if (bo_type == ttm_bo_type_sg) {
		bo->tbo.sg = sg;
		bo->tbo.ttm->sg = sg;
	}
	bo->kfd_bo = *mem;
	(*mem)->bo = bo;
	if (user_addr)
		bo->flags |= AMDGPU_AMDKFD_CREATE_USERPTR_BO;

	(*mem)->va = va;
	(*mem)->domain = domain;
	(*mem)->mapped_to_gpu_memory = 0;
	(*mem)->process_info = avm->process_info;
	add_kgd_mem_to_kfd_bo_list(*mem, avm->process_info, user_addr);

	if (user_addr) {
		pr_debug("creating userptr BO for user_addr = %llx\n", user_addr);
		ret = init_user_pages(*mem, user_addr, criu_resume);
		if (ret)
			goto allocate_init_user_pages_failed;
	} else  if (flags & (KFD_IOC_ALLOC_MEM_FLAGS_DOORBELL |
				KFD_IOC_ALLOC_MEM_FLAGS_MMIO_REMAP)) {
		ret = amdgpu_amdkfd_gpuvm_pin_bo(bo, AMDGPU_GEM_DOMAIN_GTT);
		if (ret) {
			pr_err("Pinning MMIO/DOORBELL BO during ALLOC FAILED\n");
			goto err_pin_bo;
		}
		bo->allowed_domains = AMDGPU_GEM_DOMAIN_GTT;
		bo->preferred_domains = AMDGPU_GEM_DOMAIN_GTT;
	}

	if (offset)
		*offset = amdgpu_bo_mmap_offset(bo);

	return 0;

allocate_init_user_pages_failed:
err_pin_bo:
	remove_kgd_mem_from_kfd_bo_list(*mem, avm->process_info);
	drm_vma_node_revoke(&gobj->vma_node, drm_priv);
err_node_allow:
	/* Don't unreserve system mem limit twice */
	goto err_reserve_limit;
err_bo_create:
	amdgpu_amdkfd_unreserve_mem_limit(adev, size, flags);
err_reserve_limit:
	mutex_destroy(&(*mem)->lock);
	if (gobj)
		drm_gem_object_put(gobj);
	else
		kfree(*mem);
err:
	if (sg) {
		sg_free_table(sg);
		kfree(sg);
	}
	return ret;
}

int amdgpu_amdkfd_gpuvm_free_memory_of_gpu(
		struct amdgpu_device *adev, struct kgd_mem *mem, void *drm_priv,
		uint64_t *size)
{
	struct amdkfd_process_info *process_info = mem->process_info;
	unsigned long bo_size = mem->bo->tbo.base.size;
	bool use_release_notifier = (mem->bo->kfd_bo == mem);
	struct kfd_mem_attachment *entry, *tmp;
	struct bo_vm_reservation_context ctx;
	struct ttm_validate_buffer *bo_list_entry;
	unsigned int mapped_to_gpu_memory;
	int ret;
	bool is_imported = false;

	mutex_lock(&mem->lock);

	/* Unpin MMIO/DOORBELL BO's that were pinned during allocation */
	if (mem->alloc_flags &
	    (KFD_IOC_ALLOC_MEM_FLAGS_DOORBELL |
	     KFD_IOC_ALLOC_MEM_FLAGS_MMIO_REMAP)) {
		amdgpu_amdkfd_gpuvm_unpin_bo(mem->bo);
	}

	mapped_to_gpu_memory = mem->mapped_to_gpu_memory;
	is_imported = mem->is_imported;
	mutex_unlock(&mem->lock);
	/* lock is not needed after this, since mem is unused and will
	 * be freed anyway
	 */

	if (mapped_to_gpu_memory > 0) {
		pr_debug("BO VA 0x%llx size 0x%lx is still mapped.\n",
				mem->va, bo_size);
		return -EBUSY;
	}

	/* Make sure restore workers don't access the BO any more */
	bo_list_entry = &mem->validate_list;
	mutex_lock(&process_info->lock);
	list_del(&bo_list_entry->head);
	mutex_unlock(&process_info->lock);

	/* Cleanup user pages and MMU notifiers */
	if (amdgpu_ttm_tt_get_usermm(mem->bo->tbo.ttm)) {
		amdgpu_hmm_unregister(mem->bo);
		mutex_lock(&process_info->notifier_lock);
		amdgpu_ttm_tt_discard_user_pages(mem->bo->tbo.ttm, mem->range);
		mutex_unlock(&process_info->notifier_lock);
	}

	ret = reserve_bo_and_cond_vms(mem, NULL, BO_VM_ALL, &ctx);
	if (unlikely(ret))
		return ret;

	/* The eviction fence should be removed by the last unmap.
	 * TODO: Log an error condition if the bo still has the eviction fence
	 * attached
	 */
	amdgpu_amdkfd_remove_eviction_fence(mem->bo,
					process_info->eviction_fence);
	pr_debug("Release VA 0x%llx - 0x%llx\n", mem->va,
		mem->va + bo_size * (1 + mem->aql_queue));

	/* Remove from VM internal data structures */
	list_for_each_entry_safe(entry, tmp, &mem->attachments, list)
		kfd_mem_detach(entry);

	ret = unreserve_bo_and_vms(&ctx, false, false);

	/* Free the sync object */
	amdgpu_sync_free(&mem->sync);

	/* If the SG is not NULL, it's one we created for a doorbell or mmio
	 * remap BO. We need to free it.
	 */
	if (mem->bo->tbo.sg) {
		sg_free_table(mem->bo->tbo.sg);
		kfree(mem->bo->tbo.sg);
	}

	/* Update the size of the BO being freed if it was allocated from
	 * VRAM and is not imported.
	 */
	if (size) {
		if ((mem->bo->preferred_domains == AMDGPU_GEM_DOMAIN_VRAM) &&
		    (!is_imported))
			*size = bo_size;
		else
			*size = 0;
	}

	/* Free the BO*/
	drm_vma_node_revoke(&mem->bo->tbo.base.vma_node, drm_priv);
	if (mem->dmabuf)
		dma_buf_put(mem->dmabuf);
	mutex_destroy(&mem->lock);

	/* If this releases the last reference, it will end up calling
	 * amdgpu_amdkfd_release_notify and kfree the mem struct. That's why
	 * this needs to be the last call here.
	 */
	drm_gem_object_put(&mem->bo->tbo.base);

	/*
	 * For kgd_mem allocated in amdgpu_amdkfd_gpuvm_import_dmabuf(),
	 * explicitly free it here.
	 */
	if (!use_release_notifier)
		kfree(mem);

	return ret;
}

int amdgpu_amdkfd_gpuvm_map_memory_to_gpu(
		struct amdgpu_device *adev, struct kgd_mem *mem,
		void *drm_priv)
{
	struct amdgpu_vm *avm = drm_priv_to_vm(drm_priv);
	int ret;
	struct amdgpu_bo *bo;
	uint32_t domain;
	struct kfd_mem_attachment *entry;
	struct bo_vm_reservation_context ctx;
	unsigned long bo_size;
	bool is_invalid_userptr = false;

	bo = mem->bo;
	if (!bo) {
		pr_err("Invalid BO when mapping memory to GPU\n");
		return -EINVAL;
	}

	/* Make sure restore is not running concurrently. Since we
	 * don't map invalid userptr BOs, we rely on the next restore
	 * worker to do the mapping
	 */
	mutex_lock(&mem->process_info->lock);

	/* Lock notifier lock. If we find an invalid userptr BO, we can be
	 * sure that the MMU notifier is no longer running
	 * concurrently and the queues are actually stopped
	 */
	if (amdgpu_ttm_tt_get_usermm(bo->tbo.ttm)) {
		mutex_lock(&mem->process_info->notifier_lock);
		is_invalid_userptr = !!mem->invalid;
		mutex_unlock(&mem->process_info->notifier_lock);
	}

	mutex_lock(&mem->lock);

	domain = mem->domain;
	bo_size = bo->tbo.base.size;

	pr_debug("Map VA 0x%llx - 0x%llx to vm %p domain %s\n",
			mem->va,
			mem->va + bo_size * (1 + mem->aql_queue),
			avm, domain_string(domain));

	if (!kfd_mem_is_attached(avm, mem)) {
		ret = kfd_mem_attach(adev, mem, avm, mem->aql_queue);
		if (ret)
			goto out;
	}

	ret = reserve_bo_and_vm(mem, avm, &ctx);
	if (unlikely(ret))
		goto out;

	/* Userptr can be marked as "not invalid", but not actually be
	 * validated yet (still in the system domain). In that case
	 * the queues are still stopped and we can leave mapping for
	 * the next restore worker
	 */
	if (amdgpu_ttm_tt_get_usermm(bo->tbo.ttm) &&
	    bo->tbo.resource->mem_type == TTM_PL_SYSTEM)
		is_invalid_userptr = true;

	ret = vm_validate_pt_pd_bos(avm);
	if (unlikely(ret))
		goto out_unreserve;

	if (mem->mapped_to_gpu_memory == 0 &&
	    !amdgpu_ttm_tt_get_usermm(bo->tbo.ttm)) {
		/* Validate BO only once. The eviction fence gets added to BO
		 * the first time it is mapped. Validate will wait for all
		 * background evictions to complete.
		 */
		ret = amdgpu_amdkfd_bo_validate(bo, domain, true);
		if (ret) {
			pr_debug("Validate failed\n");
			goto out_unreserve;
		}
	}

	list_for_each_entry(entry, &mem->attachments, list) {
		if (entry->bo_va->base.vm != avm || entry->is_mapped)
			continue;

		pr_debug("\t map VA 0x%llx - 0x%llx in entry %p\n",
			 entry->va, entry->va + bo_size, entry);

		ret = map_bo_to_gpuvm(mem, entry, ctx.sync,
				      is_invalid_userptr);
		if (ret) {
			pr_err("Failed to map bo to gpuvm\n");
			goto out_unreserve;
		}

		ret = vm_update_pds(avm, ctx.sync);
		if (ret) {
			pr_err("Failed to update page directories\n");
			goto out_unreserve;
		}

		entry->is_mapped = true;
		mem->mapped_to_gpu_memory++;
		pr_debug("\t INC mapping count %d\n",
			 mem->mapped_to_gpu_memory);
	}

	if (!amdgpu_ttm_tt_get_usermm(bo->tbo.ttm) && !bo->tbo.pin_count)
		dma_resv_add_fence(bo->tbo.base.resv,
				   &avm->process_info->eviction_fence->base,
				   DMA_RESV_USAGE_BOOKKEEP);
	ret = unreserve_bo_and_vms(&ctx, false, false);

	goto out;

out_unreserve:
	unreserve_bo_and_vms(&ctx, false, false);
out:
	mutex_unlock(&mem->process_info->lock);
	mutex_unlock(&mem->lock);
	return ret;
}

int amdgpu_amdkfd_gpuvm_unmap_memory_from_gpu(
		struct amdgpu_device *adev, struct kgd_mem *mem, void *drm_priv)
{
	struct amdgpu_vm *avm = drm_priv_to_vm(drm_priv);
	struct amdkfd_process_info *process_info = avm->process_info;
	unsigned long bo_size = mem->bo->tbo.base.size;
	struct kfd_mem_attachment *entry;
	struct bo_vm_reservation_context ctx;
	int ret;

	mutex_lock(&mem->lock);

	ret = reserve_bo_and_cond_vms(mem, avm, BO_VM_MAPPED, &ctx);
	if (unlikely(ret))
		goto out;
	/* If no VMs were reserved, it means the BO wasn't actually mapped */
	if (ctx.n_vms == 0) {
		ret = -EINVAL;
		goto unreserve_out;
	}

	ret = vm_validate_pt_pd_bos(avm);
	if (unlikely(ret))
		goto unreserve_out;

	pr_debug("Unmap VA 0x%llx - 0x%llx from vm %p\n",
		mem->va,
		mem->va + bo_size * (1 + mem->aql_queue),
		avm);

	list_for_each_entry(entry, &mem->attachments, list) {
		if (entry->bo_va->base.vm != avm || !entry->is_mapped)
			continue;

		pr_debug("\t unmap VA 0x%llx - 0x%llx from entry %p\n",
			 entry->va, entry->va + bo_size, entry);

		unmap_bo_from_gpuvm(mem, entry, ctx.sync);
		entry->is_mapped = false;

		mem->mapped_to_gpu_memory--;
		pr_debug("\t DEC mapping count %d\n",
			 mem->mapped_to_gpu_memory);
	}

	/* If BO is unmapped from all VMs, unfence it. It can be evicted if
	 * required.
	 */
	if (mem->mapped_to_gpu_memory == 0 &&
	    !amdgpu_ttm_tt_get_usermm(mem->bo->tbo.ttm) &&
	    !mem->bo->tbo.pin_count)
		amdgpu_amdkfd_remove_eviction_fence(mem->bo,
						process_info->eviction_fence);

unreserve_out:
	unreserve_bo_and_vms(&ctx, false, false);
out:
	mutex_unlock(&mem->lock);
	return ret;
}

int amdgpu_amdkfd_gpuvm_sync_memory(
		struct amdgpu_device *adev, struct kgd_mem *mem, bool intr)
{
	struct amdgpu_sync sync;
	int ret;

	amdgpu_sync_create(&sync);

	mutex_lock(&mem->lock);
	amdgpu_sync_clone(&mem->sync, &sync);
	mutex_unlock(&mem->lock);

	ret = amdgpu_sync_wait(&sync, intr);
	amdgpu_sync_free(&sync);
	return ret;
}

/**
 * amdgpu_amdkfd_map_gtt_bo_to_gart - Map BO to GART and increment reference count
 * @adev: Device to which allocated BO belongs
 * @bo: Buffer object to be mapped
 *
 * Before return, bo reference count is incremented. To release the reference and unpin/
 * unmap the BO, call amdgpu_amdkfd_free_gtt_mem.
 */
int amdgpu_amdkfd_map_gtt_bo_to_gart(struct amdgpu_device *adev, struct amdgpu_bo *bo)
{
	int ret;

	ret = amdgpu_bo_reserve(bo, true);
	if (ret) {
		pr_err("Failed to reserve bo. ret %d\n", ret);
		goto err_reserve_bo_failed;
	}

	ret = amdgpu_bo_pin(bo, AMDGPU_GEM_DOMAIN_GTT);
	if (ret) {
		pr_err("Failed to pin bo. ret %d\n", ret);
		goto err_pin_bo_failed;
	}

	ret = amdgpu_ttm_alloc_gart(&bo->tbo);
	if (ret) {
		pr_err("Failed to bind bo to GART. ret %d\n", ret);
		goto err_map_bo_gart_failed;
	}

	amdgpu_amdkfd_remove_eviction_fence(
		bo, bo->kfd_bo->process_info->eviction_fence);

	amdgpu_bo_unreserve(bo);

	bo = amdgpu_bo_ref(bo);

	return 0;

err_map_bo_gart_failed:
	amdgpu_bo_unpin(bo);
err_pin_bo_failed:
	amdgpu_bo_unreserve(bo);
err_reserve_bo_failed:

	return ret;
}

/** amdgpu_amdkfd_gpuvm_map_gtt_bo_to_kernel() - Map a GTT BO for kernel CPU access
 *
 * @mem: Buffer object to be mapped for CPU access
 * @kptr[out]: pointer in kernel CPU address space
 * @size[out]: size of the buffer
 *
 * Pins the BO and maps it for kernel CPU access. The eviction fence is removed
 * from the BO, since pinned BOs cannot be evicted. The bo must remain on the
 * validate_list, so the GPU mapping can be restored after a page table was
 * evicted.
 *
 * Return: 0 on success, error code on failure
 */
int amdgpu_amdkfd_gpuvm_map_gtt_bo_to_kernel(struct kgd_mem *mem,
					     void **kptr, uint64_t *size)
{
	int ret;
	struct amdgpu_bo *bo = mem->bo;

	if (amdgpu_ttm_tt_get_usermm(bo->tbo.ttm)) {
		pr_err("userptr can't be mapped to kernel\n");
		return -EINVAL;
	}

	mutex_lock(&mem->process_info->lock);

	ret = amdgpu_bo_reserve(bo, true);
	if (ret) {
		pr_err("Failed to reserve bo. ret %d\n", ret);
		goto bo_reserve_failed;
	}

	ret = amdgpu_bo_pin(bo, AMDGPU_GEM_DOMAIN_GTT);
	if (ret) {
		pr_err("Failed to pin bo. ret %d\n", ret);
		goto pin_failed;
	}

	ret = amdgpu_bo_kmap(bo, kptr);
	if (ret) {
		pr_err("Failed to map bo to kernel. ret %d\n", ret);
		goto kmap_failed;
	}

	amdgpu_amdkfd_remove_eviction_fence(
		bo, mem->process_info->eviction_fence);

	if (size)
		*size = amdgpu_bo_size(bo);

	amdgpu_bo_unreserve(bo);

	mutex_unlock(&mem->process_info->lock);
	return 0;

kmap_failed:
	amdgpu_bo_unpin(bo);
pin_failed:
	amdgpu_bo_unreserve(bo);
bo_reserve_failed:
	mutex_unlock(&mem->process_info->lock);

	return ret;
}

/** amdgpu_amdkfd_gpuvm_map_gtt_bo_to_kernel() - Unmap a GTT BO for kernel CPU access
 *
 * @mem: Buffer object to be unmapped for CPU access
 *
 * Removes the kernel CPU mapping and unpins the BO. It does not restore the
 * eviction fence, so this function should only be used for cleanup before the
 * BO is destroyed.
 */
void amdgpu_amdkfd_gpuvm_unmap_gtt_bo_from_kernel(struct kgd_mem *mem)
{
	struct amdgpu_bo *bo = mem->bo;

	amdgpu_bo_reserve(bo, true);
	amdgpu_bo_kunmap(bo);
	amdgpu_bo_unpin(bo);
	amdgpu_bo_unreserve(bo);
}

int amdgpu_amdkfd_gpuvm_get_vm_fault_info(struct amdgpu_device *adev,
					  struct kfd_vm_fault_info *mem)
{
	if (atomic_read(&adev->gmc.vm_fault_info_updated) == 1) {
		*mem = *adev->gmc.vm_fault_info;
		mb(); /* make sure read happened */
		atomic_set(&adev->gmc.vm_fault_info_updated, 0);
	}
	return 0;
}

int amdgpu_amdkfd_gpuvm_import_dmabuf(struct amdgpu_device *adev,
				      struct dma_buf *dma_buf,
				      uint64_t va, void *drm_priv,
				      struct kgd_mem **mem, uint64_t *size,
				      uint64_t *mmap_offset)
{
	struct amdgpu_vm *avm = drm_priv_to_vm(drm_priv);
	struct drm_gem_object *obj;
	struct amdgpu_bo *bo;
	int ret;

	if (dma_buf->ops != &amdgpu_dmabuf_ops)
		/* Can't handle non-graphics buffers */
		return -EINVAL;

	obj = dma_buf->priv;
	if (drm_to_adev(obj->dev) != adev)
		/* Can't handle buffers from other devices */
		return -EINVAL;

	bo = gem_to_amdgpu_bo(obj);
	if (!(bo->preferred_domains & (AMDGPU_GEM_DOMAIN_VRAM |
				    AMDGPU_GEM_DOMAIN_GTT)))
		/* Only VRAM and GTT BOs are supported */
		return -EINVAL;

	*mem = kzalloc(sizeof(struct kgd_mem), GFP_KERNEL);
	if (!*mem)
		return -ENOMEM;

	ret = drm_vma_node_allow(&obj->vma_node, drm_priv);
	if (ret) {
		kfree(*mem);
		return ret;
	}

	if (size)
		*size = amdgpu_bo_size(bo);

	if (mmap_offset)
		*mmap_offset = amdgpu_bo_mmap_offset(bo);

	INIT_LIST_HEAD(&(*mem)->attachments);
	mutex_init(&(*mem)->lock);

	(*mem)->alloc_flags =
		((bo->preferred_domains & AMDGPU_GEM_DOMAIN_VRAM) ?
		KFD_IOC_ALLOC_MEM_FLAGS_VRAM : KFD_IOC_ALLOC_MEM_FLAGS_GTT)
		| KFD_IOC_ALLOC_MEM_FLAGS_WRITABLE
		| KFD_IOC_ALLOC_MEM_FLAGS_EXECUTABLE;

	drm_gem_object_get(&bo->tbo.base);
	(*mem)->bo = bo;
	(*mem)->va = va;
	(*mem)->domain = (bo->preferred_domains & AMDGPU_GEM_DOMAIN_VRAM) ?
		AMDGPU_GEM_DOMAIN_VRAM : AMDGPU_GEM_DOMAIN_GTT;
	(*mem)->mapped_to_gpu_memory = 0;
	(*mem)->process_info = avm->process_info;
	add_kgd_mem_to_kfd_bo_list(*mem, avm->process_info, false);
	amdgpu_sync_create(&(*mem)->sync);
	(*mem)->is_imported = true;

	return 0;
}

/* Evict a userptr BO by stopping the queues if necessary
 *
 * Runs in MMU notifier, may be in RECLAIM_FS context. This means it
 * cannot do any memory allocations, and cannot take any locks that
 * are held elsewhere while allocating memory.
 *
 * It doesn't do anything to the BO itself. The real work happens in
 * restore, where we get updated page addresses. This function only
 * ensures that GPU access to the BO is stopped.
 */
int amdgpu_amdkfd_evict_userptr(struct mmu_interval_notifier *mni,
				unsigned long cur_seq, struct kgd_mem *mem)
{
	struct amdkfd_process_info *process_info = mem->process_info;
	int r = 0;

	/* Do not process MMU notifications during CRIU restore until
	 * KFD_CRIU_OP_RESUME IOCTL is received
	 */
	if (READ_ONCE(process_info->block_mmu_notifications))
		return 0;

	mutex_lock(&process_info->notifier_lock);
	mmu_interval_set_seq(mni, cur_seq);

	mem->invalid++;
	if (++process_info->evicted_bos == 1) {
		/* First eviction, stop the queues */
		r = kgd2kfd_quiesce_mm(mni->mm,
				       KFD_QUEUE_EVICTION_TRIGGER_USERPTR);
		if (r)
			pr_err("Failed to quiesce KFD\n");
		schedule_delayed_work(&process_info->restore_userptr_work,
			msecs_to_jiffies(AMDGPU_USERPTR_RESTORE_DELAY_MS));
	}
	mutex_unlock(&process_info->notifier_lock);

	return r;
}

/* Update invalid userptr BOs
 *
 * Moves invalidated (evicted) userptr BOs from userptr_valid_list to
 * userptr_inval_list and updates user pages for all BOs that have
 * been invalidated since their last update.
 */
static int update_invalid_user_pages(struct amdkfd_process_info *process_info,
				     struct mm_struct *mm)
{
	struct kgd_mem *mem, *tmp_mem;
	struct amdgpu_bo *bo;
	struct ttm_operation_ctx ctx = { false, false };
	uint32_t invalid;
	int ret = 0;

	mutex_lock(&process_info->notifier_lock);

	/* Move all invalidated BOs to the userptr_inval_list */
	list_for_each_entry_safe(mem, tmp_mem,
				 &process_info->userptr_valid_list,
				 validate_list.head)
		if (mem->invalid)
			list_move_tail(&mem->validate_list.head,
				       &process_info->userptr_inval_list);

	/* Go through userptr_inval_list and update any invalid user_pages */
	list_for_each_entry(mem, &process_info->userptr_inval_list,
			    validate_list.head) {
<<<<<<< HEAD
		struct hmm_range *range;

		invalid = atomic_read(&mem->invalid);
=======
		invalid = mem->invalid;
>>>>>>> 38624d2c
		if (!invalid)
			/* BO hasn't been invalidated since the last
			 * revalidation attempt. Keep its page list.
			 */
			continue;

		bo = mem->bo;

		amdgpu_ttm_tt_discard_user_pages(bo->tbo.ttm, mem->range);
		mem->range = NULL;

		/* BO reservations and getting user pages (hmm_range_fault)
		 * must happen outside the notifier lock
		 */
		mutex_unlock(&process_info->notifier_lock);

		/* Move the BO to system (CPU) domain if necessary to unmap
		 * and free the SG table
		 */
		if (bo->tbo.resource->mem_type != TTM_PL_SYSTEM) {
			if (amdgpu_bo_reserve(bo, true))
				return -EAGAIN;
			amdgpu_bo_placement_from_domain(bo, AMDGPU_GEM_DOMAIN_CPU);
			ret = ttm_bo_validate(&bo->tbo, &bo->placement, &ctx);
			amdgpu_bo_unreserve(bo);
			if (ret) {
				pr_err("%s: Failed to invalidate userptr BO\n",
				       __func__);
				return -EAGAIN;
			}
		}

		/* Get updated user pages */
		ret = amdgpu_ttm_tt_get_user_pages(bo, bo->tbo.ttm->pages,
<<<<<<< HEAD
						   &range);
=======
						   &mem->range);
>>>>>>> 38624d2c
		if (ret) {
			pr_debug("Failed %d to get user pages\n", ret);

			/* Return -EFAULT bad address error as success. It will
			 * fail later with a VM fault if the GPU tries to access
			 * it. Better than hanging indefinitely with stalled
			 * user mode queues.
			 *
			 * Return other error -EBUSY or -ENOMEM to retry restore
			 */
			if (ret != -EFAULT)
				return ret;

<<<<<<< HEAD
			/*
			 * FIXME: Cannot ignore the return code, must hold
			 * notifier_lock
			 */
			amdgpu_ttm_tt_get_user_pages_done(bo->tbo.ttm, range);
=======
			ret = 0;
>>>>>>> 38624d2c
		}

		mutex_lock(&process_info->notifier_lock);

		/* Mark the BO as valid unless it was invalidated
		 * again concurrently.
		 */
		if (mem->invalid != invalid) {
			ret = -EAGAIN;
			goto unlock_out;
		}
		mem->invalid = 0;
	}

unlock_out:
	mutex_unlock(&process_info->notifier_lock);

	return ret;
}

/* Validate invalid userptr BOs
 *
 * Validates BOs on the userptr_inval_list. Also updates GPUVM page tables
 * with new page addresses and waits for the page table updates to complete.
 */
static int validate_invalid_user_pages(struct amdkfd_process_info *process_info)
{
	struct amdgpu_bo_list_entry *pd_bo_list_entries;
	struct list_head resv_list, duplicates;
	struct ww_acquire_ctx ticket;
	struct amdgpu_sync sync;

	struct amdgpu_vm *peer_vm;
	struct kgd_mem *mem, *tmp_mem;
	struct amdgpu_bo *bo;
	struct ttm_operation_ctx ctx = { false, false };
	int i, ret;

	pd_bo_list_entries = kcalloc(process_info->n_vms,
				     sizeof(struct amdgpu_bo_list_entry),
				     GFP_KERNEL);
	if (!pd_bo_list_entries) {
		pr_err("%s: Failed to allocate PD BO list entries\n", __func__);
		ret = -ENOMEM;
		goto out_no_mem;
	}

	INIT_LIST_HEAD(&resv_list);
	INIT_LIST_HEAD(&duplicates);

	/* Get all the page directory BOs that need to be reserved */
	i = 0;
	list_for_each_entry(peer_vm, &process_info->vm_list_head,
			    vm_list_node)
		amdgpu_vm_get_pd_bo(peer_vm, &resv_list,
				    &pd_bo_list_entries[i++]);
	/* Add the userptr_inval_list entries to resv_list */
	list_for_each_entry(mem, &process_info->userptr_inval_list,
			    validate_list.head) {
		list_add_tail(&mem->resv_list.head, &resv_list);
		mem->resv_list.bo = mem->validate_list.bo;
		mem->resv_list.num_shared = mem->validate_list.num_shared;
	}

	/* Reserve all BOs and page tables for validation */
	ret = ttm_eu_reserve_buffers(&ticket, &resv_list, false, &duplicates);
	WARN(!list_empty(&duplicates), "Duplicates should be empty");
	if (ret)
		goto out_free;

	amdgpu_sync_create(&sync);

	ret = process_validate_vms(process_info);
	if (ret)
		goto unreserve_out;

	/* Validate BOs and update GPUVM page tables */
	list_for_each_entry_safe(mem, tmp_mem,
				 &process_info->userptr_inval_list,
				 validate_list.head) {
		struct kfd_mem_attachment *attachment;

		bo = mem->bo;

		/* Validate the BO if we got user pages */
		if (bo->tbo.ttm->pages[0]) {
			amdgpu_bo_placement_from_domain(bo, mem->domain);
			ret = ttm_bo_validate(&bo->tbo, &bo->placement, &ctx);
			if (ret) {
				pr_err("%s: failed to validate BO\n", __func__);
				goto unreserve_out;
			}
		}

		/* Update mapping. If the BO was not validated
		 * (because we couldn't get user pages), this will
		 * clear the page table entries, which will result in
		 * VM faults if the GPU tries to access the invalid
		 * memory.
		 */
		list_for_each_entry(attachment, &mem->attachments, list) {
			if (!attachment->is_mapped)
				continue;

			kfd_mem_dmaunmap_attachment(mem, attachment);
			ret = update_gpuvm_pte(mem, attachment, &sync);
			if (ret) {
				pr_err("%s: update PTE failed\n", __func__);
				/* make sure this gets validated again */
				mutex_lock(&process_info->notifier_lock);
				mem->invalid++;
				mutex_unlock(&process_info->notifier_lock);
				goto unreserve_out;
			}
		}
	}

	/* Update page directories */
	ret = process_update_pds(process_info, &sync);

unreserve_out:
	ttm_eu_backoff_reservation(&ticket, &resv_list);
	amdgpu_sync_wait(&sync, false);
	amdgpu_sync_free(&sync);
out_free:
	kfree(pd_bo_list_entries);
out_no_mem:

	return ret;
}

/* Confirm that all user pages are valid while holding the notifier lock
 *
 * Moves valid BOs from the userptr_inval_list back to userptr_val_list.
 */
static int confirm_valid_user_pages_locked(struct amdkfd_process_info *process_info)
{
	struct kgd_mem *mem, *tmp_mem;
	int ret = 0;

	list_for_each_entry_safe(mem, tmp_mem,
				 &process_info->userptr_inval_list,
				 validate_list.head) {
		bool valid = amdgpu_ttm_tt_get_user_pages_done(
				mem->bo->tbo.ttm, mem->range);

		mem->range = NULL;
		if (!valid) {
			WARN(!mem->invalid, "Invalid BO not marked invalid");
			ret = -EAGAIN;
			continue;
		}
		WARN(mem->invalid, "Valid BO is marked invalid");

		list_move_tail(&mem->validate_list.head,
			       &process_info->userptr_valid_list);
	}

	return ret;
}

/* Worker callback to restore evicted userptr BOs
 *
 * Tries to update and validate all userptr BOs. If successful and no
 * concurrent evictions happened, the queues are restarted. Otherwise,
 * reschedule for another attempt later.
 */
static void amdgpu_amdkfd_restore_userptr_worker(struct work_struct *work)
{
	struct delayed_work *dwork = to_delayed_work(work);
	struct amdkfd_process_info *process_info =
		container_of(dwork, struct amdkfd_process_info,
			     restore_userptr_work);
	struct task_struct *usertask;
	struct mm_struct *mm;
	uint32_t evicted_bos;

	mutex_lock(&process_info->notifier_lock);
	evicted_bos = process_info->evicted_bos;
	mutex_unlock(&process_info->notifier_lock);
	if (!evicted_bos)
		return;

	/* Reference task and mm in case of concurrent process termination */
	usertask = get_pid_task(process_info->pid, PIDTYPE_PID);
	if (!usertask)
		return;
	mm = get_task_mm(usertask);
	if (!mm) {
		put_task_struct(usertask);
		return;
	}

	mutex_lock(&process_info->lock);

	if (update_invalid_user_pages(process_info, mm))
		goto unlock_out;
	/* userptr_inval_list can be empty if all evicted userptr BOs
	 * have been freed. In that case there is nothing to validate
	 * and we can just restart the queues.
	 */
	if (!list_empty(&process_info->userptr_inval_list)) {
		if (validate_invalid_user_pages(process_info))
			goto unlock_out;
	}
	/* Final check for concurrent evicton and atomic update. If
	 * another eviction happens after successful update, it will
	 * be a first eviction that calls quiesce_mm. The eviction
	 * reference counting inside KFD will handle this case.
	 */
	mutex_lock(&process_info->notifier_lock);
	if (process_info->evicted_bos != evicted_bos)
		goto unlock_notifier_out;

	if (confirm_valid_user_pages_locked(process_info)) {
		WARN(1, "User pages unexpectedly invalid");
		goto unlock_notifier_out;
	}

	process_info->evicted_bos = evicted_bos = 0;

	if (kgd2kfd_resume_mm(mm)) {
		pr_err("%s: Failed to resume KFD\n", __func__);
		/* No recovery from this failure. Probably the CP is
		 * hanging. No point trying again.
		 */
	}

unlock_notifier_out:
	mutex_unlock(&process_info->notifier_lock);
unlock_out:
	mutex_unlock(&process_info->lock);

	/* If validation failed, reschedule another attempt */
	if (evicted_bos) {
		schedule_delayed_work(&process_info->restore_userptr_work,
			msecs_to_jiffies(AMDGPU_USERPTR_RESTORE_DELAY_MS));

		kfd_smi_event_queue_restore_rescheduled(mm);
	}
	mmput(mm);
	put_task_struct(usertask);
}

/** amdgpu_amdkfd_gpuvm_restore_process_bos - Restore all BOs for the given
 *   KFD process identified by process_info
 *
 * @process_info: amdkfd_process_info of the KFD process
 *
 * After memory eviction, restore thread calls this function. The function
 * should be called when the Process is still valid. BO restore involves -
 *
 * 1.  Release old eviction fence and create new one
 * 2.  Get two copies of PD BO list from all the VMs. Keep one copy as pd_list.
 * 3   Use the second PD list and kfd_bo_list to create a list (ctx.list) of
 *     BOs that need to be reserved.
 * 4.  Reserve all the BOs
 * 5.  Validate of PD and PT BOs.
 * 6.  Validate all KFD BOs using kfd_bo_list and Map them and add new fence
 * 7.  Add fence to all PD and PT BOs.
 * 8.  Unreserve all BOs
 */
int amdgpu_amdkfd_gpuvm_restore_process_bos(void *info, struct dma_fence **ef)
{
	struct amdgpu_bo_list_entry *pd_bo_list;
	struct amdkfd_process_info *process_info = info;
	struct amdgpu_vm *peer_vm;
	struct kgd_mem *mem;
	struct bo_vm_reservation_context ctx;
	struct amdgpu_amdkfd_fence *new_fence;
	int ret = 0, i;
	struct list_head duplicate_save;
	struct amdgpu_sync sync_obj;
	unsigned long failed_size = 0;
	unsigned long total_size = 0;

	INIT_LIST_HEAD(&duplicate_save);
	INIT_LIST_HEAD(&ctx.list);
	INIT_LIST_HEAD(&ctx.duplicates);

	pd_bo_list = kcalloc(process_info->n_vms,
			     sizeof(struct amdgpu_bo_list_entry),
			     GFP_KERNEL);
	if (!pd_bo_list)
		return -ENOMEM;

	i = 0;
	mutex_lock(&process_info->lock);
	list_for_each_entry(peer_vm, &process_info->vm_list_head,
			vm_list_node)
		amdgpu_vm_get_pd_bo(peer_vm, &ctx.list, &pd_bo_list[i++]);

	/* Reserve all BOs and page tables/directory. Add all BOs from
	 * kfd_bo_list to ctx.list
	 */
	list_for_each_entry(mem, &process_info->kfd_bo_list,
			    validate_list.head) {

		list_add_tail(&mem->resv_list.head, &ctx.list);
		mem->resv_list.bo = mem->validate_list.bo;
		mem->resv_list.num_shared = mem->validate_list.num_shared;
	}

	ret = ttm_eu_reserve_buffers(&ctx.ticket, &ctx.list,
				     false, &duplicate_save);
	if (ret) {
		pr_debug("Memory eviction: TTM Reserve Failed. Try again\n");
		goto ttm_reserve_fail;
	}

	amdgpu_sync_create(&sync_obj);

	/* Validate PDs and PTs */
	ret = process_validate_vms(process_info);
	if (ret)
		goto validate_map_fail;

	ret = process_sync_pds_resv(process_info, &sync_obj);
	if (ret) {
		pr_debug("Memory eviction: Failed to sync to PD BO moving fence. Try again\n");
		goto validate_map_fail;
	}

	/* Validate BOs and map them to GPUVM (update VM page tables). */
	list_for_each_entry(mem, &process_info->kfd_bo_list,
			    validate_list.head) {

		struct amdgpu_bo *bo = mem->bo;
		uint32_t domain = mem->domain;
		struct kfd_mem_attachment *attachment;
		struct dma_resv_iter cursor;
		struct dma_fence *fence;

		total_size += amdgpu_bo_size(bo);

		ret = amdgpu_amdkfd_bo_validate(bo, domain, false);
		if (ret) {
			pr_debug("Memory eviction: Validate BOs failed\n");
			failed_size += amdgpu_bo_size(bo);
			ret = amdgpu_amdkfd_bo_validate(bo,
						AMDGPU_GEM_DOMAIN_GTT, false);
			if (ret) {
				pr_debug("Memory eviction: Try again\n");
				goto validate_map_fail;
			}
		}
		dma_resv_for_each_fence(&cursor, bo->tbo.base.resv,
					DMA_RESV_USAGE_KERNEL, fence) {
			ret = amdgpu_sync_fence(&sync_obj, fence);
			if (ret) {
				pr_debug("Memory eviction: Sync BO fence failed. Try again\n");
				goto validate_map_fail;
			}
		}
		list_for_each_entry(attachment, &mem->attachments, list) {
			if (!attachment->is_mapped)
				continue;

			kfd_mem_dmaunmap_attachment(mem, attachment);
			ret = update_gpuvm_pte(mem, attachment, &sync_obj);
			if (ret) {
				pr_debug("Memory eviction: update PTE failed. Try again\n");
				goto validate_map_fail;
			}
		}
	}

	if (failed_size)
		pr_debug("0x%lx/0x%lx in system\n", failed_size, total_size);

	/* Update page directories */
	ret = process_update_pds(process_info, &sync_obj);
	if (ret) {
		pr_debug("Memory eviction: update PDs failed. Try again\n");
		goto validate_map_fail;
	}

	/* Wait for validate and PT updates to finish */
	amdgpu_sync_wait(&sync_obj, false);

	/* Release old eviction fence and create new one, because fence only
	 * goes from unsignaled to signaled, fence cannot be reused.
	 * Use context and mm from the old fence.
	 */
	new_fence = amdgpu_amdkfd_fence_create(
				process_info->eviction_fence->base.context,
				process_info->eviction_fence->mm,
				NULL);
	if (!new_fence) {
		pr_err("Failed to create eviction fence\n");
		ret = -ENOMEM;
		goto validate_map_fail;
	}
	dma_fence_put(&process_info->eviction_fence->base);
	process_info->eviction_fence = new_fence;
	*ef = dma_fence_get(&new_fence->base);

	/* Attach new eviction fence to all BOs except pinned ones */
	list_for_each_entry(mem, &process_info->kfd_bo_list,
		validate_list.head) {
		if (mem->bo->tbo.pin_count)
			continue;

		dma_resv_add_fence(mem->bo->tbo.base.resv,
				   &process_info->eviction_fence->base,
				   DMA_RESV_USAGE_BOOKKEEP);
	}
	/* Attach eviction fence to PD / PT BOs */
	list_for_each_entry(peer_vm, &process_info->vm_list_head,
			    vm_list_node) {
		struct amdgpu_bo *bo = peer_vm->root.bo;

		dma_resv_add_fence(bo->tbo.base.resv,
				   &process_info->eviction_fence->base,
				   DMA_RESV_USAGE_BOOKKEEP);
	}

validate_map_fail:
	ttm_eu_backoff_reservation(&ctx.ticket, &ctx.list);
	amdgpu_sync_free(&sync_obj);
ttm_reserve_fail:
	mutex_unlock(&process_info->lock);
	kfree(pd_bo_list);
	return ret;
}

int amdgpu_amdkfd_add_gws_to_process(void *info, void *gws, struct kgd_mem **mem)
{
	struct amdkfd_process_info *process_info = (struct amdkfd_process_info *)info;
	struct amdgpu_bo *gws_bo = (struct amdgpu_bo *)gws;
	int ret;

	if (!info || !gws)
		return -EINVAL;

	*mem = kzalloc(sizeof(struct kgd_mem), GFP_KERNEL);
	if (!*mem)
		return -ENOMEM;

	mutex_init(&(*mem)->lock);
	INIT_LIST_HEAD(&(*mem)->attachments);
	(*mem)->bo = amdgpu_bo_ref(gws_bo);
	(*mem)->domain = AMDGPU_GEM_DOMAIN_GWS;
	(*mem)->process_info = process_info;
	add_kgd_mem_to_kfd_bo_list(*mem, process_info, false);
	amdgpu_sync_create(&(*mem)->sync);


	/* Validate gws bo the first time it is added to process */
	mutex_lock(&(*mem)->process_info->lock);
	ret = amdgpu_bo_reserve(gws_bo, false);
	if (unlikely(ret)) {
		pr_err("Reserve gws bo failed %d\n", ret);
		goto bo_reservation_failure;
	}

	ret = amdgpu_amdkfd_bo_validate(gws_bo, AMDGPU_GEM_DOMAIN_GWS, true);
	if (ret) {
		pr_err("GWS BO validate failed %d\n", ret);
		goto bo_validation_failure;
	}
	/* GWS resource is shared b/t amdgpu and amdkfd
	 * Add process eviction fence to bo so they can
	 * evict each other.
	 */
	ret = dma_resv_reserve_fences(gws_bo->tbo.base.resv, 1);
	if (ret)
		goto reserve_shared_fail;
	dma_resv_add_fence(gws_bo->tbo.base.resv,
			   &process_info->eviction_fence->base,
			   DMA_RESV_USAGE_BOOKKEEP);
	amdgpu_bo_unreserve(gws_bo);
	mutex_unlock(&(*mem)->process_info->lock);

	return ret;

reserve_shared_fail:
bo_validation_failure:
	amdgpu_bo_unreserve(gws_bo);
bo_reservation_failure:
	mutex_unlock(&(*mem)->process_info->lock);
	amdgpu_sync_free(&(*mem)->sync);
	remove_kgd_mem_from_kfd_bo_list(*mem, process_info);
	amdgpu_bo_unref(&gws_bo);
	mutex_destroy(&(*mem)->lock);
	kfree(*mem);
	*mem = NULL;
	return ret;
}

int amdgpu_amdkfd_remove_gws_from_process(void *info, void *mem)
{
	int ret;
	struct amdkfd_process_info *process_info = (struct amdkfd_process_info *)info;
	struct kgd_mem *kgd_mem = (struct kgd_mem *)mem;
	struct amdgpu_bo *gws_bo = kgd_mem->bo;

	/* Remove BO from process's validate list so restore worker won't touch
	 * it anymore
	 */
	remove_kgd_mem_from_kfd_bo_list(kgd_mem, process_info);

	ret = amdgpu_bo_reserve(gws_bo, false);
	if (unlikely(ret)) {
		pr_err("Reserve gws bo failed %d\n", ret);
		//TODO add BO back to validate_list?
		return ret;
	}
	amdgpu_amdkfd_remove_eviction_fence(gws_bo,
			process_info->eviction_fence);
	amdgpu_bo_unreserve(gws_bo);
	amdgpu_sync_free(&kgd_mem->sync);
	amdgpu_bo_unref(&gws_bo);
	mutex_destroy(&kgd_mem->lock);
	kfree(mem);
	return 0;
}

/* Returns GPU-specific tiling mode information */
int amdgpu_amdkfd_get_tile_config(struct amdgpu_device *adev,
				struct tile_config *config)
{
	config->gb_addr_config = adev->gfx.config.gb_addr_config;
	config->tile_config_ptr = adev->gfx.config.tile_mode_array;
	config->num_tile_configs =
			ARRAY_SIZE(adev->gfx.config.tile_mode_array);
	config->macro_tile_config_ptr =
			adev->gfx.config.macrotile_mode_array;
	config->num_macro_tile_configs =
			ARRAY_SIZE(adev->gfx.config.macrotile_mode_array);

	/* Those values are not set from GFX9 onwards */
	config->num_banks = adev->gfx.config.num_banks;
	config->num_ranks = adev->gfx.config.num_ranks;

	return 0;
}

bool amdgpu_amdkfd_bo_mapped_to_dev(struct amdgpu_device *adev, struct kgd_mem *mem)
{
	struct kfd_mem_attachment *entry;

	list_for_each_entry(entry, &mem->attachments, list) {
		if (entry->is_mapped && entry->adev == adev)
			return true;
	}
	return false;
}

#if defined(CONFIG_DEBUG_FS)

int kfd_debugfs_kfd_mem_limits(struct seq_file *m, void *data)
{

	spin_lock(&kfd_mem_limit.mem_limit_lock);
	seq_printf(m, "System mem used %lldM out of %lluM\n",
		  (kfd_mem_limit.system_mem_used >> 20),
		  (kfd_mem_limit.max_system_mem_limit >> 20));
	seq_printf(m, "TTM mem used %lldM out of %lluM\n",
		  (kfd_mem_limit.ttm_mem_used >> 20),
		  (kfd_mem_limit.max_ttm_mem_limit >> 20));
	spin_unlock(&kfd_mem_limit.mem_limit_lock);

	return 0;
}

#endif<|MERGE_RESOLUTION|>--- conflicted
+++ resolved
@@ -2326,13 +2326,7 @@
 	/* Go through userptr_inval_list and update any invalid user_pages */
 	list_for_each_entry(mem, &process_info->userptr_inval_list,
 			    validate_list.head) {
-<<<<<<< HEAD
-		struct hmm_range *range;
-
-		invalid = atomic_read(&mem->invalid);
-=======
 		invalid = mem->invalid;
->>>>>>> 38624d2c
 		if (!invalid)
 			/* BO hasn't been invalidated since the last
 			 * revalidation attempt. Keep its page list.
@@ -2367,11 +2361,7 @@
 
 		/* Get updated user pages */
 		ret = amdgpu_ttm_tt_get_user_pages(bo, bo->tbo.ttm->pages,
-<<<<<<< HEAD
-						   &range);
-=======
 						   &mem->range);
->>>>>>> 38624d2c
 		if (ret) {
 			pr_debug("Failed %d to get user pages\n", ret);
 
@@ -2385,15 +2375,7 @@
 			if (ret != -EFAULT)
 				return ret;
 
-<<<<<<< HEAD
-			/*
-			 * FIXME: Cannot ignore the return code, must hold
-			 * notifier_lock
-			 */
-			amdgpu_ttm_tt_get_user_pages_done(bo->tbo.ttm, range);
-=======
 			ret = 0;
->>>>>>> 38624d2c
 		}
 
 		mutex_lock(&process_info->notifier_lock);
