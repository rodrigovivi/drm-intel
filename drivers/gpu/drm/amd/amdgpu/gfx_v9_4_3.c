--- conflicted
+++ resolved
@@ -46,10 +46,7 @@
 MODULE_FIRMWARE("amdgpu/gc_9_5_0_mec.bin");
 MODULE_FIRMWARE("amdgpu/gc_9_4_3_rlc.bin");
 MODULE_FIRMWARE("amdgpu/gc_9_4_4_rlc.bin");
-<<<<<<< HEAD
-=======
 MODULE_FIRMWARE("amdgpu/gc_9_5_0_rlc.bin");
->>>>>>> 64179a14
 MODULE_FIRMWARE("amdgpu/gc_9_4_3_sjt_mec.bin");
 MODULE_FIRMWARE("amdgpu/gc_9_4_4_sjt_mec.bin");
 
@@ -582,14 +579,6 @@
 {
 	int err;
 
-<<<<<<< HEAD
-	if (amdgpu_sriov_vf(adev))
-		err = amdgpu_ucode_request(adev, &adev->gfx.mec_fw,
-				"amdgpu/%s_sjt_mec.bin", chip_name);
-	else
-		err = amdgpu_ucode_request(adev, &adev->gfx.mec_fw,
-				"amdgpu/%s_mec.bin", chip_name);
-=======
 	if (amdgpu_sriov_vf(adev)) {
 		err = amdgpu_ucode_request(adev, &adev->gfx.mec_fw,
 					   AMDGPU_UCODE_REQUIRED,
@@ -603,7 +592,6 @@
 		err = amdgpu_ucode_request(adev, &adev->gfx.mec_fw,
 					   AMDGPU_UCODE_REQUIRED,
 					   "amdgpu/%s_mec.bin", chip_name);
->>>>>>> 64179a14
 	if (err)
 		goto out;
 	amdgpu_gfx_cp_init_microcode(adev, AMDGPU_UCODE_ID_CP_MEC1);
