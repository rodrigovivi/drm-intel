--- conflicted
+++ resolved
@@ -402,25 +402,6 @@
 static int gfxhub_v1_2_xcc_gart_enable(struct amdgpu_device *adev,
 				       uint32_t xcc_mask)
 {
-<<<<<<< HEAD
-	int i;
-
-	/*
-	 * MC_VM_FB_LOCATION_BASE/TOP is NULL for VF, because they are
-	 * VF copy registers so vbios post doesn't program them, for
-	 * SRIOV driver need to program them
-	 */
-	if (amdgpu_sriov_vf(adev)) {
-		for_each_inst(i, xcc_mask) {
-			WREG32_SOC15_RLC(GC, GET_INST(GC, i), regMC_VM_FB_LOCATION_BASE,
-				     adev->gmc.vram_start >> 24);
-			WREG32_SOC15_RLC(GC, GET_INST(GC, i), regMC_VM_FB_LOCATION_TOP,
-				     adev->gmc.vram_end >> 24);
-		}
-	}
-
-=======
->>>>>>> a8b273a8
 	/* GART Enable. */
 	gfxhub_v1_2_xcc_init_gart_aperture_regs(adev, xcc_mask);
 	gfxhub_v1_2_xcc_init_system_aperture_regs(adev, xcc_mask);
