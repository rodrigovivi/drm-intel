--- conflicted
+++ resolved
@@ -217,10 +217,7 @@
 	 */
 	int (*get_power_profile)(const struct dc_state *context);
 	unsigned int (*get_det_buffer_size)(const struct dc_state *context);
-<<<<<<< HEAD
-=======
 	unsigned int (*get_vstartup_for_pipe)(struct pipe_ctx *pipe_ctx);
->>>>>>> 64179a14
 };
 
 struct audio_support{
