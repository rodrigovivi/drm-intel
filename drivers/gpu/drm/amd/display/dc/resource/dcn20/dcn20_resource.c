/*
* Copyright 2016 Advanced Micro Devices, Inc.
 * Copyright 2019 Raptor Engineering, LLC
 *
 * Permission is hereby granted, free of charge, to any person obtaining a
 * copy of this software and associated documentation files (the "Software"),
 * to deal in the Software without restriction, including without limitation
 * the rights to use, copy, modify, merge, publish, distribute, sublicense,
 * and/or sell copies of the Software, and to permit persons to whom the
 * Software is furnished to do so, subject to the following conditions:
 *
 * The above copyright notice and this permission notice shall be included in
 * all copies or substantial portions of the Software.
 *
 * THE SOFTWARE IS PROVIDED "AS IS", WITHOUT WARRANTY OF ANY KIND, EXPRESS OR
 * IMPLIED, INCLUDING BUT NOT LIMITED TO THE WARRANTIES OF MERCHANTABILITY,
 * FITNESS FOR A PARTICULAR PURPOSE AND NONINFRINGEMENT.  IN NO EVENT SHALL
 * THE COPYRIGHT HOLDER(S) OR AUTHOR(S) BE LIABLE FOR ANY CLAIM, DAMAGES OR
 * OTHER LIABILITY, WHETHER IN AN ACTION OF CONTRACT, TORT OR OTHERWISE,
 * ARISING FROM, OUT OF OR IN CONNECTION WITH THE SOFTWARE OR THE USE OR
 * OTHER DEALINGS IN THE SOFTWARE.
 *
 * Authors: AMD
 *
 */

#include "dm_services.h"
#include "dc.h"

#include "dcn20/dcn20_init.h"

#include "resource.h"
#include "include/irq_service_interface.h"
#include "dcn20/dcn20_resource.h"

#include "dml/dcn20/dcn20_fpu.h"

#include "dcn10/dcn10_hubp.h"
#include "dcn10/dcn10_ipp.h"
#include "dcn20/dcn20_hubbub.h"
#include "dcn20/dcn20_mpc.h"
#include "dcn20/dcn20_hubp.h"
#include "irq/dcn20/irq_service_dcn20.h"
#include "dcn20/dcn20_dpp.h"
#include "dcn20/dcn20_optc.h"
#include "dcn20/dcn20_hwseq.h"
#include "dce110/dce110_hwseq.h"
#include "dcn10/dcn10_resource.h"
#include "dcn20/dcn20_opp.h"

#include "dcn20/dcn20_dsc.h"

#include "dcn20/dcn20_link_encoder.h"
#include "dcn20/dcn20_stream_encoder.h"
#include "dce/dce_clock_source.h"
#include "dce/dce_audio.h"
#include "dce/dce_hwseq.h"
#include "virtual/virtual_stream_encoder.h"
#include "dce110/dce110_resource.h"
#include "dml/display_mode_vba.h"
#include "dcn20/dcn20_dccg.h"
#include "dcn20/dcn20_vmid.h"
#include "dce/dce_panel_cntl.h"

#include "dcn20/dcn20_dwb.h"
#include "dcn20/dcn20_mmhubbub.h"

#include "navi10_ip_offset.h"

#include "dcn/dcn_2_0_0_offset.h"
#include "dcn/dcn_2_0_0_sh_mask.h"
#include "dpcs/dpcs_2_0_0_offset.h"
#include "dpcs/dpcs_2_0_0_sh_mask.h"

#include "nbio/nbio_2_3_offset.h"

#include "mmhub/mmhub_2_0_0_offset.h"
#include "mmhub/mmhub_2_0_0_sh_mask.h"

#include "reg_helper.h"
#include "dce/dce_abm.h"
#include "dce/dce_dmcu.h"
#include "dce/dce_aux.h"
#include "dce/dce_i2c.h"
#include "vm_helper.h"

#include "link_enc_cfg.h"
#include "link.h"

#define DC_LOGGER_INIT(logger)

#ifndef mmDP0_DP_DPHY_INTERNAL_CTRL
	#define mmDP0_DP_DPHY_INTERNAL_CTRL		0x210f
	#define mmDP0_DP_DPHY_INTERNAL_CTRL_BASE_IDX	2
	#define mmDP1_DP_DPHY_INTERNAL_CTRL		0x220f
	#define mmDP1_DP_DPHY_INTERNAL_CTRL_BASE_IDX	2
	#define mmDP2_DP_DPHY_INTERNAL_CTRL		0x230f
	#define mmDP2_DP_DPHY_INTERNAL_CTRL_BASE_IDX	2
	#define mmDP3_DP_DPHY_INTERNAL_CTRL		0x240f
	#define mmDP3_DP_DPHY_INTERNAL_CTRL_BASE_IDX	2
	#define mmDP4_DP_DPHY_INTERNAL_CTRL		0x250f
	#define mmDP4_DP_DPHY_INTERNAL_CTRL_BASE_IDX	2
	#define mmDP5_DP_DPHY_INTERNAL_CTRL		0x260f
	#define mmDP5_DP_DPHY_INTERNAL_CTRL_BASE_IDX	2
	#define mmDP6_DP_DPHY_INTERNAL_CTRL		0x270f
	#define mmDP6_DP_DPHY_INTERNAL_CTRL_BASE_IDX	2
#endif


enum dcn20_clk_src_array_id {
	DCN20_CLK_SRC_PLL0,
	DCN20_CLK_SRC_PLL1,
	DCN20_CLK_SRC_PLL2,
	DCN20_CLK_SRC_PLL3,
	DCN20_CLK_SRC_PLL4,
	DCN20_CLK_SRC_PLL5,
	DCN20_CLK_SRC_TOTAL
};

/* begin *********************
 * macros to expend register list macro defined in HW object header file */

/* DCN */
#define BASE_INNER(seg) DCN_BASE__INST0_SEG ## seg

#define BASE(seg) BASE_INNER(seg)

#define SR(reg_name)\
		.reg_name = BASE(mm ## reg_name ## _BASE_IDX) +  \
					mm ## reg_name

#define SRI(reg_name, block, id)\
	.reg_name = BASE(mm ## block ## id ## _ ## reg_name ## _BASE_IDX) + \
					mm ## block ## id ## _ ## reg_name

#define SRI2_DWB(reg_name, block, id)\
	.reg_name = BASE(mm ## reg_name ## _BASE_IDX) + \
					mm ## reg_name
#define SF_DWB(reg_name, field_name, post_fix)\
	.field_name = reg_name ## __ ## field_name ## post_fix

#define SF_DWB2(reg_name, block, id, field_name, post_fix)	\
	.field_name = reg_name ## __ ## field_name ## post_fix

#define SRIR(var_name, reg_name, block, id)\
	.var_name = BASE(mm ## block ## id ## _ ## reg_name ## _BASE_IDX) + \
					mm ## block ## id ## _ ## reg_name

#define SRII(reg_name, block, id)\
	.reg_name[id] = BASE(mm ## block ## id ## _ ## reg_name ## _BASE_IDX) + \
					mm ## block ## id ## _ ## reg_name

#define DCCG_SRII(reg_name, block, id)\
	.block ## _ ## reg_name[id] = BASE(mm ## block ## id ## _ ## reg_name ## _BASE_IDX) + \
					mm ## block ## id ## _ ## reg_name

#define VUPDATE_SRII(reg_name, block, id)\
	.reg_name[id] = BASE(mm ## reg_name ## _ ## block ## id ## _BASE_IDX) + \
					mm ## reg_name ## _ ## block ## id

/* NBIO */
#define NBIO_BASE_INNER(seg) \
	NBIO_BASE__INST0_SEG ## seg

#define NBIO_BASE(seg) \
	NBIO_BASE_INNER(seg)

#define NBIO_SR(reg_name)\
		.reg_name = NBIO_BASE(mm ## reg_name ## _BASE_IDX) + \
					mm ## reg_name

/* MMHUB */
#define MMHUB_BASE_INNER(seg) \
	MMHUB_BASE__INST0_SEG ## seg

#define MMHUB_BASE(seg) \
	MMHUB_BASE_INNER(seg)

#define MMHUB_SR(reg_name)\
		.reg_name = MMHUB_BASE(mmMM ## reg_name ## _BASE_IDX) + \
					mmMM ## reg_name

static const struct bios_registers bios_regs = {
		NBIO_SR(BIOS_SCRATCH_3),
		NBIO_SR(BIOS_SCRATCH_6)
};

#define clk_src_regs(index, pllid)\
[index] = {\
	CS_COMMON_REG_LIST_DCN2_0(index, pllid),\
}

static const struct dce110_clk_src_regs clk_src_regs[] = {
	clk_src_regs(0, A),
	clk_src_regs(1, B),
	clk_src_regs(2, C),
	clk_src_regs(3, D),
	clk_src_regs(4, E),
	clk_src_regs(5, F)
};

static const struct dce110_clk_src_shift cs_shift = {
		CS_COMMON_MASK_SH_LIST_DCN2_0(__SHIFT)
};

static const struct dce110_clk_src_mask cs_mask = {
		CS_COMMON_MASK_SH_LIST_DCN2_0(_MASK)
};

static const struct dce_dmcu_registers dmcu_regs = {
		DMCU_DCN10_REG_LIST()
};

static const struct dce_dmcu_shift dmcu_shift = {
		DMCU_MASK_SH_LIST_DCN10(__SHIFT)
};

static const struct dce_dmcu_mask dmcu_mask = {
		DMCU_MASK_SH_LIST_DCN10(_MASK)
};

static const struct dce_abm_registers abm_regs = {
		ABM_DCN20_REG_LIST()
};

static const struct dce_abm_shift abm_shift = {
		ABM_MASK_SH_LIST_DCN20(__SHIFT)
};

static const struct dce_abm_mask abm_mask = {
		ABM_MASK_SH_LIST_DCN20(_MASK)
};

#define audio_regs(id)\
[id] = {\
		AUD_COMMON_REG_LIST(id)\
}

static const struct dce_audio_registers audio_regs[] = {
	audio_regs(0),
	audio_regs(1),
	audio_regs(2),
	audio_regs(3),
	audio_regs(4),
	audio_regs(5),
	audio_regs(6),
};

#define DCE120_AUD_COMMON_MASK_SH_LIST(mask_sh)\
		SF(AZF0ENDPOINT0_AZALIA_F0_CODEC_ENDPOINT_INDEX, AZALIA_ENDPOINT_REG_INDEX, mask_sh),\
		SF(AZF0ENDPOINT0_AZALIA_F0_CODEC_ENDPOINT_DATA, AZALIA_ENDPOINT_REG_DATA, mask_sh),\
		AUD_COMMON_MASK_SH_LIST_BASE(mask_sh)

static const struct dce_audio_shift audio_shift = {
		DCE120_AUD_COMMON_MASK_SH_LIST(__SHIFT)
};

static const struct dce_audio_mask audio_mask = {
		DCE120_AUD_COMMON_MASK_SH_LIST(_MASK)
};

#define stream_enc_regs(id)\
[id] = {\
	SE_DCN2_REG_LIST(id)\
}

static const struct dcn10_stream_enc_registers stream_enc_regs[] = {
	stream_enc_regs(0),
	stream_enc_regs(1),
	stream_enc_regs(2),
	stream_enc_regs(3),
	stream_enc_regs(4),
	stream_enc_regs(5),
};

static const struct dcn10_stream_encoder_shift se_shift = {
		SE_COMMON_MASK_SH_LIST_DCN20(__SHIFT)
};

static const struct dcn10_stream_encoder_mask se_mask = {
		SE_COMMON_MASK_SH_LIST_DCN20(_MASK)
};


#define aux_regs(id)\
[id] = {\
	DCN2_AUX_REG_LIST(id)\
}

static const struct dcn10_link_enc_aux_registers link_enc_aux_regs[] = {
		aux_regs(0),
		aux_regs(1),
		aux_regs(2),
		aux_regs(3),
		aux_regs(4),
		aux_regs(5)
};

#define hpd_regs(id)\
[id] = {\
	HPD_REG_LIST(id)\
}

static const struct dcn10_link_enc_hpd_registers link_enc_hpd_regs[] = {
		hpd_regs(0),
		hpd_regs(1),
		hpd_regs(2),
		hpd_regs(3),
		hpd_regs(4),
		hpd_regs(5)
};

#define link_regs(id, phyid)\
[id] = {\
	LE_DCN10_REG_LIST(id), \
	UNIPHY_DCN2_REG_LIST(phyid), \
	DPCS_DCN2_REG_LIST(id), \
	SRI(DP_DPHY_INTERNAL_CTRL, DP, id) \
}

static const struct dcn10_link_enc_registers link_enc_regs[] = {
	link_regs(0, A),
	link_regs(1, B),
	link_regs(2, C),
	link_regs(3, D),
	link_regs(4, E),
	link_regs(5, F)
};

static const struct dcn10_link_enc_shift le_shift = {
	LINK_ENCODER_MASK_SH_LIST_DCN20(__SHIFT),\
	DPCS_DCN2_MASK_SH_LIST(__SHIFT)
};

static const struct dcn10_link_enc_mask le_mask = {
	LINK_ENCODER_MASK_SH_LIST_DCN20(_MASK),\
	DPCS_DCN2_MASK_SH_LIST(_MASK)
};

static const struct dce_panel_cntl_registers panel_cntl_regs[] = {
	{ DCN_PANEL_CNTL_REG_LIST() }
};

static const struct dce_panel_cntl_shift panel_cntl_shift = {
	DCE_PANEL_CNTL_MASK_SH_LIST(__SHIFT)
};

static const struct dce_panel_cntl_mask panel_cntl_mask = {
	DCE_PANEL_CNTL_MASK_SH_LIST(_MASK)
};

#define ipp_regs(id)\
[id] = {\
	IPP_REG_LIST_DCN20(id),\
}

static const struct dcn10_ipp_registers ipp_regs[] = {
	ipp_regs(0),
	ipp_regs(1),
	ipp_regs(2),
	ipp_regs(3),
	ipp_regs(4),
	ipp_regs(5),
};

static const struct dcn10_ipp_shift ipp_shift = {
		IPP_MASK_SH_LIST_DCN20(__SHIFT)
};

static const struct dcn10_ipp_mask ipp_mask = {
		IPP_MASK_SH_LIST_DCN20(_MASK),
};

#define opp_regs(id)\
[id] = {\
	OPP_REG_LIST_DCN20(id),\
}

static const struct dcn20_opp_registers opp_regs[] = {
	opp_regs(0),
	opp_regs(1),
	opp_regs(2),
	opp_regs(3),
	opp_regs(4),
	opp_regs(5),
};

static const struct dcn20_opp_shift opp_shift = {
		OPP_MASK_SH_LIST_DCN20(__SHIFT)
};

static const struct dcn20_opp_mask opp_mask = {
		OPP_MASK_SH_LIST_DCN20(_MASK)
};

#define aux_engine_regs(id)\
[id] = {\
	AUX_COMMON_REG_LIST0(id), \
	.AUXN_IMPCAL = 0, \
	.AUXP_IMPCAL = 0, \
	.AUX_RESET_MASK = DP_AUX0_AUX_CONTROL__AUX_RESET_MASK, \
}

static const struct dce110_aux_registers aux_engine_regs[] = {
		aux_engine_regs(0),
		aux_engine_regs(1),
		aux_engine_regs(2),
		aux_engine_regs(3),
		aux_engine_regs(4),
		aux_engine_regs(5)
};

#define tf_regs(id)\
[id] = {\
	TF_REG_LIST_DCN20(id),\
	TF_REG_LIST_DCN20_COMMON_APPEND(id),\
}

static const struct dcn2_dpp_registers tf_regs[] = {
	tf_regs(0),
	tf_regs(1),
	tf_regs(2),
	tf_regs(3),
	tf_regs(4),
	tf_regs(5),
};

static const struct dcn2_dpp_shift tf_shift = {
		TF_REG_LIST_SH_MASK_DCN20(__SHIFT),
		TF_DEBUG_REG_LIST_SH_DCN20
};

static const struct dcn2_dpp_mask tf_mask = {
		TF_REG_LIST_SH_MASK_DCN20(_MASK),
		TF_DEBUG_REG_LIST_MASK_DCN20
};

#define dwbc_regs_dcn2(id)\
[id] = {\
	DWBC_COMMON_REG_LIST_DCN2_0(id),\
		}

static const struct dcn20_dwbc_registers dwbc20_regs[] = {
	dwbc_regs_dcn2(0),
};

static const struct dcn20_dwbc_shift dwbc20_shift = {
	DWBC_COMMON_MASK_SH_LIST_DCN2_0(__SHIFT)
};

static const struct dcn20_dwbc_mask dwbc20_mask = {
	DWBC_COMMON_MASK_SH_LIST_DCN2_0(_MASK)
};

#define mcif_wb_regs_dcn2(id)\
[id] = {\
	MCIF_WB_COMMON_REG_LIST_DCN2_0(id),\
		}

static const struct dcn20_mmhubbub_registers mcif_wb20_regs[] = {
	mcif_wb_regs_dcn2(0),
};

static const struct dcn20_mmhubbub_shift mcif_wb20_shift = {
	MCIF_WB_COMMON_MASK_SH_LIST_DCN2_0(__SHIFT)
};

static const struct dcn20_mmhubbub_mask mcif_wb20_mask = {
	MCIF_WB_COMMON_MASK_SH_LIST_DCN2_0(_MASK)
};

static const struct dcn20_mpc_registers mpc_regs = {
		MPC_REG_LIST_DCN2_0(0),
		MPC_REG_LIST_DCN2_0(1),
		MPC_REG_LIST_DCN2_0(2),
		MPC_REG_LIST_DCN2_0(3),
		MPC_REG_LIST_DCN2_0(4),
		MPC_REG_LIST_DCN2_0(5),
		MPC_OUT_MUX_REG_LIST_DCN2_0(0),
		MPC_OUT_MUX_REG_LIST_DCN2_0(1),
		MPC_OUT_MUX_REG_LIST_DCN2_0(2),
		MPC_OUT_MUX_REG_LIST_DCN2_0(3),
		MPC_OUT_MUX_REG_LIST_DCN2_0(4),
		MPC_OUT_MUX_REG_LIST_DCN2_0(5),
		MPC_DBG_REG_LIST_DCN2_0()
};

static const struct dcn20_mpc_shift mpc_shift = {
	MPC_COMMON_MASK_SH_LIST_DCN2_0(__SHIFT),
	MPC_DEBUG_REG_LIST_SH_DCN20
};

static const struct dcn20_mpc_mask mpc_mask = {
	MPC_COMMON_MASK_SH_LIST_DCN2_0(_MASK),
	MPC_DEBUG_REG_LIST_MASK_DCN20
};

#define tg_regs(id)\
[id] = {TG_COMMON_REG_LIST_DCN2_0(id)}


static const struct dcn_optc_registers tg_regs[] = {
	tg_regs(0),
	tg_regs(1),
	tg_regs(2),
	tg_regs(3),
	tg_regs(4),
	tg_regs(5)
};

static const struct dcn_optc_shift tg_shift = {
	TG_COMMON_MASK_SH_LIST_DCN2_0(__SHIFT)
};

static const struct dcn_optc_mask tg_mask = {
	TG_COMMON_MASK_SH_LIST_DCN2_0(_MASK)
};

#define hubp_regs(id)\
[id] = {\
	HUBP_REG_LIST_DCN20(id)\
}

static const struct dcn_hubp2_registers hubp_regs[] = {
		hubp_regs(0),
		hubp_regs(1),
		hubp_regs(2),
		hubp_regs(3),
		hubp_regs(4),
		hubp_regs(5)
};

static const struct dcn_hubp2_shift hubp_shift = {
		HUBP_MASK_SH_LIST_DCN20(__SHIFT)
};

static const struct dcn_hubp2_mask hubp_mask = {
		HUBP_MASK_SH_LIST_DCN20(_MASK)
};

static const struct dcn_hubbub_registers hubbub_reg = {
		HUBBUB_REG_LIST_DCN20(0)
};

static const struct dcn_hubbub_shift hubbub_shift = {
		HUBBUB_MASK_SH_LIST_DCN20(__SHIFT)
};

static const struct dcn_hubbub_mask hubbub_mask = {
		HUBBUB_MASK_SH_LIST_DCN20(_MASK)
};

#define vmid_regs(id)\
[id] = {\
		DCN20_VMID_REG_LIST(id)\
}

static const struct dcn_vmid_registers vmid_regs[] = {
	vmid_regs(0),
	vmid_regs(1),
	vmid_regs(2),
	vmid_regs(3),
	vmid_regs(4),
	vmid_regs(5),
	vmid_regs(6),
	vmid_regs(7),
	vmid_regs(8),
	vmid_regs(9),
	vmid_regs(10),
	vmid_regs(11),
	vmid_regs(12),
	vmid_regs(13),
	vmid_regs(14),
	vmid_regs(15)
};

static const struct dcn20_vmid_shift vmid_shifts = {
		DCN20_VMID_MASK_SH_LIST(__SHIFT)
};

static const struct dcn20_vmid_mask vmid_masks = {
		DCN20_VMID_MASK_SH_LIST(_MASK)
};

static const struct dce110_aux_registers_shift aux_shift = {
		DCN_AUX_MASK_SH_LIST(__SHIFT)
};

static const struct dce110_aux_registers_mask aux_mask = {
		DCN_AUX_MASK_SH_LIST(_MASK)
};

static int map_transmitter_id_to_phy_instance(
	enum transmitter transmitter)
{
	switch (transmitter) {
	case TRANSMITTER_UNIPHY_A:
		return 0;
	break;
	case TRANSMITTER_UNIPHY_B:
		return 1;
	break;
	case TRANSMITTER_UNIPHY_C:
		return 2;
	break;
	case TRANSMITTER_UNIPHY_D:
		return 3;
	break;
	case TRANSMITTER_UNIPHY_E:
		return 4;
	break;
	case TRANSMITTER_UNIPHY_F:
		return 5;
	break;
	default:
		ASSERT(0);
		return 0;
	}
}

#define dsc_regsDCN20(id)\
[id] = {\
	DSC_REG_LIST_DCN20(id)\
}

static const struct dcn20_dsc_registers dsc_regs[] = {
	dsc_regsDCN20(0),
	dsc_regsDCN20(1),
	dsc_regsDCN20(2),
	dsc_regsDCN20(3),
	dsc_regsDCN20(4),
	dsc_regsDCN20(5)
};

static const struct dcn20_dsc_shift dsc_shift = {
	DSC_REG_LIST_SH_MASK_DCN20(__SHIFT)
};

static const struct dcn20_dsc_mask dsc_mask = {
	DSC_REG_LIST_SH_MASK_DCN20(_MASK)
};

static const struct dccg_registers dccg_regs = {
		DCCG_REG_LIST_DCN2()
};

static const struct dccg_shift dccg_shift = {
		DCCG_MASK_SH_LIST_DCN2(__SHIFT)
};

static const struct dccg_mask dccg_mask = {
		DCCG_MASK_SH_LIST_DCN2(_MASK)
};

static const struct resource_caps res_cap_nv10 = {
		.num_timing_generator = 6,
		.num_opp = 6,
		.num_video_plane = 6,
		.num_audio = 7,
		.num_stream_encoder = 6,
		.num_pll = 6,
		.num_dwb = 1,
		.num_ddc = 6,
		.num_vmid = 16,
		.num_dsc = 6,
};

static const struct dc_plane_cap plane_cap = {
	.type = DC_PLANE_TYPE_DCN_UNIVERSAL,
	.per_pixel_alpha = true,

	.pixel_format_support = {
			.argb8888 = true,
			.nv12 = true,
			.fp16 = true,
			.p010 = true
	},

	.max_upscale_factor = {
			.argb8888 = 16000,
			.nv12 = 16000,
			.fp16 = 1
	},

	.max_downscale_factor = {
			.argb8888 = 250,
			.nv12 = 250,
			.fp16 = 1
	},
	16,
	16
};
static const struct resource_caps res_cap_nv14 = {
		.num_timing_generator = 5,
		.num_opp = 5,
		.num_video_plane = 5,
		.num_audio = 6,
		.num_stream_encoder = 5,
		.num_pll = 5,
		.num_dwb = 1,
		.num_ddc = 5,
		.num_vmid = 16,
		.num_dsc = 5,
};

static const struct dc_debug_options debug_defaults_drv = {
		.disable_dmcu = false,
		.force_abm_enable = false,
		.clock_trace = true,
		.disable_pplib_clock_request = true,
		.pipe_split_policy = MPC_SPLIT_AVOID_MULT_DISP,
		.force_single_disp_pipe_split = false,
		.disable_dcc = DCC_ENABLE,
		.vsr_support = true,
		.performance_trace = false,
		.max_downscale_src_width = 5120,/*upto 5K*/
		.disable_pplib_wm_range = false,
		.scl_reset_length10 = true,
		.sanity_checks = false,
		.underflow_assert_delay_us = 0xFFFFFFFF,
		.enable_legacy_fast_update = true,
		.using_dml2 = false,
};

void dcn20_dpp_destroy(struct dpp **dpp)
{
	kfree(TO_DCN20_DPP(*dpp));
	*dpp = NULL;
}

struct dpp *dcn20_dpp_create(
	struct dc_context *ctx,
	uint32_t inst)
{
	struct dcn20_dpp *dpp =
		kzalloc(sizeof(struct dcn20_dpp), GFP_ATOMIC);

	if (!dpp)
		return NULL;

	if (dpp2_construct(dpp, ctx, inst,
			&tf_regs[inst], &tf_shift, &tf_mask))
		return &dpp->base;

	BREAK_TO_DEBUGGER();
	kfree(dpp);
	return NULL;
}

struct input_pixel_processor *dcn20_ipp_create(
	struct dc_context *ctx, uint32_t inst)
{
	struct dcn10_ipp *ipp =
		kzalloc(sizeof(struct dcn10_ipp), GFP_ATOMIC);

	if (!ipp) {
		BREAK_TO_DEBUGGER();
		return NULL;
	}

	dcn20_ipp_construct(ipp, ctx, inst,
			&ipp_regs[inst], &ipp_shift, &ipp_mask);
	return &ipp->base;
}


struct output_pixel_processor *dcn20_opp_create(
	struct dc_context *ctx, uint32_t inst)
{
	struct dcn20_opp *opp =
		kzalloc(sizeof(struct dcn20_opp), GFP_ATOMIC);

	if (!opp) {
		BREAK_TO_DEBUGGER();
		return NULL;
	}

	dcn20_opp_construct(opp, ctx, inst,
			&opp_regs[inst], &opp_shift, &opp_mask);
	return &opp->base;
}

struct dce_aux *dcn20_aux_engine_create(
	struct dc_context *ctx,
	uint32_t inst)
{
	struct aux_engine_dce110 *aux_engine =
		kzalloc(sizeof(struct aux_engine_dce110), GFP_ATOMIC);

	if (!aux_engine)
		return NULL;

	dce110_aux_engine_construct(aux_engine, ctx, inst,
				    SW_AUX_TIMEOUT_PERIOD_MULTIPLIER * AUX_TIMEOUT_PERIOD,
				    &aux_engine_regs[inst],
					&aux_mask,
					&aux_shift,
					ctx->dc->caps.extended_aux_timeout_support);

	return &aux_engine->base;
}
#define i2c_inst_regs(id) { I2C_HW_ENGINE_COMMON_REG_LIST(id) }

static const struct dce_i2c_registers i2c_hw_regs[] = {
		i2c_inst_regs(1),
		i2c_inst_regs(2),
		i2c_inst_regs(3),
		i2c_inst_regs(4),
		i2c_inst_regs(5),
		i2c_inst_regs(6),
};

static const struct dce_i2c_shift i2c_shifts = {
		I2C_COMMON_MASK_SH_LIST_DCN2(__SHIFT)
};

static const struct dce_i2c_mask i2c_masks = {
		I2C_COMMON_MASK_SH_LIST_DCN2(_MASK)
};

struct dce_i2c_hw *dcn20_i2c_hw_create(
	struct dc_context *ctx,
	uint32_t inst)
{
	struct dce_i2c_hw *dce_i2c_hw =
		kzalloc(sizeof(struct dce_i2c_hw), GFP_ATOMIC);

	if (!dce_i2c_hw)
		return NULL;

	dcn2_i2c_hw_construct(dce_i2c_hw, ctx, inst,
				    &i2c_hw_regs[inst], &i2c_shifts, &i2c_masks);

	return dce_i2c_hw;
}
struct mpc *dcn20_mpc_create(struct dc_context *ctx)
{
	struct dcn20_mpc *mpc20 = kzalloc(sizeof(struct dcn20_mpc),
					  GFP_ATOMIC);

	if (!mpc20)
		return NULL;

	dcn20_mpc_construct(mpc20, ctx,
			&mpc_regs,
			&mpc_shift,
			&mpc_mask,
			6);

	return &mpc20->base;
}

struct hubbub *dcn20_hubbub_create(struct dc_context *ctx)
{
	int i;
	struct dcn20_hubbub *hubbub = kzalloc(sizeof(struct dcn20_hubbub),
					  GFP_ATOMIC);

	if (!hubbub)
		return NULL;

	hubbub2_construct(hubbub, ctx,
			&hubbub_reg,
			&hubbub_shift,
			&hubbub_mask);

	for (i = 0; i < res_cap_nv10.num_vmid; i++) {
		struct dcn20_vmid *vmid = &hubbub->vmid[i];

		vmid->ctx = ctx;

		vmid->regs = &vmid_regs[i];
		vmid->shifts = &vmid_shifts;
		vmid->masks = &vmid_masks;
	}

	return &hubbub->base;
}

struct timing_generator *dcn20_timing_generator_create(
		struct dc_context *ctx,
		uint32_t instance)
{
	struct optc *tgn10 =
		kzalloc(sizeof(struct optc), GFP_ATOMIC);

	if (!tgn10)
		return NULL;

	tgn10->base.inst = instance;
	tgn10->base.ctx = ctx;

	tgn10->tg_regs = &tg_regs[instance];
	tgn10->tg_shift = &tg_shift;
	tgn10->tg_mask = &tg_mask;

	dcn20_timing_generator_init(tgn10);

	return &tgn10->base;
}

static const struct encoder_feature_support link_enc_feature = {
		.max_hdmi_deep_color = COLOR_DEPTH_121212,
		.max_hdmi_pixel_clock = 600000,
		.hdmi_ycbcr420_supported = true,
		.dp_ycbcr420_supported = true,
		.fec_supported = true,
		.flags.bits.IS_HBR2_CAPABLE = true,
		.flags.bits.IS_HBR3_CAPABLE = true,
		.flags.bits.IS_TPS3_CAPABLE = true,
		.flags.bits.IS_TPS4_CAPABLE = true
};

struct link_encoder *dcn20_link_encoder_create(
	struct dc_context *ctx,
	const struct encoder_init_data *enc_init_data)
{
	struct dcn20_link_encoder *enc20 =
		kzalloc(sizeof(struct dcn20_link_encoder), GFP_KERNEL);
	int link_regs_id;

	if (!enc20 || enc_init_data->hpd_source >= ARRAY_SIZE(link_enc_hpd_regs))
		return NULL;

	link_regs_id =
		map_transmitter_id_to_phy_instance(enc_init_data->transmitter);

	dcn20_link_encoder_construct(enc20,
				      enc_init_data,
				      &link_enc_feature,
				      &link_enc_regs[link_regs_id],
				      &link_enc_aux_regs[enc_init_data->channel - 1],
				      &link_enc_hpd_regs[enc_init_data->hpd_source],
				      &le_shift,
				      &le_mask);

	return &enc20->enc10.base;
}

static struct panel_cntl *dcn20_panel_cntl_create(const struct panel_cntl_init_data *init_data)
{
	struct dce_panel_cntl *panel_cntl =
		kzalloc(sizeof(struct dce_panel_cntl), GFP_KERNEL);

	if (!panel_cntl)
		return NULL;

	dce_panel_cntl_construct(panel_cntl,
			init_data,
			&panel_cntl_regs[init_data->inst],
			&panel_cntl_shift,
			&panel_cntl_mask);

	return &panel_cntl->base;
}

static struct clock_source *dcn20_clock_source_create(
	struct dc_context *ctx,
	struct dc_bios *bios,
	enum clock_source_id id,
	const struct dce110_clk_src_regs *regs,
	bool dp_clk_src)
{
	struct dce110_clk_src *clk_src =
		kzalloc(sizeof(struct dce110_clk_src), GFP_ATOMIC);

	if (!clk_src)
		return NULL;

	if (dcn20_clk_src_construct(clk_src, ctx, bios, id,
			regs, &cs_shift, &cs_mask)) {
		clk_src->base.dp_clk_src = dp_clk_src;
		return &clk_src->base;
	}

	kfree(clk_src);
	BREAK_TO_DEBUGGER();
	return NULL;
}

static void read_dce_straps(
	struct dc_context *ctx,
	struct resource_straps *straps)
{
	generic_reg_get(ctx, mmDC_PINSTRAPS + BASE(mmDC_PINSTRAPS_BASE_IDX),
		FN(DC_PINSTRAPS, DC_PINSTRAPS_AUDIO), &straps->dc_pinstraps_audio);
}

static struct audio *dcn20_create_audio(
		struct dc_context *ctx, unsigned int inst)
{
	return dce_audio_create(ctx, inst,
			&audio_regs[inst], &audio_shift, &audio_mask);
}

struct stream_encoder *dcn20_stream_encoder_create(
	enum engine_id eng_id,
	struct dc_context *ctx)
{
	struct dcn10_stream_encoder *enc1 =
		kzalloc(sizeof(struct dcn10_stream_encoder), GFP_KERNEL);

	if (!enc1)
		return NULL;

	if (ASICREV_IS_NAVI14_M(ctx->asic_id.hw_internal_rev)) {
		if (eng_id >= ENGINE_ID_DIGD)
			eng_id++;
	}

	dcn20_stream_encoder_construct(enc1, ctx, ctx->dc_bios, eng_id,
					&stream_enc_regs[eng_id],
					&se_shift, &se_mask);

	return &enc1->base;
}

static const struct dce_hwseq_registers hwseq_reg = {
		HWSEQ_DCN2_REG_LIST()
};

static const struct dce_hwseq_shift hwseq_shift = {
		HWSEQ_DCN2_MASK_SH_LIST(__SHIFT)
};

static const struct dce_hwseq_mask hwseq_mask = {
		HWSEQ_DCN2_MASK_SH_LIST(_MASK)
};

struct dce_hwseq *dcn20_hwseq_create(
	struct dc_context *ctx)
{
	struct dce_hwseq *hws = kzalloc(sizeof(struct dce_hwseq), GFP_KERNEL);

	if (hws) {
		hws->ctx = ctx;
		hws->regs = &hwseq_reg;
		hws->shifts = &hwseq_shift;
		hws->masks = &hwseq_mask;
	}
	return hws;
}

static const struct resource_create_funcs res_create_funcs = {
	.read_dce_straps = read_dce_straps,
	.create_audio = dcn20_create_audio,
	.create_stream_encoder = dcn20_stream_encoder_create,
	.create_hwseq = dcn20_hwseq_create,
};

static void dcn20_pp_smu_destroy(struct pp_smu_funcs **pp_smu);

void dcn20_clock_source_destroy(struct clock_source **clk_src)
{
	kfree(TO_DCE110_CLK_SRC(*clk_src));
	*clk_src = NULL;
}


struct display_stream_compressor *dcn20_dsc_create(
	struct dc_context *ctx, uint32_t inst)
{
	struct dcn20_dsc *dsc =
		kzalloc(sizeof(struct dcn20_dsc), GFP_ATOMIC);

	if (!dsc) {
		BREAK_TO_DEBUGGER();
		return NULL;
	}

	dsc2_construct(dsc, ctx, inst, &dsc_regs[inst], &dsc_shift, &dsc_mask);
	return &dsc->base;
}

void dcn20_dsc_destroy(struct display_stream_compressor **dsc)
{
	kfree(container_of(*dsc, struct dcn20_dsc, base));
	*dsc = NULL;
}


static void dcn20_resource_destruct(struct dcn20_resource_pool *pool)
{
	unsigned int i;

	for (i = 0; i < pool->base.stream_enc_count; i++) {
		if (pool->base.stream_enc[i] != NULL) {
			kfree(DCN10STRENC_FROM_STRENC(pool->base.stream_enc[i]));
			pool->base.stream_enc[i] = NULL;
		}
	}

	for (i = 0; i < pool->base.res_cap->num_dsc; i++) {
		if (pool->base.dscs[i] != NULL)
			dcn20_dsc_destroy(&pool->base.dscs[i]);
	}

	if (pool->base.mpc != NULL) {
		kfree(TO_DCN20_MPC(pool->base.mpc));
		pool->base.mpc = NULL;
	}
	if (pool->base.hubbub != NULL) {
		kfree(pool->base.hubbub);
		pool->base.hubbub = NULL;
	}
	for (i = 0; i < pool->base.pipe_count; i++) {
		if (pool->base.dpps[i] != NULL)
			dcn20_dpp_destroy(&pool->base.dpps[i]);

		if (pool->base.ipps[i] != NULL)
			pool->base.ipps[i]->funcs->ipp_destroy(&pool->base.ipps[i]);

		if (pool->base.hubps[i] != NULL) {
			kfree(TO_DCN20_HUBP(pool->base.hubps[i]));
			pool->base.hubps[i] = NULL;
		}

		if (pool->base.irqs != NULL) {
			dal_irq_service_destroy(&pool->base.irqs);
		}
	}

	for (i = 0; i < pool->base.res_cap->num_ddc; i++) {
		if (pool->base.engines[i] != NULL)
			dce110_engine_destroy(&pool->base.engines[i]);
		if (pool->base.hw_i2cs[i] != NULL) {
			kfree(pool->base.hw_i2cs[i]);
			pool->base.hw_i2cs[i] = NULL;
		}
		if (pool->base.sw_i2cs[i] != NULL) {
			kfree(pool->base.sw_i2cs[i]);
			pool->base.sw_i2cs[i] = NULL;
		}
	}

	for (i = 0; i < pool->base.res_cap->num_opp; i++) {
		if (pool->base.opps[i] != NULL)
			pool->base.opps[i]->funcs->opp_destroy(&pool->base.opps[i]);
	}

	for (i = 0; i < pool->base.res_cap->num_timing_generator; i++) {
		if (pool->base.timing_generators[i] != NULL)	{
			kfree(DCN10TG_FROM_TG(pool->base.timing_generators[i]));
			pool->base.timing_generators[i] = NULL;
		}
	}

	for (i = 0; i < pool->base.res_cap->num_dwb; i++) {
		if (pool->base.dwbc[i] != NULL) {
			kfree(TO_DCN20_DWBC(pool->base.dwbc[i]));
			pool->base.dwbc[i] = NULL;
		}
		if (pool->base.mcif_wb[i] != NULL) {
			kfree(TO_DCN20_MMHUBBUB(pool->base.mcif_wb[i]));
			pool->base.mcif_wb[i] = NULL;
		}
	}

	for (i = 0; i < pool->base.audio_count; i++) {
		if (pool->base.audios[i])
			dce_aud_destroy(&pool->base.audios[i]);
	}

	for (i = 0; i < pool->base.clk_src_count; i++) {
		if (pool->base.clock_sources[i] != NULL) {
			dcn20_clock_source_destroy(&pool->base.clock_sources[i]);
			pool->base.clock_sources[i] = NULL;
		}
	}

	if (pool->base.dp_clock_source != NULL) {
		dcn20_clock_source_destroy(&pool->base.dp_clock_source);
		pool->base.dp_clock_source = NULL;
	}


	if (pool->base.abm != NULL)
		dce_abm_destroy(&pool->base.abm);

	if (pool->base.dmcu != NULL)
		dce_dmcu_destroy(&pool->base.dmcu);

	if (pool->base.dccg != NULL)
		dcn_dccg_destroy(&pool->base.dccg);

	if (pool->base.pp_smu != NULL)
		dcn20_pp_smu_destroy(&pool->base.pp_smu);

	if (pool->base.oem_device != NULL) {
		struct dc *dc = pool->base.oem_device->ctx->dc;

		dc->link_srv->destroy_ddc_service(&pool->base.oem_device);
	}
}

struct hubp *dcn20_hubp_create(
	struct dc_context *ctx,
	uint32_t inst)
{
	struct dcn20_hubp *hubp2 =
		kzalloc(sizeof(struct dcn20_hubp), GFP_ATOMIC);

	if (!hubp2)
		return NULL;

	if (hubp2_construct(hubp2, ctx, inst,
			&hubp_regs[inst], &hubp_shift, &hubp_mask))
		return &hubp2->base;

	BREAK_TO_DEBUGGER();
	kfree(hubp2);
	return NULL;
}

static void get_pixel_clock_parameters(
	struct pipe_ctx *pipe_ctx,
	struct pixel_clk_params *pixel_clk_params)
{
	const struct dc_stream_state *stream = pipe_ctx->stream;
	struct pipe_ctx *odm_pipe;
	int opp_cnt = 1;
	struct dc_link *link = stream->link;
	struct link_encoder *link_enc = NULL;
	struct dc *dc = pipe_ctx->stream->ctx->dc;
	struct dce_hwseq *hws = dc->hwseq;

	for (odm_pipe = pipe_ctx->next_odm_pipe; odm_pipe; odm_pipe = odm_pipe->next_odm_pipe)
		opp_cnt++;

	pixel_clk_params->requested_pix_clk_100hz = stream->timing.pix_clk_100hz;

	link_enc = link_enc_cfg_get_link_enc(link);
	if (link_enc)
		pixel_clk_params->encoder_object_id = link_enc->id;

	pixel_clk_params->signal_type = pipe_ctx->stream->signal;
	pixel_clk_params->controller_id = pipe_ctx->stream_res.tg->inst + 1;
	/* TODO: un-hardcode*/
	/* TODO - DP2.0 HW: calculate requested_sym_clk for UHBR rates */
	pixel_clk_params->requested_sym_clk = LINK_RATE_LOW *
		LINK_RATE_REF_FREQ_IN_KHZ;
	pixel_clk_params->flags.ENABLE_SS = 0;
	pixel_clk_params->color_depth =
		stream->timing.display_color_depth;
	pixel_clk_params->flags.DISPLAY_BLANKED = 1;
	pixel_clk_params->pixel_encoding = stream->timing.pixel_encoding;

	if (stream->timing.pixel_encoding == PIXEL_ENCODING_YCBCR422)
		pixel_clk_params->color_depth = COLOR_DEPTH_888;

	if (opp_cnt == 4)
		pixel_clk_params->requested_pix_clk_100hz /= 4;
	else if (pipe_ctx->stream_res.tg->funcs->is_two_pixels_per_container(&stream->timing) || opp_cnt == 2)
		pixel_clk_params->requested_pix_clk_100hz /= 2;
	else if (hws->funcs.is_dp_dig_pixel_rate_div_policy) {
		if (hws->funcs.is_dp_dig_pixel_rate_div_policy(pipe_ctx))
			pixel_clk_params->requested_pix_clk_100hz /= 2;
	}

	if (stream->timing.timing_3d_format == TIMING_3D_FORMAT_HW_FRAME_PACKING)
		pixel_clk_params->requested_pix_clk_100hz *= 2;

	if ((pipe_ctx->stream_res.tg->funcs->is_two_pixels_per_container &&
			pipe_ctx->stream_res.tg->funcs->is_two_pixels_per_container(&pipe_ctx->stream->timing)) ||
			(hws->funcs.is_dp_dig_pixel_rate_div_policy &&
			hws->funcs.is_dp_dig_pixel_rate_div_policy(pipe_ctx)) ||
			opp_cnt > 1) {
		pixel_clk_params->dio_se_pix_per_cycle = 2;
	} else {
		pixel_clk_params->dio_se_pix_per_cycle = 1;
	}
}

static void build_clamping_params(struct dc_stream_state *stream)
{
	stream->clamping.clamping_level = CLAMPING_FULL_RANGE;
	stream->clamping.c_depth = stream->timing.display_color_depth;
	stream->clamping.pixel_encoding = stream->timing.pixel_encoding;
}

void dcn20_build_pipe_pix_clk_params(struct pipe_ctx *pipe_ctx)
{
	get_pixel_clock_parameters(pipe_ctx, &pipe_ctx->stream_res.pix_clk_params);
	pipe_ctx->clock_source->funcs->get_pix_clk_dividers(
			pipe_ctx->clock_source,
			&pipe_ctx->stream_res.pix_clk_params,
			&pipe_ctx->pll_settings);
}

static enum dc_status build_pipe_hw_param(struct pipe_ctx *pipe_ctx)
{
	struct resource_pool *pool = pipe_ctx->stream->ctx->dc->res_pool;

	if (pool->funcs->build_pipe_pix_clk_params) {
		pool->funcs->build_pipe_pix_clk_params(pipe_ctx);
	} else {
		dcn20_build_pipe_pix_clk_params(pipe_ctx);
	}

	pipe_ctx->stream->clamping.pixel_encoding = pipe_ctx->stream->timing.pixel_encoding;

	resource_build_bit_depth_reduction_params(pipe_ctx->stream,
					&pipe_ctx->stream->bit_depth_params);
	build_clamping_params(pipe_ctx->stream);

	return DC_OK;
}

enum dc_status dcn20_build_mapped_resource(const struct dc *dc, struct dc_state *context, struct dc_stream_state *stream)
{
	enum dc_status status = DC_OK;
	struct pipe_ctx *pipe_ctx = resource_get_otg_master_for_stream(&context->res_ctx, stream);

	if (!pipe_ctx)
		return DC_ERROR_UNEXPECTED;


	status = build_pipe_hw_param(pipe_ctx);

	return status;
}


void dcn20_acquire_dsc(const struct dc *dc,
			struct resource_context *res_ctx,
			struct display_stream_compressor **dsc,
			int pipe_idx)
{
	int i;
	const struct resource_pool *pool = dc->res_pool;
	struct display_stream_compressor *dsc_old = dc->current_state->res_ctx.pipe_ctx[pipe_idx].stream_res.dsc;

	ASSERT(*dsc == NULL); /* If this ASSERT fails, dsc was not released properly */
	*dsc = NULL;

	/* Always do 1-to-1 mapping when number of DSCs is same as number of pipes */
	if (pool->res_cap->num_dsc == pool->res_cap->num_opp) {
		*dsc = pool->dscs[pipe_idx];
		res_ctx->is_dsc_acquired[pipe_idx] = true;
		return;
	}

	/* Return old DSC to avoid the need for re-programming */
	if (dsc_old && !res_ctx->is_dsc_acquired[dsc_old->inst]) {
		*dsc = dsc_old;
		res_ctx->is_dsc_acquired[dsc_old->inst] = true;
		return ;
	}

	/* Find first free DSC */
	for (i = 0; i < pool->res_cap->num_dsc; i++)
		if (!res_ctx->is_dsc_acquired[i]) {
			*dsc = pool->dscs[i];
			res_ctx->is_dsc_acquired[i] = true;
			break;
		}
}

void dcn20_release_dsc(struct resource_context *res_ctx,
			const struct resource_pool *pool,
			struct display_stream_compressor **dsc)
{
	int i;

	for (i = 0; i < pool->res_cap->num_dsc; i++)
		if (pool->dscs[i] == *dsc) {
			res_ctx->is_dsc_acquired[i] = false;
			*dsc = NULL;
			break;
		}
}



enum dc_status dcn20_add_dsc_to_stream_resource(struct dc *dc,
		struct dc_state *dc_ctx,
		struct dc_stream_state *dc_stream)
{
	enum dc_status result = DC_OK;
	int i;

	/* Get a DSC if required and available */
	for (i = 0; i < dc->res_pool->pipe_count; i++) {
		struct pipe_ctx *pipe_ctx = &dc_ctx->res_ctx.pipe_ctx[i];

		if (pipe_ctx->top_pipe)
			continue;

		if (pipe_ctx->stream != dc_stream)
			continue;

		if (pipe_ctx->stream_res.dsc)
			continue;

		dcn20_acquire_dsc(dc, &dc_ctx->res_ctx, &pipe_ctx->stream_res.dsc, i);

		/* The number of DSCs can be less than the number of pipes */
		if (!pipe_ctx->stream_res.dsc) {
			result = DC_NO_DSC_RESOURCE;
		}

		break;
	}

	return result;
}


static enum dc_status remove_dsc_from_stream_resource(struct dc *dc,
		struct dc_state *new_ctx,
		struct dc_stream_state *dc_stream)
{
	struct pipe_ctx *pipe_ctx = NULL;
	int i;

	for (i = 0; i < MAX_PIPES; i++) {
		if (new_ctx->res_ctx.pipe_ctx[i].stream == dc_stream && !new_ctx->res_ctx.pipe_ctx[i].top_pipe) {
			pipe_ctx = &new_ctx->res_ctx.pipe_ctx[i];

			if (pipe_ctx->stream_res.dsc)
				dcn20_release_dsc(&new_ctx->res_ctx, dc->res_pool, &pipe_ctx->stream_res.dsc);
		}
	}

	if (!pipe_ctx)
		return DC_ERROR_UNEXPECTED;
	else
		return DC_OK;
}


enum dc_status dcn20_add_stream_to_ctx(struct dc *dc, struct dc_state *new_ctx, struct dc_stream_state *dc_stream)
{
	enum dc_status result = DC_ERROR_UNEXPECTED;

	result = resource_map_pool_resources(dc, new_ctx, dc_stream);

	if (result == DC_OK)
		result = resource_map_phy_clock_resources(dc, new_ctx, dc_stream);

	/* Get a DSC if required and available */
	if (result == DC_OK && dc_stream->timing.flags.DSC)
		result = dcn20_add_dsc_to_stream_resource(dc, new_ctx, dc_stream);

	if (result == DC_OK)
		result = dcn20_build_mapped_resource(dc, new_ctx, dc_stream);

	return result;
}


enum dc_status dcn20_remove_stream_from_ctx(struct dc *dc, struct dc_state *new_ctx, struct dc_stream_state *dc_stream)
{
	enum dc_status result = DC_OK;

	result = remove_dsc_from_stream_resource(dc, new_ctx, dc_stream);

	return result;
}

/**
 * dcn20_split_stream_for_odm - Check if stream can be splited for ODM
 *
 * @dc: DC object with resource pool info required for pipe split
 * @res_ctx: Persistent state of resources
 * @prev_odm_pipe: Reference to the previous ODM pipe
 * @next_odm_pipe: Reference to the next ODM pipe
 *
 * This function takes a logically active pipe and a logically free pipe and
 * halves all the scaling parameters that need to be halved while populating
 * the free pipe with the required resources and configuring the next/previous
 * ODM pipe pointers.
 *
 * Return:
 * Return true if split stream for ODM is possible, otherwise, return false.
 */
bool dcn20_split_stream_for_odm(
		const struct dc *dc,
		struct resource_context *res_ctx,
		struct pipe_ctx *prev_odm_pipe,
		struct pipe_ctx *next_odm_pipe)
{
	int pipe_idx = next_odm_pipe->pipe_idx;
	const struct resource_pool *pool = dc->res_pool;

	*next_odm_pipe = *prev_odm_pipe;

	next_odm_pipe->pipe_idx = pipe_idx;
	next_odm_pipe->plane_res.mi = pool->mis[next_odm_pipe->pipe_idx];
	next_odm_pipe->plane_res.hubp = pool->hubps[next_odm_pipe->pipe_idx];
	next_odm_pipe->plane_res.ipp = pool->ipps[next_odm_pipe->pipe_idx];
	next_odm_pipe->plane_res.xfm = pool->transforms[next_odm_pipe->pipe_idx];
	next_odm_pipe->plane_res.dpp = pool->dpps[next_odm_pipe->pipe_idx];
	next_odm_pipe->plane_res.mpcc_inst = pool->dpps[next_odm_pipe->pipe_idx]->inst;
	next_odm_pipe->stream_res.dsc = NULL;
	if (prev_odm_pipe->next_odm_pipe && prev_odm_pipe->next_odm_pipe != next_odm_pipe) {
		next_odm_pipe->next_odm_pipe = prev_odm_pipe->next_odm_pipe;
		next_odm_pipe->next_odm_pipe->prev_odm_pipe = next_odm_pipe;
	}
	if (prev_odm_pipe->top_pipe && prev_odm_pipe->top_pipe->next_odm_pipe) {
		prev_odm_pipe->top_pipe->next_odm_pipe->bottom_pipe = next_odm_pipe;
		next_odm_pipe->top_pipe = prev_odm_pipe->top_pipe->next_odm_pipe;
	}
	if (prev_odm_pipe->bottom_pipe && prev_odm_pipe->bottom_pipe->next_odm_pipe) {
		prev_odm_pipe->bottom_pipe->next_odm_pipe->top_pipe = next_odm_pipe;
		next_odm_pipe->bottom_pipe = prev_odm_pipe->bottom_pipe->next_odm_pipe;
	}
	prev_odm_pipe->next_odm_pipe = next_odm_pipe;
	next_odm_pipe->prev_odm_pipe = prev_odm_pipe;

	if (prev_odm_pipe->plane_state) {
<<<<<<< HEAD
		struct scaler_data *sd = &prev_odm_pipe->plane_res.scl_data;
		struct output_pixel_processor *opp = next_odm_pipe->stream_res.opp;
		int new_width;

		/* HACTIVE halved for odm combine */
		sd->h_active /= 2;
		/* Calculate new vp and recout for left pipe */
		/* Need at least 16 pixels width per side */
		if (sd->recout.x + 16 >= sd->h_active)
			return false;
		new_width = sd->h_active - sd->recout.x;
		sd->viewport.width -= dc_fixpt_floor(dc_fixpt_mul_int(
				sd->ratios.horz, sd->recout.width - new_width));
		sd->viewport_c.width -= dc_fixpt_floor(dc_fixpt_mul_int(
				sd->ratios.horz_c, sd->recout.width - new_width));
		sd->recout.width = new_width;

		/* Calculate new vp and recout for right pipe */
		sd = &next_odm_pipe->plane_res.scl_data;
		/* HACTIVE halved for odm combine */
		sd->h_active /= 2;
		/* Need at least 16 pixels width per side */
		if (new_width <= 16)
			return false;
		new_width = sd->recout.width + sd->recout.x - sd->h_active;
		sd->viewport.width -= dc_fixpt_floor(dc_fixpt_mul_int(
				sd->ratios.horz, sd->recout.width - new_width));
		sd->viewport_c.width -= dc_fixpt_floor(dc_fixpt_mul_int(
				sd->ratios.horz_c, sd->recout.width - new_width));
		sd->recout.width = new_width;
		sd->viewport.x += dc_fixpt_floor(dc_fixpt_mul_int(
				sd->ratios.horz, sd->h_active - sd->recout.x));
		sd->viewport_c.x += dc_fixpt_floor(dc_fixpt_mul_int(
				sd->ratios.horz_c, sd->h_active - sd->recout.x));
		sd->recout.x = 0;

		/*
		 * When odm is used in YcbCr422 or 420 colour space, a split screen
		 * will be seen with the previous calculations since the extra left
		 *  edge pixel is accounted for in fmt but not in viewport.
		 *
		 * Below are calculations which fix the split by fixing the calculations
		 * if there is an extra left edge pixel.
		 */
		if (opp && opp->funcs->opp_get_left_edge_extra_pixel_count
				&& opp->funcs->opp_get_left_edge_extra_pixel_count(
					opp, next_odm_pipe->stream->timing.pixel_encoding,
					resource_is_pipe_type(next_odm_pipe, OTG_MASTER)) == 1) {
			sd->h_active += 1;
			sd->recout.width += 1;
			sd->viewport.x -= dc_fixpt_ceil(dc_fixpt_mul_int(sd->ratios.horz, 1));
			sd->viewport_c.x -= dc_fixpt_ceil(dc_fixpt_mul_int(sd->ratios.horz, 1));
			sd->viewport_c.width += dc_fixpt_ceil(dc_fixpt_mul_int(sd->ratios.horz, 1));
			sd->viewport.width += dc_fixpt_ceil(dc_fixpt_mul_int(sd->ratios.horz, 1));
=======
		if (!resource_build_scaling_params(prev_odm_pipe) ||
			!resource_build_scaling_params(next_odm_pipe)) {
				return false;
>>>>>>> 64179a14
		}
	}

	if (!next_odm_pipe->top_pipe)
		next_odm_pipe->stream_res.opp = pool->opps[next_odm_pipe->pipe_idx];
	else
		next_odm_pipe->stream_res.opp = next_odm_pipe->top_pipe->stream_res.opp;
	if (next_odm_pipe->stream->timing.flags.DSC == 1 && !next_odm_pipe->top_pipe) {
		dcn20_acquire_dsc(dc, res_ctx, &next_odm_pipe->stream_res.dsc, next_odm_pipe->pipe_idx);
		ASSERT(next_odm_pipe->stream_res.dsc);
		if (next_odm_pipe->stream_res.dsc == NULL)
			return false;
	}

	return true;
}

void dcn20_split_stream_for_mpc(
		struct resource_context *res_ctx,
		const struct resource_pool *pool,
		struct pipe_ctx *primary_pipe,
		struct pipe_ctx *secondary_pipe)
{
	int pipe_idx = secondary_pipe->pipe_idx;
	struct pipe_ctx *sec_bot_pipe = secondary_pipe->bottom_pipe;

	*secondary_pipe = *primary_pipe;
	secondary_pipe->bottom_pipe = sec_bot_pipe;

	secondary_pipe->pipe_idx = pipe_idx;
	secondary_pipe->plane_res.mi = pool->mis[secondary_pipe->pipe_idx];
	secondary_pipe->plane_res.hubp = pool->hubps[secondary_pipe->pipe_idx];
	secondary_pipe->plane_res.ipp = pool->ipps[secondary_pipe->pipe_idx];
	secondary_pipe->plane_res.xfm = pool->transforms[secondary_pipe->pipe_idx];
	secondary_pipe->plane_res.dpp = pool->dpps[secondary_pipe->pipe_idx];
	secondary_pipe->plane_res.mpcc_inst = pool->dpps[secondary_pipe->pipe_idx]->inst;
	secondary_pipe->stream_res.dsc = NULL;
	if (primary_pipe->bottom_pipe && primary_pipe->bottom_pipe != secondary_pipe) {
		ASSERT(!secondary_pipe->bottom_pipe);
		secondary_pipe->bottom_pipe = primary_pipe->bottom_pipe;
		secondary_pipe->bottom_pipe->top_pipe = secondary_pipe;
	}
	primary_pipe->bottom_pipe = secondary_pipe;
	secondary_pipe->top_pipe = primary_pipe;

	ASSERT(primary_pipe->plane_state);
}

unsigned int dcn20_calc_max_scaled_time(
		unsigned int time_per_pixel,
		enum mmhubbub_wbif_mode mode,
		unsigned int urgent_watermark)
{
	unsigned int time_per_byte = 0;
	unsigned int total_y_free_entry = 0x200; /* two memory piece for luma */
	unsigned int total_c_free_entry = 0x140; /* two memory piece for chroma */
	unsigned int small_free_entry, max_free_entry;
	unsigned int buf_lh_capability;
	unsigned int max_scaled_time;

	if (mode == PACKED_444) /* packed mode */
		time_per_byte = time_per_pixel/4;
	else if (mode == PLANAR_420_8BPC)
		time_per_byte  = time_per_pixel;
	else if (mode == PLANAR_420_10BPC) /* p010 */
		time_per_byte  = time_per_pixel * 819/1024;

	if (time_per_byte == 0)
		time_per_byte = 1;

	small_free_entry  = total_c_free_entry;
	max_free_entry    = (mode == PACKED_444) ? total_y_free_entry + total_c_free_entry : small_free_entry;
	buf_lh_capability = max_free_entry*time_per_byte*32/16; /* there is 4bit fraction */
	max_scaled_time   = buf_lh_capability - urgent_watermark;
	return max_scaled_time;
}

void dcn20_set_mcif_arb_params(
		struct dc *dc,
		struct dc_state *context,
		display_e2e_pipe_params_st *pipes,
		int pipe_cnt)
{
	enum mmhubbub_wbif_mode wbif_mode;
	struct mcif_arb_params *wb_arb_params;
	int i, j, dwb_pipe;

	/* Writeback MCIF_WB arbitration parameters */
	dwb_pipe = 0;
	for (i = 0; i < dc->res_pool->pipe_count; i++) {

		if (!context->res_ctx.pipe_ctx[i].stream)
			continue;

		for (j = 0; j < MAX_DWB_PIPES; j++) {
			if (context->res_ctx.pipe_ctx[i].stream->writeback_info[j].wb_enabled == false)
				continue;

			//wb_arb_params = &context->res_ctx.pipe_ctx[i].stream->writeback_info[j].mcif_arb_params;
			wb_arb_params = &context->bw_ctx.bw.dcn.bw_writeback.mcif_wb_arb[dwb_pipe];

			if (context->res_ctx.pipe_ctx[i].stream->writeback_info[j].dwb_params.out_format == dwb_scaler_mode_yuv420) {
				if (context->res_ctx.pipe_ctx[i].stream->writeback_info[j].dwb_params.output_depth == DWB_OUTPUT_PIXEL_DEPTH_8BPC)
					wbif_mode = PLANAR_420_8BPC;
				else
					wbif_mode = PLANAR_420_10BPC;
			} else
				wbif_mode = PACKED_444;

			DC_FP_START();
			dcn20_fpu_set_wb_arb_params(wb_arb_params, context, pipes, pipe_cnt, i);
			DC_FP_END();

			wb_arb_params->slice_lines = 32;
			wb_arb_params->arbitration_slice = 2;
			wb_arb_params->max_scaled_time = dcn20_calc_max_scaled_time(wb_arb_params->time_per_pixel,
				wbif_mode,
				wb_arb_params->cli_watermark[0]); /* assume 4 watermark sets have the same value */

			dwb_pipe++;

			if (dwb_pipe >= MAX_DWB_PIPES)
				return;
		}
	}
}

bool dcn20_validate_dsc(struct dc *dc, struct dc_state *new_ctx)
{
	int i;

	/* Validate DSC config, dsc count validation is already done */
	for (i = 0; i < dc->res_pool->pipe_count; i++) {
		struct pipe_ctx *pipe_ctx = &new_ctx->res_ctx.pipe_ctx[i];
		struct dc_stream_state *stream = pipe_ctx->stream;
		struct dsc_config dsc_cfg;
		struct pipe_ctx *odm_pipe;
		int opp_cnt = 1;

		for (odm_pipe = pipe_ctx->next_odm_pipe; odm_pipe; odm_pipe = odm_pipe->next_odm_pipe)
			opp_cnt++;

		/* Only need to validate top pipe */
		if (pipe_ctx->top_pipe || pipe_ctx->prev_odm_pipe || !stream || !stream->timing.flags.DSC)
			continue;

		dsc_cfg.pic_width = (stream->timing.h_addressable + stream->timing.h_border_left
				+ stream->timing.h_border_right) / opp_cnt;
		dsc_cfg.pic_height = stream->timing.v_addressable + stream->timing.v_border_top
				+ stream->timing.v_border_bottom;
		dsc_cfg.pixel_encoding = stream->timing.pixel_encoding;
		dsc_cfg.color_depth = stream->timing.display_color_depth;
		dsc_cfg.is_odm = pipe_ctx->next_odm_pipe ? true : false;
		dsc_cfg.dc_dsc_cfg = stream->timing.dsc_cfg;
		dsc_cfg.dc_dsc_cfg.num_slices_h /= opp_cnt;

		if (!pipe_ctx->stream_res.dsc->funcs->dsc_validate_stream(pipe_ctx->stream_res.dsc, &dsc_cfg))
			return false;
	}
	return true;
}

struct pipe_ctx *dcn20_find_secondary_pipe(struct dc *dc,
		struct resource_context *res_ctx,
		const struct resource_pool *pool,
		const struct pipe_ctx *primary_pipe)
{
	struct pipe_ctx *secondary_pipe = NULL;

	if (dc && primary_pipe) {
		int j;
		int preferred_pipe_idx = 0;

		/* first check the prev dc state:
		 * if this primary pipe has a bottom pipe in prev. state
		 * and if the bottom pipe is still available (which it should be),
		 * pick that pipe as secondary
		 * Same logic applies for ODM pipes
		 */
		if (dc->current_state->res_ctx.pipe_ctx[primary_pipe->pipe_idx].next_odm_pipe) {
			preferred_pipe_idx = dc->current_state->res_ctx.pipe_ctx[primary_pipe->pipe_idx].next_odm_pipe->pipe_idx;
			if (res_ctx->pipe_ctx[preferred_pipe_idx].stream == NULL) {
				secondary_pipe = &res_ctx->pipe_ctx[preferred_pipe_idx];
				secondary_pipe->pipe_idx = preferred_pipe_idx;
			}
		}
		if (secondary_pipe == NULL &&
				dc->current_state->res_ctx.pipe_ctx[primary_pipe->pipe_idx].bottom_pipe) {
			preferred_pipe_idx = dc->current_state->res_ctx.pipe_ctx[primary_pipe->pipe_idx].bottom_pipe->pipe_idx;
			if (res_ctx->pipe_ctx[preferred_pipe_idx].stream == NULL) {
				secondary_pipe = &res_ctx->pipe_ctx[preferred_pipe_idx];
				secondary_pipe->pipe_idx = preferred_pipe_idx;
			}
		}

		/*
		 * if this primary pipe does not have a bottom pipe in prev. state
		 * start backward and find a pipe that did not used to be a bottom pipe in
		 * prev. dc state. This way we make sure we keep the same assignment as
		 * last state and will not have to reprogram every pipe
		 */
		if (secondary_pipe == NULL) {
			for (j = dc->res_pool->pipe_count - 1; j >= 0; j--) {
				if (dc->current_state->res_ctx.pipe_ctx[j].top_pipe == NULL
						&& dc->current_state->res_ctx.pipe_ctx[j].prev_odm_pipe == NULL) {
					preferred_pipe_idx = j;

					if (res_ctx->pipe_ctx[preferred_pipe_idx].stream == NULL) {
						secondary_pipe = &res_ctx->pipe_ctx[preferred_pipe_idx];
						secondary_pipe->pipe_idx = preferred_pipe_idx;
						break;
					}
				}
			}
		}
		/*
		 * We should never hit this assert unless assignments are shuffled around
		 * if this happens we will prob. hit a vsync tdr
		 */
		ASSERT(secondary_pipe);
		/*
		 * search backwards for the second pipe to keep pipe
		 * assignment more consistent
		 */
		if (secondary_pipe == NULL) {
			for (j = dc->res_pool->pipe_count - 1; j >= 0; j--) {
				preferred_pipe_idx = j;

				if (res_ctx->pipe_ctx[preferred_pipe_idx].stream == NULL) {
					secondary_pipe = &res_ctx->pipe_ctx[preferred_pipe_idx];
					secondary_pipe->pipe_idx = preferred_pipe_idx;
					break;
				}
			}
		}
	}

	return secondary_pipe;
}

void dcn20_merge_pipes_for_validate(
		struct dc *dc,
		struct dc_state *context)
{
	int i;

	/* merge previously split odm pipes since mode support needs to make the decision */
	for (i = 0; i < dc->res_pool->pipe_count; i++) {
		struct pipe_ctx *pipe = &context->res_ctx.pipe_ctx[i];
		struct pipe_ctx *odm_pipe = pipe->next_odm_pipe;

		if (pipe->prev_odm_pipe)
			continue;

		pipe->next_odm_pipe = NULL;
		while (odm_pipe) {
			struct pipe_ctx *next_odm_pipe = odm_pipe->next_odm_pipe;

			odm_pipe->plane_state = NULL;
			odm_pipe->stream = NULL;
			odm_pipe->top_pipe = NULL;
			odm_pipe->bottom_pipe = NULL;
			odm_pipe->prev_odm_pipe = NULL;
			odm_pipe->next_odm_pipe = NULL;
			if (odm_pipe->stream_res.dsc)
				dcn20_release_dsc(&context->res_ctx, dc->res_pool, &odm_pipe->stream_res.dsc);
			/* Clear plane_res and stream_res */
			memset(&odm_pipe->plane_res, 0, sizeof(odm_pipe->plane_res));
			memset(&odm_pipe->stream_res, 0, sizeof(odm_pipe->stream_res));
			odm_pipe = next_odm_pipe;
		}
		if (pipe->plane_state)
			resource_build_scaling_params(pipe);
	}

	/* merge previously mpc split pipes since mode support needs to make the decision */
	for (i = 0; i < dc->res_pool->pipe_count; i++) {
		struct pipe_ctx *pipe = &context->res_ctx.pipe_ctx[i];
		struct pipe_ctx *hsplit_pipe = pipe->bottom_pipe;

		if (!hsplit_pipe || hsplit_pipe->plane_state != pipe->plane_state)
			continue;

		pipe->bottom_pipe = hsplit_pipe->bottom_pipe;
		if (hsplit_pipe->bottom_pipe)
			hsplit_pipe->bottom_pipe->top_pipe = pipe;
		hsplit_pipe->plane_state = NULL;
		hsplit_pipe->stream = NULL;
		hsplit_pipe->top_pipe = NULL;
		hsplit_pipe->bottom_pipe = NULL;

		/* Clear plane_res and stream_res */
		memset(&hsplit_pipe->plane_res, 0, sizeof(hsplit_pipe->plane_res));
		memset(&hsplit_pipe->stream_res, 0, sizeof(hsplit_pipe->stream_res));
		if (pipe->plane_state)
			resource_build_scaling_params(pipe);
	}
}

int dcn20_validate_apply_pipe_split_flags(
		struct dc *dc,
		struct dc_state *context,
		int vlevel,
		int *split,
		bool *merge)
{
	int i, pipe_idx, vlevel_split;
	int plane_count = 0;
	bool force_split = false;
	bool avoid_split = dc->debug.pipe_split_policy == MPC_SPLIT_AVOID;
	struct vba_vars_st *v = &context->bw_ctx.dml.vba;
	int max_mpc_comb = v->maxMpcComb;

	if (context->stream_count > 1) {
		if (dc->debug.pipe_split_policy == MPC_SPLIT_AVOID_MULT_DISP)
			avoid_split = true;
	} else if (dc->debug.force_single_disp_pipe_split)
			force_split = true;

	for (i = 0; i < dc->res_pool->pipe_count; i++) {
		struct pipe_ctx *pipe = &context->res_ctx.pipe_ctx[i];

		/**
		 * Workaround for avoiding pipe-split in cases where we'd split
		 * planes that are too small, resulting in splits that aren't
		 * valid for the scaler.
		 */
		if (pipe->plane_state &&
		    (pipe->plane_state->dst_rect.width <= 16 ||
		     pipe->plane_state->dst_rect.height <= 16 ||
		     pipe->plane_state->src_rect.width <= 16 ||
		     pipe->plane_state->src_rect.height <= 16))
			avoid_split = true;

		/* TODO: fix dc bugs and remove this split threshold thing */
		if (pipe->stream && !pipe->prev_odm_pipe &&
				(!pipe->top_pipe || pipe->top_pipe->plane_state != pipe->plane_state))
			++plane_count;
	}
	if (plane_count > dc->res_pool->pipe_count / 2)
		avoid_split = true;

	/* W/A: Mode timing with borders may not work well with pipe split, avoid for this corner case */
	for (i = 0; i < dc->res_pool->pipe_count; i++) {
		struct pipe_ctx *pipe = &context->res_ctx.pipe_ctx[i];
		struct dc_crtc_timing timing;

		if (!pipe->stream)
			continue;
		else {
			timing = pipe->stream->timing;
			if (timing.h_border_left + timing.h_border_right
					+ timing.v_border_top + timing.v_border_bottom > 0) {
				avoid_split = true;
				break;
			}
		}
	}

	/* Avoid split loop looks for lowest voltage level that allows most unsplit pipes possible */
	if (avoid_split) {
		for (i = 0, pipe_idx = 0; i < dc->res_pool->pipe_count; i++) {
			if (!context->res_ctx.pipe_ctx[i].stream)
				continue;

			for (vlevel_split = vlevel; vlevel <= context->bw_ctx.dml.soc.num_states; vlevel++)
				if (v->NoOfDPP[vlevel][0][pipe_idx] == 1 &&
						v->ModeSupport[vlevel][0])
					break;
			/* Impossible to not split this pipe */
			if (vlevel > context->bw_ctx.dml.soc.num_states)
				vlevel = vlevel_split;
			else
				max_mpc_comb = 0;
			pipe_idx++;
		}
		v->maxMpcComb = max_mpc_comb;
	}

	/* Split loop sets which pipe should be split based on dml outputs and dc flags */
	for (i = 0, pipe_idx = 0; i < dc->res_pool->pipe_count; i++) {
		struct pipe_ctx *pipe = &context->res_ctx.pipe_ctx[i];
		int pipe_plane = v->pipe_plane[pipe_idx];
		bool split4mpc = context->stream_count == 1 && plane_count == 1
				&& dc->config.enable_4to1MPC && dc->res_pool->pipe_count >= 4;

		if (!context->res_ctx.pipe_ctx[i].stream)
			continue;

		if (split4mpc || v->NoOfDPP[vlevel][max_mpc_comb][pipe_plane] == 4)
			split[i] = 4;
		else if (force_split || v->NoOfDPP[vlevel][max_mpc_comb][pipe_plane] == 2)
				split[i] = 2;

		if ((pipe->stream->view_format ==
				VIEW_3D_FORMAT_SIDE_BY_SIDE ||
				pipe->stream->view_format ==
				VIEW_3D_FORMAT_TOP_AND_BOTTOM) &&
				(pipe->stream->timing.timing_3d_format ==
				TIMING_3D_FORMAT_TOP_AND_BOTTOM ||
				 pipe->stream->timing.timing_3d_format ==
				TIMING_3D_FORMAT_SIDE_BY_SIDE))
			split[i] = 2;
		if (dc->debug.force_odm_combine & (1 << pipe->stream_res.tg->inst)) {
			split[i] = 2;
			v->ODMCombineEnablePerState[vlevel][pipe_plane] = dm_odm_combine_mode_2to1;
		}
		if (dc->debug.force_odm_combine_4to1 & (1 << pipe->stream_res.tg->inst)) {
			split[i] = 4;
			v->ODMCombineEnablePerState[vlevel][pipe_plane] = dm_odm_combine_mode_4to1;
		}
		/*420 format workaround*/
		if (pipe->stream->timing.h_addressable > 7680 &&
				pipe->stream->timing.pixel_encoding == PIXEL_ENCODING_YCBCR420) {
			split[i] = 4;
		}
		v->ODMCombineEnabled[pipe_plane] =
			v->ODMCombineEnablePerState[vlevel][pipe_plane];

		if (v->ODMCombineEnabled[pipe_plane] == dm_odm_combine_mode_disabled) {
			if (resource_get_mpc_slice_count(pipe) == 2) {
				/*If need split for mpc but 2 way split already*/
				if (split[i] == 4)
					split[i] = 2; /* 2 -> 4 MPC */
				else if (split[i] == 2)
					split[i] = 0; /* 2 -> 2 MPC */
				else if (pipe->top_pipe && pipe->top_pipe->plane_state == pipe->plane_state)
					merge[i] = true; /* 2 -> 1 MPC */
			} else if (resource_get_mpc_slice_count(pipe) == 4) {
				/*If need split for mpc but 4 way split already*/
				if (split[i] == 2 && ((pipe->top_pipe && !pipe->top_pipe->top_pipe)
						|| !pipe->bottom_pipe)) {
					merge[i] = true; /* 4 -> 2 MPC */
				} else if (split[i] == 0 && pipe->top_pipe &&
						pipe->top_pipe->plane_state == pipe->plane_state)
					merge[i] = true; /* 4 -> 1 MPC */
				split[i] = 0;
			} else if (resource_get_odm_slice_count(pipe) > 1) {
				/* ODM -> MPC transition */
				if (pipe->prev_odm_pipe) {
					split[i] = 0;
					merge[i] = true;
				}
			}
		} else {
			if (resource_get_odm_slice_count(pipe) == 2) {
				/*If need split for odm but 2 way split already*/
				if (split[i] == 4)
					split[i] = 2; /* 2 -> 4 ODM */
				else if (split[i] == 2)
					split[i] = 0; /* 2 -> 2 ODM */
				else if (pipe->prev_odm_pipe) {
					ASSERT(0); /* NOT expected yet */
					merge[i] = true; /* exit ODM */
				}
			} else if (resource_get_odm_slice_count(pipe) == 4) {
				/*If need split for odm but 4 way split already*/
				if (split[i] == 2 && ((pipe->prev_odm_pipe && !pipe->prev_odm_pipe->prev_odm_pipe)
						|| !pipe->next_odm_pipe)) {
					merge[i] = true; /* 4 -> 2 ODM */
				} else if (split[i] == 0 && pipe->prev_odm_pipe) {
					ASSERT(0); /* NOT expected yet */
					merge[i] = true; /* exit ODM */
				}
				split[i] = 0;
			} else if (resource_get_mpc_slice_count(pipe) > 1) {
				/* MPC -> ODM transition */
				ASSERT(0); /* NOT expected yet */
				if (pipe->top_pipe && pipe->top_pipe->plane_state == pipe->plane_state) {
					split[i] = 0;
					merge[i] = true;
				}
			}
		}

		/* Adjust dppclk when split is forced, do not bother with dispclk */
		if (split[i] != 0 && v->NoOfDPP[vlevel][max_mpc_comb][pipe_idx] == 1) {
			DC_FP_START();
			dcn20_fpu_adjust_dppclk(v, vlevel, max_mpc_comb, pipe_idx, false);
			DC_FP_END();
		}
		pipe_idx++;
	}

	return vlevel;
}

bool dcn20_fast_validate_bw(
		struct dc *dc,
		struct dc_state *context,
		display_e2e_pipe_params_st *pipes,
		int *pipe_cnt_out,
		int *pipe_split_from,
		int *vlevel_out,
		bool fast_validate)
{
	bool out = false;
	int split[MAX_PIPES] = { 0 };
	bool merge[MAX_PIPES] = { false };
	int pipe_cnt, i, pipe_idx, vlevel;

	ASSERT(pipes);
	if (!pipes)
		return false;

	dcn20_merge_pipes_for_validate(dc, context);

	DC_FP_START();
	pipe_cnt = dc->res_pool->funcs->populate_dml_pipes(dc, context, pipes, fast_validate);
	DC_FP_END();

	*pipe_cnt_out = pipe_cnt;

	if (!pipe_cnt) {
		out = true;
		goto validate_out;
	}

	vlevel = dml_get_voltage_level(&context->bw_ctx.dml, pipes, pipe_cnt);

	if (vlevel > context->bw_ctx.dml.soc.num_states)
		goto validate_fail;

	vlevel = dcn20_validate_apply_pipe_split_flags(dc, context, vlevel, split, merge);

	/*initialize pipe_just_split_from to invalid idx*/
	for (i = 0; i < MAX_PIPES; i++)
		pipe_split_from[i] = -1;

	for (i = 0, pipe_idx = -1; i < dc->res_pool->pipe_count; i++) {
		struct pipe_ctx *pipe = &context->res_ctx.pipe_ctx[i];
		struct pipe_ctx *hsplit_pipe = pipe->bottom_pipe;

		if (!pipe->stream || pipe_split_from[i] >= 0)
			continue;

		pipe_idx++;

		if (!pipe->top_pipe && !pipe->plane_state && context->bw_ctx.dml.vba.ODMCombineEnabled[pipe_idx]) {
			hsplit_pipe = dcn20_find_secondary_pipe(dc, &context->res_ctx, dc->res_pool, pipe);
			ASSERT(hsplit_pipe);
			if (!dcn20_split_stream_for_odm(
					dc, &context->res_ctx,
					pipe, hsplit_pipe))
				goto validate_fail;
			pipe_split_from[hsplit_pipe->pipe_idx] = pipe_idx;
			dcn20_build_mapped_resource(dc, context, pipe->stream);
		}

		if (!pipe->plane_state)
			continue;
		/* Skip 2nd half of already split pipe */
		if (pipe->top_pipe && pipe->plane_state == pipe->top_pipe->plane_state)
			continue;

		/* We do not support mpo + odm at the moment */
		if (hsplit_pipe && hsplit_pipe->plane_state != pipe->plane_state
				&& context->bw_ctx.dml.vba.ODMCombineEnabled[pipe_idx])
			goto validate_fail;

		if (split[i] == 2) {
			if (!hsplit_pipe || hsplit_pipe->plane_state != pipe->plane_state) {
				/* pipe not split previously needs split */
				hsplit_pipe = dcn20_find_secondary_pipe(dc, &context->res_ctx, dc->res_pool, pipe);
				ASSERT(hsplit_pipe);
				if (!hsplit_pipe) {
					DC_FP_START();
					dcn20_fpu_adjust_dppclk(&context->bw_ctx.dml.vba, vlevel, context->bw_ctx.dml.vba.maxMpcComb, pipe_idx, true);
					DC_FP_END();
					continue;
				}
				if (context->bw_ctx.dml.vba.ODMCombineEnabled[pipe_idx]) {
					if (!dcn20_split_stream_for_odm(
							dc, &context->res_ctx,
							pipe, hsplit_pipe))
						goto validate_fail;
					dcn20_build_mapped_resource(dc, context, pipe->stream);
				} else {
					dcn20_split_stream_for_mpc(
							&context->res_ctx, dc->res_pool,
							pipe, hsplit_pipe);
					resource_build_scaling_params(pipe);
					resource_build_scaling_params(hsplit_pipe);
				}
				pipe_split_from[hsplit_pipe->pipe_idx] = pipe_idx;
			}
		} else if (hsplit_pipe && hsplit_pipe->plane_state == pipe->plane_state) {
			/* merge should already have been done */
			ASSERT(0);
		}
	}

	/* Actual dsc count per stream dsc validation*/
	if (!dcn20_validate_dsc(dc, context)) {
		context->bw_ctx.dml.vba.ValidationStatus[context->bw_ctx.dml.vba.soc.num_states] =
				DML_FAIL_DSC_VALIDATION_FAILURE;
		goto validate_fail;
	}

	*vlevel_out = vlevel;

	out = true;
	goto validate_out;

validate_fail:
	out = false;

validate_out:
	return out;
}

bool dcn20_validate_bandwidth(struct dc *dc, struct dc_state *context,
		bool fast_validate)
{
	bool voltage_supported;
	display_e2e_pipe_params_st *pipes;

	pipes = kcalloc(dc->res_pool->pipe_count, sizeof(display_e2e_pipe_params_st), GFP_KERNEL);
	if (!pipes)
		return false;

	DC_FP_START();
	voltage_supported = dcn20_validate_bandwidth_fp(dc, context, fast_validate, pipes);
	DC_FP_END();

	kfree(pipes);
	return voltage_supported;
}

struct pipe_ctx *dcn20_acquire_free_pipe_for_layer(
		const struct dc_state *cur_ctx,
		struct dc_state *new_ctx,
		const struct resource_pool *pool,
		const struct pipe_ctx *opp_head)
{
	struct resource_context *res_ctx = &new_ctx->res_ctx;
	struct pipe_ctx *otg_master = resource_get_otg_master_for_stream(res_ctx, opp_head->stream);
	struct pipe_ctx *sec_dpp_pipe = resource_find_free_secondary_pipe_legacy(res_ctx, pool, otg_master);

	ASSERT(otg_master);

	if (!sec_dpp_pipe)
		return NULL;

	sec_dpp_pipe->stream = opp_head->stream;
	sec_dpp_pipe->stream_res.tg = opp_head->stream_res.tg;
	sec_dpp_pipe->stream_res.opp = opp_head->stream_res.opp;

	sec_dpp_pipe->plane_res.hubp = pool->hubps[sec_dpp_pipe->pipe_idx];
	sec_dpp_pipe->plane_res.ipp = pool->ipps[sec_dpp_pipe->pipe_idx];
	sec_dpp_pipe->plane_res.dpp = pool->dpps[sec_dpp_pipe->pipe_idx];
	sec_dpp_pipe->plane_res.mpcc_inst = pool->dpps[sec_dpp_pipe->pipe_idx]->inst;

	return sec_dpp_pipe;
}

bool dcn20_get_dcc_compression_cap(const struct dc *dc,
		const struct dc_dcc_surface_param *input,
		struct dc_surface_dcc_cap *output)
{
	if (dc->res_pool->hubbub->funcs->get_dcc_compression_cap)
		return dc->res_pool->hubbub->funcs->get_dcc_compression_cap(
			dc->res_pool->hubbub, input, output);

	return false;
}

static void dcn20_destroy_resource_pool(struct resource_pool **pool)
{
	struct dcn20_resource_pool *dcn20_pool = TO_DCN20_RES_POOL(*pool);

	dcn20_resource_destruct(dcn20_pool);
	kfree(dcn20_pool);
	*pool = NULL;
}


static struct dc_cap_funcs cap_funcs = {
	.get_dcc_compression_cap = dcn20_get_dcc_compression_cap
};


enum dc_status dcn20_patch_unknown_plane_state(struct dc_plane_state *plane_state)
{
	enum surface_pixel_format surf_pix_format = plane_state->format;
	unsigned int bpp = resource_pixel_format_to_bpp(surf_pix_format);

	plane_state->tiling_info.gfx9.swizzle = DC_SW_64KB_S;
	if (bpp == 64)
		plane_state->tiling_info.gfx9.swizzle = DC_SW_64KB_D;

	return DC_OK;
}

void dcn20_release_pipe(struct dc_state *context,
			struct pipe_ctx *pipe,
			const struct resource_pool *pool)
{
	if (resource_is_pipe_type(pipe, OPP_HEAD) && pipe->stream_res.dsc)
		dcn20_release_dsc(&context->res_ctx, pool, &pipe->stream_res.dsc);
	memset(pipe, 0, sizeof(*pipe));
}

static const struct resource_funcs dcn20_res_pool_funcs = {
	.destroy = dcn20_destroy_resource_pool,
	.link_enc_create = dcn20_link_encoder_create,
	.panel_cntl_create = dcn20_panel_cntl_create,
	.validate_bandwidth = dcn20_validate_bandwidth,
	.acquire_free_pipe_as_secondary_dpp_pipe = dcn20_acquire_free_pipe_for_layer,
	.release_pipe = dcn20_release_pipe,
	.add_stream_to_ctx = dcn20_add_stream_to_ctx,
	.add_dsc_to_stream_resource = dcn20_add_dsc_to_stream_resource,
	.remove_stream_from_ctx = dcn20_remove_stream_from_ctx,
	.populate_dml_writeback_from_context = dcn20_populate_dml_writeback_from_context,
	.patch_unknown_plane_state = dcn20_patch_unknown_plane_state,
	.set_mcif_arb_params = dcn20_set_mcif_arb_params,
	.populate_dml_pipes = dcn20_populate_dml_pipes_from_context,
	.find_first_free_match_stream_enc_for_link = dcn10_find_first_free_match_stream_enc_for_link,
	.get_vstartup_for_pipe = dcn10_get_vstartup_for_pipe
};

bool dcn20_dwbc_create(struct dc_context *ctx, struct resource_pool *pool)
{
	int i;
	uint32_t pipe_count = pool->res_cap->num_dwb;

	for (i = 0; i < pipe_count; i++) {
		struct dcn20_dwbc *dwbc20 = kzalloc(sizeof(struct dcn20_dwbc),
						    GFP_KERNEL);

		if (!dwbc20) {
			dm_error("DC: failed to create dwbc20!\n");
			return false;
		}
		dcn20_dwbc_construct(dwbc20, ctx,
				&dwbc20_regs[i],
				&dwbc20_shift,
				&dwbc20_mask,
				i);
		pool->dwbc[i] = &dwbc20->base;
	}
	return true;
}

bool dcn20_mmhubbub_create(struct dc_context *ctx, struct resource_pool *pool)
{
	int i;
	uint32_t pipe_count = pool->res_cap->num_dwb;

	ASSERT(pipe_count > 0);

	for (i = 0; i < pipe_count; i++) {
		struct dcn20_mmhubbub *mcif_wb20 = kzalloc(sizeof(struct dcn20_mmhubbub),
						    GFP_KERNEL);

		if (!mcif_wb20) {
			dm_error("DC: failed to create mcif_wb20!\n");
			return false;
		}

		dcn20_mmhubbub_construct(mcif_wb20, ctx,
				&mcif_wb20_regs[i],
				&mcif_wb20_shift,
				&mcif_wb20_mask,
				i);

		pool->mcif_wb[i] = &mcif_wb20->base;
	}
	return true;
}

static struct pp_smu_funcs *dcn20_pp_smu_create(struct dc_context *ctx)
{
	struct pp_smu_funcs *pp_smu = kzalloc(sizeof(*pp_smu), GFP_ATOMIC);

	if (!pp_smu)
		return pp_smu;

	dm_pp_get_funcs(ctx, pp_smu);

	if (pp_smu->ctx.ver != PP_SMU_VER_NV)
		pp_smu = memset(pp_smu, 0, sizeof(struct pp_smu_funcs));

	return pp_smu;
}

static void dcn20_pp_smu_destroy(struct pp_smu_funcs **pp_smu)
{
	if (pp_smu && *pp_smu) {
		kfree(*pp_smu);
		*pp_smu = NULL;
	}
}

static struct _vcs_dpi_soc_bounding_box_st *get_asic_rev_soc_bb(
	uint32_t hw_internal_rev)
{
	if (ASICREV_IS_NAVI14_M(hw_internal_rev))
		return &dcn2_0_nv14_soc;

	if (ASICREV_IS_NAVI12_P(hw_internal_rev))
		return &dcn2_0_nv12_soc;

	return &dcn2_0_soc;
}

static struct _vcs_dpi_ip_params_st *get_asic_rev_ip_params(
	uint32_t hw_internal_rev)
{
	if (ASICREV_IS_NAVI14_M(hw_internal_rev))
		return &dcn2_0_nv14_ip;

	/* NV12 and NV10 */
	return &dcn2_0_ip;
}

static enum dml_project get_dml_project_version(uint32_t hw_internal_rev)
{
	return DML_PROJECT_NAVI10v2;
}

static bool init_soc_bounding_box(struct dc *dc,
				  struct dcn20_resource_pool *pool)
{
	struct _vcs_dpi_soc_bounding_box_st *loaded_bb =
			get_asic_rev_soc_bb(dc->ctx->asic_id.hw_internal_rev);
	struct _vcs_dpi_ip_params_st *loaded_ip =
			get_asic_rev_ip_params(dc->ctx->asic_id.hw_internal_rev);

	DC_LOGGER_INIT(dc->ctx->logger);

	if (pool->base.pp_smu) {
		struct pp_smu_nv_clock_table max_clocks = {0};
		unsigned int uclk_states[8] = {0};
		unsigned int num_states = 0;
		enum pp_smu_status status;
		bool clock_limits_available = false;
		bool uclk_states_available = false;

		if (pool->base.pp_smu->nv_funcs.get_uclk_dpm_states) {
			status = (pool->base.pp_smu->nv_funcs.get_uclk_dpm_states)
				(&pool->base.pp_smu->nv_funcs.pp_smu, uclk_states, &num_states);

			uclk_states_available = (status == PP_SMU_RESULT_OK);
		}

		if (pool->base.pp_smu->nv_funcs.get_maximum_sustainable_clocks) {
			status = (*pool->base.pp_smu->nv_funcs.get_maximum_sustainable_clocks)
					(&pool->base.pp_smu->nv_funcs.pp_smu, &max_clocks);
			/* SMU cannot set DCF clock to anything equal to or higher than SOC clock
			 */
			if (max_clocks.dcfClockInKhz >= max_clocks.socClockInKhz)
				max_clocks.dcfClockInKhz = max_clocks.socClockInKhz - 1000;
			clock_limits_available = (status == PP_SMU_RESULT_OK);
		}

		if (clock_limits_available && uclk_states_available && num_states) {
			DC_FP_START();
			dcn20_update_bounding_box(dc, loaded_bb, &max_clocks, uclk_states, num_states);
			DC_FP_END();
		} else if (clock_limits_available) {
			DC_FP_START();
			dcn20_cap_soc_clocks(loaded_bb, max_clocks);
			DC_FP_END();
		}
	}

	loaded_ip->max_num_otg = pool->base.res_cap->num_timing_generator;
	loaded_ip->max_num_dpp = pool->base.pipe_count;
	DC_FP_START();
	dcn20_patch_bounding_box(dc, loaded_bb);
	DC_FP_END();
	return true;
}

static bool dcn20_resource_construct(
	uint8_t num_virtual_links,
	struct dc *dc,
	struct dcn20_resource_pool *pool)
{
	int i;
	struct dc_context *ctx = dc->ctx;
	struct irq_service_init_data init_data;
	struct ddc_service_init_data ddc_init_data = {0};
	struct _vcs_dpi_soc_bounding_box_st *loaded_bb =
			get_asic_rev_soc_bb(ctx->asic_id.hw_internal_rev);
	struct _vcs_dpi_ip_params_st *loaded_ip =
			get_asic_rev_ip_params(ctx->asic_id.hw_internal_rev);
	enum dml_project dml_project_version =
			get_dml_project_version(ctx->asic_id.hw_internal_rev);

	ctx->dc_bios->regs = &bios_regs;
	pool->base.funcs = &dcn20_res_pool_funcs;

	if (ASICREV_IS_NAVI14_M(ctx->asic_id.hw_internal_rev)) {
		pool->base.res_cap = &res_cap_nv14;
		pool->base.pipe_count = 5;
		pool->base.mpcc_count = 5;
	} else {
		pool->base.res_cap = &res_cap_nv10;
		pool->base.pipe_count = 6;
		pool->base.mpcc_count = 6;
	}
	/*************************************************
	 *  Resource + asic cap harcoding                *
	 *************************************************/
	pool->base.underlay_pipe_index = NO_UNDERLAY_PIPE;

	dc->caps.max_downscale_ratio = 200;
	dc->caps.i2c_speed_in_khz = 100;
	dc->caps.i2c_speed_in_khz_hdcp = 100; /*1.4 w/a not applied by default*/
	dc->caps.max_cursor_size = 256;
	dc->caps.min_horizontal_blanking_period = 80;
	dc->caps.dmdata_alloc_size = 2048;

	dc->caps.max_slave_planes = 1;
	dc->caps.max_slave_yuv_planes = 1;
	dc->caps.max_slave_rgb_planes = 1;
	dc->caps.post_blend_color_processing = true;
	dc->caps.force_dp_tps4_for_cp2520 = true;
	dc->caps.extended_aux_timeout_support = true;
	dc->caps.dmcub_support = true;

	/* Color pipeline capabilities */
	dc->caps.color.dpp.dcn_arch = 1;
	dc->caps.color.dpp.input_lut_shared = 0;
	dc->caps.color.dpp.icsc = 1;
	dc->caps.color.dpp.dgam_ram = 1;
	dc->caps.color.dpp.dgam_rom_caps.srgb = 1;
	dc->caps.color.dpp.dgam_rom_caps.bt2020 = 1;
	dc->caps.color.dpp.dgam_rom_caps.gamma2_2 = 0;
	dc->caps.color.dpp.dgam_rom_caps.pq = 0;
	dc->caps.color.dpp.dgam_rom_caps.hlg = 0;
	dc->caps.color.dpp.post_csc = 0;
	dc->caps.color.dpp.gamma_corr = 0;
	dc->caps.color.dpp.dgam_rom_for_yuv = 1;

	dc->caps.color.dpp.hw_3d_lut = 1;
	dc->caps.color.dpp.ogam_ram = 1;
	// no OGAM ROM on DCN2, only MPC ROM
	dc->caps.color.dpp.ogam_rom_caps.srgb = 0;
	dc->caps.color.dpp.ogam_rom_caps.bt2020 = 0;
	dc->caps.color.dpp.ogam_rom_caps.gamma2_2 = 0;
	dc->caps.color.dpp.ogam_rom_caps.pq = 0;
	dc->caps.color.dpp.ogam_rom_caps.hlg = 0;
	dc->caps.color.dpp.ocsc = 0;

	dc->caps.color.mpc.gamut_remap = 0;
	dc->caps.color.mpc.num_3dluts = 0;
	dc->caps.color.mpc.shared_3d_lut = 0;
	dc->caps.color.mpc.ogam_ram = 1;
	dc->caps.color.mpc.ogam_rom_caps.srgb = 0;
	dc->caps.color.mpc.ogam_rom_caps.bt2020 = 0;
	dc->caps.color.mpc.ogam_rom_caps.gamma2_2 = 0;
	dc->caps.color.mpc.ogam_rom_caps.pq = 0;
	dc->caps.color.mpc.ogam_rom_caps.hlg = 0;
	dc->caps.color.mpc.ocsc = 1;

	dc->caps.dp_hdmi21_pcon_support = true;

	if (dc->ctx->dce_environment == DCE_ENV_PRODUCTION_DRV)
		dc->debug = debug_defaults_drv;

	//dcn2.0x
	dc->work_arounds.dedcn20_305_wa = true;

	// Init the vm_helper
	if (dc->vm_helper)
		vm_helper_init(dc->vm_helper, 16);

	/*************************************************
	 *  Create resources                             *
	 *************************************************/

	pool->base.clock_sources[DCN20_CLK_SRC_PLL0] =
			dcn20_clock_source_create(ctx, ctx->dc_bios,
				CLOCK_SOURCE_COMBO_PHY_PLL0,
				&clk_src_regs[0], false);
	pool->base.clock_sources[DCN20_CLK_SRC_PLL1] =
			dcn20_clock_source_create(ctx, ctx->dc_bios,
				CLOCK_SOURCE_COMBO_PHY_PLL1,
				&clk_src_regs[1], false);
	pool->base.clock_sources[DCN20_CLK_SRC_PLL2] =
			dcn20_clock_source_create(ctx, ctx->dc_bios,
				CLOCK_SOURCE_COMBO_PHY_PLL2,
				&clk_src_regs[2], false);
	pool->base.clock_sources[DCN20_CLK_SRC_PLL3] =
			dcn20_clock_source_create(ctx, ctx->dc_bios,
				CLOCK_SOURCE_COMBO_PHY_PLL3,
				&clk_src_regs[3], false);
	pool->base.clock_sources[DCN20_CLK_SRC_PLL4] =
			dcn20_clock_source_create(ctx, ctx->dc_bios,
				CLOCK_SOURCE_COMBO_PHY_PLL4,
				&clk_src_regs[4], false);
	pool->base.clock_sources[DCN20_CLK_SRC_PLL5] =
			dcn20_clock_source_create(ctx, ctx->dc_bios,
				CLOCK_SOURCE_COMBO_PHY_PLL5,
				&clk_src_regs[5], false);
	pool->base.clk_src_count = DCN20_CLK_SRC_TOTAL;
	/* todo: not reuse phy_pll registers */
	pool->base.dp_clock_source =
			dcn20_clock_source_create(ctx, ctx->dc_bios,
				CLOCK_SOURCE_ID_DP_DTO,
				&clk_src_regs[0], true);

	for (i = 0; i < pool->base.clk_src_count; i++) {
		if (pool->base.clock_sources[i] == NULL) {
			dm_error("DC: failed to create clock sources!\n");
			BREAK_TO_DEBUGGER();
			goto create_fail;
		}
	}

	pool->base.dccg = dccg2_create(ctx, &dccg_regs, &dccg_shift, &dccg_mask);
	if (pool->base.dccg == NULL) {
		dm_error("DC: failed to create dccg!\n");
		BREAK_TO_DEBUGGER();
		goto create_fail;
	}

	pool->base.dmcu = dcn20_dmcu_create(ctx,
			&dmcu_regs,
			&dmcu_shift,
			&dmcu_mask);
	if (pool->base.dmcu == NULL) {
		dm_error("DC: failed to create dmcu!\n");
		BREAK_TO_DEBUGGER();
		goto create_fail;
	}

	pool->base.abm = dce_abm_create(ctx,
			&abm_regs,
			&abm_shift,
			&abm_mask);
	if (pool->base.abm == NULL) {
		dm_error("DC: failed to create abm!\n");
		BREAK_TO_DEBUGGER();
		goto create_fail;
	}

	pool->base.pp_smu = dcn20_pp_smu_create(ctx);


	if (!init_soc_bounding_box(dc, pool)) {
		dm_error("DC: failed to initialize soc bounding box!\n");
		BREAK_TO_DEBUGGER();
		goto create_fail;
	}

	dml_init_instance(&dc->dml, loaded_bb, loaded_ip, dml_project_version);

	if (!dc->debug.disable_pplib_wm_range) {
		struct pp_smu_wm_range_sets ranges = {0};
		int i = 0;

		ranges.num_reader_wm_sets = 0;

		if (loaded_bb->num_states == 1) {
			ranges.reader_wm_sets[0].wm_inst = i;
			ranges.reader_wm_sets[0].min_drain_clk_mhz = PP_SMU_WM_SET_RANGE_CLK_UNCONSTRAINED_MIN;
			ranges.reader_wm_sets[0].max_drain_clk_mhz = PP_SMU_WM_SET_RANGE_CLK_UNCONSTRAINED_MAX;
			ranges.reader_wm_sets[0].min_fill_clk_mhz = PP_SMU_WM_SET_RANGE_CLK_UNCONSTRAINED_MIN;
			ranges.reader_wm_sets[0].max_fill_clk_mhz = PP_SMU_WM_SET_RANGE_CLK_UNCONSTRAINED_MAX;

			ranges.num_reader_wm_sets = 1;
		} else if (loaded_bb->num_states > 1) {
			for (i = 0; i < 4 && i < loaded_bb->num_states; i++) {
				ranges.reader_wm_sets[i].wm_inst = i;
				ranges.reader_wm_sets[i].min_drain_clk_mhz = PP_SMU_WM_SET_RANGE_CLK_UNCONSTRAINED_MIN;
				ranges.reader_wm_sets[i].max_drain_clk_mhz = PP_SMU_WM_SET_RANGE_CLK_UNCONSTRAINED_MAX;
				DC_FP_START();
				dcn20_fpu_set_wm_ranges(i, &ranges, loaded_bb);
				DC_FP_END();

				ranges.num_reader_wm_sets = i + 1;
			}

			ranges.reader_wm_sets[0].min_fill_clk_mhz = PP_SMU_WM_SET_RANGE_CLK_UNCONSTRAINED_MIN;
			ranges.reader_wm_sets[ranges.num_reader_wm_sets - 1].max_fill_clk_mhz = PP_SMU_WM_SET_RANGE_CLK_UNCONSTRAINED_MAX;
		}

		ranges.num_writer_wm_sets = 1;

		ranges.writer_wm_sets[0].wm_inst = 0;
		ranges.writer_wm_sets[0].min_fill_clk_mhz = PP_SMU_WM_SET_RANGE_CLK_UNCONSTRAINED_MIN;
		ranges.writer_wm_sets[0].max_fill_clk_mhz = PP_SMU_WM_SET_RANGE_CLK_UNCONSTRAINED_MAX;
		ranges.writer_wm_sets[0].min_drain_clk_mhz = PP_SMU_WM_SET_RANGE_CLK_UNCONSTRAINED_MIN;
		ranges.writer_wm_sets[0].max_drain_clk_mhz = PP_SMU_WM_SET_RANGE_CLK_UNCONSTRAINED_MAX;

		/* Notify PP Lib/SMU which Watermarks to use for which clock ranges */
		if (pool->base.pp_smu && pool->base.pp_smu->nv_funcs.set_wm_ranges)
			pool->base.pp_smu->nv_funcs.set_wm_ranges(&pool->base.pp_smu->nv_funcs.pp_smu, &ranges);
	}

	init_data.ctx = dc->ctx;
	pool->base.irqs = dal_irq_service_dcn20_create(&init_data);
	if (!pool->base.irqs)
		goto create_fail;

	/* mem input -> ipp -> dpp -> opp -> TG */
	for (i = 0; i < pool->base.pipe_count; i++) {
		pool->base.hubps[i] = dcn20_hubp_create(ctx, i);
		if (pool->base.hubps[i] == NULL) {
			BREAK_TO_DEBUGGER();
			dm_error(
				"DC: failed to create memory input!\n");
			goto create_fail;
		}

		pool->base.ipps[i] = dcn20_ipp_create(ctx, i);
		if (pool->base.ipps[i] == NULL) {
			BREAK_TO_DEBUGGER();
			dm_error(
				"DC: failed to create input pixel processor!\n");
			goto create_fail;
		}

		pool->base.dpps[i] = dcn20_dpp_create(ctx, i);
		if (pool->base.dpps[i] == NULL) {
			BREAK_TO_DEBUGGER();
			dm_error(
				"DC: failed to create dpps!\n");
			goto create_fail;
		}
	}
	for (i = 0; i < pool->base.res_cap->num_ddc; i++) {
		pool->base.engines[i] = dcn20_aux_engine_create(ctx, i);
		if (pool->base.engines[i] == NULL) {
			BREAK_TO_DEBUGGER();
			dm_error(
				"DC:failed to create aux engine!!\n");
			goto create_fail;
		}
		pool->base.hw_i2cs[i] = dcn20_i2c_hw_create(ctx, i);
		if (pool->base.hw_i2cs[i] == NULL) {
			BREAK_TO_DEBUGGER();
			dm_error(
				"DC:failed to create hw i2c!!\n");
			goto create_fail;
		}
		pool->base.sw_i2cs[i] = NULL;
	}

	for (i = 0; i < pool->base.res_cap->num_opp; i++) {
		pool->base.opps[i] = dcn20_opp_create(ctx, i);
		if (pool->base.opps[i] == NULL) {
			BREAK_TO_DEBUGGER();
			dm_error(
				"DC: failed to create output pixel processor!\n");
			goto create_fail;
		}
	}

	for (i = 0; i < pool->base.res_cap->num_timing_generator; i++) {
		pool->base.timing_generators[i] = dcn20_timing_generator_create(
				ctx, i);
		if (pool->base.timing_generators[i] == NULL) {
			BREAK_TO_DEBUGGER();
			dm_error("DC: failed to create tg!\n");
			goto create_fail;
		}
	}

	pool->base.timing_generator_count = i;

	pool->base.mpc = dcn20_mpc_create(ctx);
	if (pool->base.mpc == NULL) {
		BREAK_TO_DEBUGGER();
		dm_error("DC: failed to create mpc!\n");
		goto create_fail;
	}

	pool->base.hubbub = dcn20_hubbub_create(ctx);
	if (pool->base.hubbub == NULL) {
		BREAK_TO_DEBUGGER();
		dm_error("DC: failed to create hubbub!\n");
		goto create_fail;
	}

	for (i = 0; i < pool->base.res_cap->num_dsc; i++) {
		pool->base.dscs[i] = dcn20_dsc_create(ctx, i);
		if (pool->base.dscs[i] == NULL) {
			BREAK_TO_DEBUGGER();
			dm_error("DC: failed to create display stream compressor %d!\n", i);
			goto create_fail;
		}
	}

	if (!dcn20_dwbc_create(ctx, &pool->base)) {
		BREAK_TO_DEBUGGER();
		dm_error("DC: failed to create dwbc!\n");
		goto create_fail;
	}
	if (!dcn20_mmhubbub_create(ctx, &pool->base)) {
		BREAK_TO_DEBUGGER();
		dm_error("DC: failed to create mcif_wb!\n");
		goto create_fail;
	}

	if (!resource_construct(num_virtual_links, dc, &pool->base,
			&res_create_funcs))
		goto create_fail;

	dcn20_hw_sequencer_construct(dc);

	// IF NV12, set PG function pointer to NULL. It's not that
	// PG isn't supported for NV12, it's that we don't want to
	// program the registers because that will cause more power
	// to be consumed. We could have created dcn20_init_hw to get
	// the same effect by checking ASIC rev, but there was a
	// request at some point to not check ASIC rev on hw sequencer.
	if (ASICREV_IS_NAVI12_P(dc->ctx->asic_id.hw_internal_rev)) {
		dc->hwseq->funcs.enable_power_gating_plane = NULL;
		dc->debug.disable_dpp_power_gate = true;
		dc->debug.disable_hubp_power_gate = true;
	}


	dc->caps.max_planes =  pool->base.pipe_count;

	for (i = 0; i < dc->caps.max_planes; ++i)
		dc->caps.planes[i] = plane_cap;

	dc->cap_funcs = cap_funcs;

	if (dc->ctx->dc_bios->fw_info.oem_i2c_present) {
		ddc_init_data.ctx = dc->ctx;
		ddc_init_data.link = NULL;
		ddc_init_data.id.id = dc->ctx->dc_bios->fw_info.oem_i2c_obj_id;
		ddc_init_data.id.enum_id = 0;
		ddc_init_data.id.type = OBJECT_TYPE_GENERIC;
		pool->base.oem_device = dc->link_srv->create_ddc_service(&ddc_init_data);
	} else {
		pool->base.oem_device = NULL;
	}

	return true;

create_fail:

	dcn20_resource_destruct(pool);

	return false;
}

struct resource_pool *dcn20_create_resource_pool(
		const struct dc_init_data *init_data,
		struct dc *dc)
{
	struct dcn20_resource_pool *pool =
		kzalloc(sizeof(struct dcn20_resource_pool), GFP_ATOMIC);

	if (!pool)
		return NULL;

	if (dcn20_resource_construct(init_data->num_virtual_links, dc, pool))
		return &pool->base;

	BREAK_TO_DEBUGGER();
	kfree(pool);
	return NULL;
}<|MERGE_RESOLUTION|>--- conflicted
+++ resolved
@@ -1509,66 +1509,9 @@
 	next_odm_pipe->prev_odm_pipe = prev_odm_pipe;
 
 	if (prev_odm_pipe->plane_state) {
-<<<<<<< HEAD
-		struct scaler_data *sd = &prev_odm_pipe->plane_res.scl_data;
-		struct output_pixel_processor *opp = next_odm_pipe->stream_res.opp;
-		int new_width;
-
-		/* HACTIVE halved for odm combine */
-		sd->h_active /= 2;
-		/* Calculate new vp and recout for left pipe */
-		/* Need at least 16 pixels width per side */
-		if (sd->recout.x + 16 >= sd->h_active)
-			return false;
-		new_width = sd->h_active - sd->recout.x;
-		sd->viewport.width -= dc_fixpt_floor(dc_fixpt_mul_int(
-				sd->ratios.horz, sd->recout.width - new_width));
-		sd->viewport_c.width -= dc_fixpt_floor(dc_fixpt_mul_int(
-				sd->ratios.horz_c, sd->recout.width - new_width));
-		sd->recout.width = new_width;
-
-		/* Calculate new vp and recout for right pipe */
-		sd = &next_odm_pipe->plane_res.scl_data;
-		/* HACTIVE halved for odm combine */
-		sd->h_active /= 2;
-		/* Need at least 16 pixels width per side */
-		if (new_width <= 16)
-			return false;
-		new_width = sd->recout.width + sd->recout.x - sd->h_active;
-		sd->viewport.width -= dc_fixpt_floor(dc_fixpt_mul_int(
-				sd->ratios.horz, sd->recout.width - new_width));
-		sd->viewport_c.width -= dc_fixpt_floor(dc_fixpt_mul_int(
-				sd->ratios.horz_c, sd->recout.width - new_width));
-		sd->recout.width = new_width;
-		sd->viewport.x += dc_fixpt_floor(dc_fixpt_mul_int(
-				sd->ratios.horz, sd->h_active - sd->recout.x));
-		sd->viewport_c.x += dc_fixpt_floor(dc_fixpt_mul_int(
-				sd->ratios.horz_c, sd->h_active - sd->recout.x));
-		sd->recout.x = 0;
-
-		/*
-		 * When odm is used in YcbCr422 or 420 colour space, a split screen
-		 * will be seen with the previous calculations since the extra left
-		 *  edge pixel is accounted for in fmt but not in viewport.
-		 *
-		 * Below are calculations which fix the split by fixing the calculations
-		 * if there is an extra left edge pixel.
-		 */
-		if (opp && opp->funcs->opp_get_left_edge_extra_pixel_count
-				&& opp->funcs->opp_get_left_edge_extra_pixel_count(
-					opp, next_odm_pipe->stream->timing.pixel_encoding,
-					resource_is_pipe_type(next_odm_pipe, OTG_MASTER)) == 1) {
-			sd->h_active += 1;
-			sd->recout.width += 1;
-			sd->viewport.x -= dc_fixpt_ceil(dc_fixpt_mul_int(sd->ratios.horz, 1));
-			sd->viewport_c.x -= dc_fixpt_ceil(dc_fixpt_mul_int(sd->ratios.horz, 1));
-			sd->viewport_c.width += dc_fixpt_ceil(dc_fixpt_mul_int(sd->ratios.horz, 1));
-			sd->viewport.width += dc_fixpt_ceil(dc_fixpt_mul_int(sd->ratios.horz, 1));
-=======
 		if (!resource_build_scaling_params(prev_odm_pipe) ||
 			!resource_build_scaling_params(next_odm_pipe)) {
 				return false;
->>>>>>> 64179a14
 		}
 	}
 
