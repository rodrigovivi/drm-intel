/*
 * Copyright 2023 Advanced Micro Devices, Inc.
 *
 * Permission is hereby granted, free of charge, to any person obtaining a
 * copy of this software and associated documentation files (the "Software"),
 * to deal in the Software without restriction, including without limitation
 * the rights to use, copy, modify, merge, publish, distribute, sublicense,
 * and/or sell copies of the Software, and to permit persons to whom the
 * Software is furnished to do so, subject to the following conditions:
 *
 * The above copyright notice and this permission notice shall be included in
 * all copies or substantial portions of the Software.
 *
 * THE SOFTWARE IS PROVIDED "AS IS", WITHOUT WARRANTY OF ANY KIND, EXPRESS OR
 * IMPLIED, INCLUDING BUT NOT LIMITED TO THE WARRANTIES OF MERCHANTABILITY,
 * FITNESS FOR A PARTICULAR PURPOSE AND NONINFRINGEMENT.  IN NO EVENT SHALL
 * THE COPYRIGHT HOLDER(S) OR AUTHOR(S) BE LIABLE FOR ANY CLAIM, DAMAGES OR
 * OTHER LIABILITY, WHETHER IN AN ACTION OF CONTRACT, TORT OR OTHERWISE,
 * ARISING FROM, OUT OF OR IN CONNECTION WITH THE SOFTWARE OR THE USE OR
 * OTHER DEALINGS IN THE SOFTWARE.
 */

#include "kfd_debug.h"
#include "kfd_device_queue_manager.h"
#include "kfd_topology.h"
#include <linux/file.h>
#include <uapi/linux/kfd_ioctl.h>

#define MAX_WATCH_ADDRESSES	4

int kfd_dbg_ev_query_debug_event(struct kfd_process *process,
		      unsigned int *queue_id,
		      unsigned int *gpu_id,
		      uint64_t exception_clear_mask,
		      uint64_t *event_status)
{
	struct process_queue_manager *pqm;
	struct process_queue_node *pqn;
	int i;

	if (!(process && process->debug_trap_enabled))
		return -ENODATA;

	mutex_lock(&process->event_mutex);
	*event_status = 0;
	*queue_id = 0;
	*gpu_id = 0;

	/* find and report queue events */
	pqm = &process->pqm;
	list_for_each_entry(pqn, &pqm->queues, process_queue_list) {
		uint64_t tmp = process->exception_enable_mask;

		if (!pqn->q)
			continue;

		tmp &= pqn->q->properties.exception_status;

		if (!tmp)
			continue;

		*event_status = pqn->q->properties.exception_status;
		*queue_id = pqn->q->properties.queue_id;
		*gpu_id = pqn->q->device->id;
		pqn->q->properties.exception_status &= ~exception_clear_mask;
		goto out;
	}

	/* find and report device events */
	for (i = 0; i < process->n_pdds; i++) {
		struct kfd_process_device *pdd = process->pdds[i];
		uint64_t tmp = process->exception_enable_mask
						& pdd->exception_status;

		if (!tmp)
			continue;

		*event_status = pdd->exception_status;
		*gpu_id = pdd->dev->id;
		pdd->exception_status &= ~exception_clear_mask;
		goto out;
	}

	/* report process events */
	if (process->exception_enable_mask & process->exception_status) {
		*event_status = process->exception_status;
		process->exception_status &= ~exception_clear_mask;
	}

out:
	mutex_unlock(&process->event_mutex);
	return *event_status ? 0 : -EAGAIN;
}

void debug_event_write_work_handler(struct work_struct *work)
{
	struct kfd_process *process;

	static const char write_data = '.';
	loff_t pos = 0;

	process = container_of(work,
			struct kfd_process,
			debug_event_workarea);

	kernel_write(process->dbg_ev_file, &write_data, 1, &pos);
}

/* update process/device/queue exception status, write to descriptor
 * only if exception_status is enabled.
 */
bool kfd_dbg_ev_raise(uint64_t event_mask,
			struct kfd_process *process, struct kfd_node *dev,
			unsigned int source_id, bool use_worker,
			void *exception_data, size_t exception_data_size)
{
	struct process_queue_manager *pqm;
	struct process_queue_node *pqn;
	int i;
	static const char write_data = '.';
	loff_t pos = 0;
	bool is_subscribed = true;

	if (!(process && process->debug_trap_enabled))
		return false;

	mutex_lock(&process->event_mutex);

	if (event_mask & KFD_EC_MASK_DEVICE) {
		for (i = 0; i < process->n_pdds; i++) {
			struct kfd_process_device *pdd = process->pdds[i];

			if (pdd->dev != dev)
				continue;

			pdd->exception_status |= event_mask & KFD_EC_MASK_DEVICE;

			if (event_mask & KFD_EC_MASK(EC_DEVICE_MEMORY_VIOLATION)) {
				if (!pdd->vm_fault_exc_data) {
					pdd->vm_fault_exc_data = kmemdup(
							exception_data,
							exception_data_size,
							GFP_KERNEL);
					if (!pdd->vm_fault_exc_data)
						pr_debug("Failed to allocate exception data memory");
				} else {
					pr_debug("Debugger exception data not saved\n");
					print_hex_dump_bytes("exception data: ",
							DUMP_PREFIX_OFFSET,
							exception_data,
							exception_data_size);
				}
			}
			break;
		}
	} else if (event_mask & KFD_EC_MASK_PROCESS) {
		process->exception_status |= event_mask & KFD_EC_MASK_PROCESS;
	} else {
		pqm = &process->pqm;
		list_for_each_entry(pqn, &pqm->queues,
				process_queue_list) {
			int target_id;

			if (!pqn->q)
				continue;

			target_id = event_mask & KFD_EC_MASK(EC_QUEUE_NEW) ?
					pqn->q->properties.queue_id :
							pqn->q->doorbell_id;

			if (pqn->q->device != dev || target_id != source_id)
				continue;

			pqn->q->properties.exception_status |= event_mask;
			break;
		}
	}

	if (process->exception_enable_mask & event_mask) {
		if (use_worker)
			schedule_work(&process->debug_event_workarea);
		else
			kernel_write(process->dbg_ev_file,
					&write_data,
					1,
					&pos);
	} else {
		is_subscribed = false;
	}

	mutex_unlock(&process->event_mutex);

	return is_subscribed;
}

/* set pending event queue entry from ring entry  */
bool kfd_set_dbg_ev_from_interrupt(struct kfd_node *dev,
				   unsigned int pasid,
				   uint32_t doorbell_id,
				   uint64_t trap_mask,
				   void *exception_data,
				   size_t exception_data_size)
{
	struct kfd_process *p;
	bool signaled_to_debugger_or_runtime = false;

	p = kfd_lookup_process_by_pasid(pasid);

	if (!p)
		return false;

	if (!kfd_dbg_ev_raise(trap_mask, p, dev, doorbell_id, true,
			      exception_data, exception_data_size)) {
		struct process_queue_manager *pqm;
		struct process_queue_node *pqn;

		if (!!(trap_mask & KFD_EC_MASK_QUEUE) &&
		       p->runtime_info.runtime_state == DEBUG_RUNTIME_STATE_ENABLED) {
			mutex_lock(&p->mutex);

			pqm = &p->pqm;
			list_for_each_entry(pqn, &pqm->queues,
							process_queue_list) {

				if (!(pqn->q && pqn->q->device == dev &&
				      pqn->q->doorbell_id == doorbell_id))
					continue;

				kfd_send_exception_to_runtime(p, pqn->q->properties.queue_id,
							      trap_mask);

				signaled_to_debugger_or_runtime = true;

				break;
			}

			mutex_unlock(&p->mutex);
		} else if (trap_mask & KFD_EC_MASK(EC_DEVICE_MEMORY_VIOLATION)) {
			kfd_dqm_evict_pasid(dev->dqm, p->pasid);
			kfd_signal_vm_fault_event(dev, p->pasid, NULL,
							exception_data);

			signaled_to_debugger_or_runtime = true;
		}
	} else {
		signaled_to_debugger_or_runtime = true;
	}

	kfd_unref_process(p);

	return signaled_to_debugger_or_runtime;
}

int kfd_dbg_send_exception_to_runtime(struct kfd_process *p,
					unsigned int dev_id,
					unsigned int queue_id,
					uint64_t error_reason)
{
	if (error_reason & KFD_EC_MASK(EC_DEVICE_MEMORY_VIOLATION)) {
		struct kfd_process_device *pdd = NULL;
		struct kfd_hsa_memory_exception_data *data;
		int i;

		for (i = 0; i < p->n_pdds; i++) {
			if (p->pdds[i]->dev->id == dev_id) {
				pdd = p->pdds[i];
				break;
			}
		}

		if (!pdd)
			return -ENODEV;

		data = (struct kfd_hsa_memory_exception_data *)
						pdd->vm_fault_exc_data;

		kfd_dqm_evict_pasid(pdd->dev->dqm, p->pasid);
		kfd_signal_vm_fault_event(pdd->dev, p->pasid, NULL, data);
		error_reason &= ~KFD_EC_MASK(EC_DEVICE_MEMORY_VIOLATION);
	}

	if (error_reason & (KFD_EC_MASK(EC_PROCESS_RUNTIME))) {
		/*
		 * block should only happen after the debugger receives runtime
		 * enable notice.
		 */
		up(&p->runtime_enable_sema);
		error_reason &= ~KFD_EC_MASK(EC_PROCESS_RUNTIME);
	}

	if (error_reason)
		return kfd_send_exception_to_runtime(p, queue_id, error_reason);

	return 0;
}

static int kfd_dbg_set_queue_workaround(struct queue *q, bool enable)
{
	struct mqd_update_info minfo = {0};
	int err;

	if (!q)
		return 0;

	if (!kfd_dbg_has_cwsr_workaround(q->device))
		return 0;

	if (enable && q->properties.is_user_cu_masked)
		return -EBUSY;

	minfo.update_flag = enable ? UPDATE_FLAG_DBG_WA_ENABLE : UPDATE_FLAG_DBG_WA_DISABLE;

	q->properties.is_dbg_wa = enable;
	err = q->device->dqm->ops.update_queue(q->device->dqm, q, &minfo);
	if (err)
		q->properties.is_dbg_wa = false;

	return err;
}

static int kfd_dbg_set_workaround(struct kfd_process *target, bool enable)
{
	struct process_queue_manager *pqm = &target->pqm;
	struct process_queue_node *pqn;
	int r = 0;

	list_for_each_entry(pqn, &pqm->queues, process_queue_list) {
		r = kfd_dbg_set_queue_workaround(pqn->q, enable);
		if (enable && r)
			goto unwind;
	}

	return 0;

unwind:
	list_for_each_entry(pqn, &pqm->queues, process_queue_list)
		kfd_dbg_set_queue_workaround(pqn->q, false);

	if (enable)
		target->runtime_info.runtime_state = r == -EBUSY ?
				DEBUG_RUNTIME_STATE_ENABLED_BUSY :
				DEBUG_RUNTIME_STATE_ENABLED_ERROR;

	return r;
}

int kfd_dbg_set_mes_debug_mode(struct kfd_process_device *pdd, bool sq_trap_en)
{
	uint32_t spi_dbg_cntl = pdd->spi_dbg_override | pdd->spi_dbg_launch_mode;
	uint32_t flags = pdd->process->dbg_flags;
<<<<<<< HEAD
	bool sq_trap_en = !!spi_dbg_cntl || !kfd_dbg_has_cwsr_workaround(pdd->dev);
=======
>>>>>>> d9aa1da9

	if (!kfd_dbg_is_per_vmid_supported(pdd->dev))
		return 0;

	return amdgpu_mes_set_shader_debugger(pdd->dev->adev, pdd->proc_ctx_gpu_addr, spi_dbg_cntl,
						pdd->watch_points, flags, sq_trap_en);
}

#define KFD_DEBUGGER_INVALID_WATCH_POINT_ID -1
static int kfd_dbg_get_dev_watch_id(struct kfd_process_device *pdd, int *watch_id)
{
	int i;

	*watch_id = KFD_DEBUGGER_INVALID_WATCH_POINT_ID;

	spin_lock(&pdd->dev->kfd->watch_points_lock);

	for (i = 0; i < MAX_WATCH_ADDRESSES; i++) {
		/* device watchpoint in use so skip */
		if ((pdd->dev->kfd->alloc_watch_ids >> i) & 0x1)
			continue;

		pdd->alloc_watch_ids |= 0x1 << i;
		pdd->dev->kfd->alloc_watch_ids |= 0x1 << i;
		*watch_id = i;
		spin_unlock(&pdd->dev->kfd->watch_points_lock);
		return 0;
	}

	spin_unlock(&pdd->dev->kfd->watch_points_lock);

	return -ENOMEM;
}

static void kfd_dbg_clear_dev_watch_id(struct kfd_process_device *pdd, int watch_id)
{
	spin_lock(&pdd->dev->kfd->watch_points_lock);

	/* process owns device watch point so safe to clear */
	if ((pdd->alloc_watch_ids >> watch_id) & 0x1) {
		pdd->alloc_watch_ids &= ~(0x1 << watch_id);
		pdd->dev->kfd->alloc_watch_ids &= ~(0x1 << watch_id);
	}

	spin_unlock(&pdd->dev->kfd->watch_points_lock);
}

static bool kfd_dbg_owns_dev_watch_id(struct kfd_process_device *pdd, int watch_id)
{
	bool owns_watch_id = false;

	spin_lock(&pdd->dev->kfd->watch_points_lock);
	owns_watch_id = watch_id < MAX_WATCH_ADDRESSES &&
			((pdd->alloc_watch_ids >> watch_id) & 0x1);

	spin_unlock(&pdd->dev->kfd->watch_points_lock);

	return owns_watch_id;
}

int kfd_dbg_trap_clear_dev_address_watch(struct kfd_process_device *pdd,
					uint32_t watch_id)
{
	int r;

	if (!kfd_dbg_owns_dev_watch_id(pdd, watch_id))
		return -EINVAL;

	if (!pdd->dev->kfd->shared_resources.enable_mes) {
		r = debug_lock_and_unmap(pdd->dev->dqm);
		if (r)
			return r;
	}

	amdgpu_gfx_off_ctrl(pdd->dev->adev, false);
	pdd->watch_points[watch_id] = pdd->dev->kfd2kgd->clear_address_watch(
							pdd->dev->adev,
							watch_id);
	amdgpu_gfx_off_ctrl(pdd->dev->adev, true);

	if (!pdd->dev->kfd->shared_resources.enable_mes)
		r = debug_map_and_unlock(pdd->dev->dqm);
	else
		r = kfd_dbg_set_mes_debug_mode(pdd, true);

	kfd_dbg_clear_dev_watch_id(pdd, watch_id);

	return r;
}

int kfd_dbg_trap_set_dev_address_watch(struct kfd_process_device *pdd,
					uint64_t watch_address,
					uint32_t watch_address_mask,
					uint32_t *watch_id,
					uint32_t watch_mode)
{
	int xcc_id, r = kfd_dbg_get_dev_watch_id(pdd, watch_id);
	uint32_t xcc_mask = pdd->dev->xcc_mask;

	if (r)
		return r;

	if (!pdd->dev->kfd->shared_resources.enable_mes) {
		r = debug_lock_and_unmap(pdd->dev->dqm);
		if (r) {
			kfd_dbg_clear_dev_watch_id(pdd, *watch_id);
			return r;
		}
	}

	amdgpu_gfx_off_ctrl(pdd->dev->adev, false);
	for_each_inst(xcc_id, xcc_mask)
		pdd->watch_points[*watch_id] = pdd->dev->kfd2kgd->set_address_watch(
				pdd->dev->adev,
				watch_address,
				watch_address_mask,
				*watch_id,
				watch_mode,
				pdd->dev->vm_info.last_vmid_kfd,
				xcc_id);
	amdgpu_gfx_off_ctrl(pdd->dev->adev, true);

	if (!pdd->dev->kfd->shared_resources.enable_mes)
		r = debug_map_and_unlock(pdd->dev->dqm);
	else
		r = kfd_dbg_set_mes_debug_mode(pdd, true);

	/* HWS is broken so no point in HW rollback but release the watchpoint anyways */
	if (r)
		kfd_dbg_clear_dev_watch_id(pdd, *watch_id);

	return 0;
}

static void kfd_dbg_clear_process_address_watch(struct kfd_process *target)
{
	int i, j;

	for (i = 0; i < target->n_pdds; i++)
		for (j = 0; j < MAX_WATCH_ADDRESSES; j++)
			kfd_dbg_trap_clear_dev_address_watch(target->pdds[i], j);
}

int kfd_dbg_trap_set_flags(struct kfd_process *target, uint32_t *flags)
{
	uint32_t prev_flags = target->dbg_flags;
	int i, r = 0, rewind_count = 0;

	for (i = 0; i < target->n_pdds; i++) {
		if (!kfd_dbg_is_per_vmid_supported(target->pdds[i]->dev) &&
			(*flags & KFD_DBG_TRAP_FLAG_SINGLE_MEM_OP)) {
			*flags = prev_flags;
			return -EACCES;
		}
	}

	target->dbg_flags = *flags & KFD_DBG_TRAP_FLAG_SINGLE_MEM_OP;
	*flags = prev_flags;
	for (i = 0; i < target->n_pdds; i++) {
		struct kfd_process_device *pdd = target->pdds[i];

		if (!kfd_dbg_is_per_vmid_supported(pdd->dev))
			continue;

		if (!pdd->dev->kfd->shared_resources.enable_mes)
			r = debug_refresh_runlist(pdd->dev->dqm);
		else
			r = kfd_dbg_set_mes_debug_mode(pdd, true);

		if (r) {
			target->dbg_flags = prev_flags;
			break;
		}

		rewind_count++;
	}

	/* Rewind flags */
	if (r) {
		target->dbg_flags = prev_flags;

		for (i = 0; i < rewind_count; i++) {
			struct kfd_process_device *pdd = target->pdds[i];

			if (!kfd_dbg_is_per_vmid_supported(pdd->dev))
				continue;

			if (!pdd->dev->kfd->shared_resources.enable_mes)
				debug_refresh_runlist(pdd->dev->dqm);
			else
				kfd_dbg_set_mes_debug_mode(pdd, true);
		}
	}

	return r;
}

/* kfd_dbg_trap_deactivate:
 *	target: target process
 *	unwind: If this is unwinding a failed kfd_dbg_trap_enable()
 *	unwind_count:
 *		If unwind == true, how far down the pdd list we need
 *				to unwind
 *		else: ignored
 */
void kfd_dbg_trap_deactivate(struct kfd_process *target, bool unwind, int unwind_count)
{
	int i;

	if (!unwind) {
		uint32_t flags = 0;
		int resume_count = resume_queues(target, 0, NULL);

		if (resume_count)
			pr_debug("Resumed %d queues\n", resume_count);

		cancel_work_sync(&target->debug_event_workarea);
		kfd_dbg_clear_process_address_watch(target);
		kfd_dbg_trap_set_wave_launch_mode(target, 0);

		kfd_dbg_trap_set_flags(target, &flags);
	}

	for (i = 0; i < target->n_pdds; i++) {
		struct kfd_process_device *pdd = target->pdds[i];

		/* If this is an unwind, and we have unwound the required
		 * enable calls on the pdd list, we need to stop now
		 * otherwise we may mess up another debugger session.
		 */
		if (unwind && i == unwind_count)
			break;

		kfd_process_set_trap_debug_flag(&pdd->qpd, false);

		/* GFX off is already disabled by debug activate if not RLC restore supported. */
		if (kfd_dbg_is_rlc_restore_supported(pdd->dev))
			amdgpu_gfx_off_ctrl(pdd->dev->adev, false);
		pdd->spi_dbg_override =
				pdd->dev->kfd2kgd->disable_debug_trap(
				pdd->dev->adev,
				target->runtime_info.ttmp_setup,
				pdd->dev->vm_info.last_vmid_kfd);
		amdgpu_gfx_off_ctrl(pdd->dev->adev, true);

		if (!kfd_dbg_is_per_vmid_supported(pdd->dev) &&
				release_debug_trap_vmid(pdd->dev->dqm, &pdd->qpd))
			pr_err("Failed to release debug vmid on [%i]\n", pdd->dev->id);

		if (!pdd->dev->kfd->shared_resources.enable_mes)
			debug_refresh_runlist(pdd->dev->dqm);
		else
			kfd_dbg_set_mes_debug_mode(pdd, !kfd_dbg_has_cwsr_workaround(pdd->dev));
	}

	kfd_dbg_set_workaround(target, false);
}

static void kfd_dbg_clean_exception_status(struct kfd_process *target)
{
	struct process_queue_manager *pqm;
	struct process_queue_node *pqn;
	int i;

	for (i = 0; i < target->n_pdds; i++) {
		struct kfd_process_device *pdd = target->pdds[i];

		kfd_process_drain_interrupts(pdd);

		pdd->exception_status = 0;
	}

	pqm = &target->pqm;
	list_for_each_entry(pqn, &pqm->queues, process_queue_list) {
		if (!pqn->q)
			continue;

		pqn->q->properties.exception_status = 0;
	}

	target->exception_status = 0;
}

int kfd_dbg_trap_disable(struct kfd_process *target)
{
	if (!target->debug_trap_enabled)
		return 0;

	/*
	 * Defer deactivation to runtime if runtime not enabled otherwise reset
	 * attached running target runtime state to enable for re-attach.
	 */
	if (target->runtime_info.runtime_state == DEBUG_RUNTIME_STATE_ENABLED)
		kfd_dbg_trap_deactivate(target, false, 0);
	else if (target->runtime_info.runtime_state != DEBUG_RUNTIME_STATE_DISABLED)
		target->runtime_info.runtime_state = DEBUG_RUNTIME_STATE_ENABLED;

	fput(target->dbg_ev_file);
	target->dbg_ev_file = NULL;

	if (target->debugger_process) {
		atomic_dec(&target->debugger_process->debugged_process_count);
		target->debugger_process = NULL;
	}

	target->debug_trap_enabled = false;
	kfd_dbg_clean_exception_status(target);
	kfd_unref_process(target);

	return 0;
}

int kfd_dbg_trap_activate(struct kfd_process *target)
{
	int i, r = 0;

	r = kfd_dbg_set_workaround(target, true);
	if (r)
		return r;

	for (i = 0; i < target->n_pdds; i++) {
		struct kfd_process_device *pdd = target->pdds[i];

		if (!kfd_dbg_is_per_vmid_supported(pdd->dev)) {
			r = reserve_debug_trap_vmid(pdd->dev->dqm, &pdd->qpd);

			if (r) {
				target->runtime_info.runtime_state = (r == -EBUSY) ?
							DEBUG_RUNTIME_STATE_ENABLED_BUSY :
							DEBUG_RUNTIME_STATE_ENABLED_ERROR;

				goto unwind_err;
			}
		}

		/* Disable GFX OFF to prevent garbage read/writes to debug registers.
		 * If RLC restore of debug registers is not supported and runtime enable
		 * hasn't done so already on ttmp setup request, restore the trap config registers.
		 *
		 * If RLC restore of debug registers is not supported, keep gfx off disabled for
		 * the debug session.
		 */
		amdgpu_gfx_off_ctrl(pdd->dev->adev, false);
		if (!(kfd_dbg_is_rlc_restore_supported(pdd->dev) ||
						target->runtime_info.ttmp_setup))
			pdd->dev->kfd2kgd->enable_debug_trap(pdd->dev->adev, true,
								pdd->dev->vm_info.last_vmid_kfd);

		pdd->spi_dbg_override = pdd->dev->kfd2kgd->enable_debug_trap(
					pdd->dev->adev,
					false,
					pdd->dev->vm_info.last_vmid_kfd);

		if (kfd_dbg_is_rlc_restore_supported(pdd->dev))
			amdgpu_gfx_off_ctrl(pdd->dev->adev, true);

		/*
		 * Setting the debug flag in the trap handler requires that the TMA has been
		 * allocated, which occurs during CWSR initialization.
		 * In the event that CWSR has not been initialized at this point, setting the
		 * flag will be called again during CWSR initialization if the target process
		 * is still debug enabled.
		 */
		kfd_process_set_trap_debug_flag(&pdd->qpd, true);

		if (!pdd->dev->kfd->shared_resources.enable_mes)
			r = debug_refresh_runlist(pdd->dev->dqm);
		else
			r = kfd_dbg_set_mes_debug_mode(pdd, true);

		if (r) {
			target->runtime_info.runtime_state =
					DEBUG_RUNTIME_STATE_ENABLED_ERROR;
			goto unwind_err;
		}
	}

	return 0;

unwind_err:
	/* Enabling debug failed, we need to disable on
	 * all GPUs so the enable is all or nothing.
	 */
	kfd_dbg_trap_deactivate(target, true, i);
	return r;
}

int kfd_dbg_trap_enable(struct kfd_process *target, uint32_t fd,
			void __user *runtime_info, uint32_t *runtime_size)
{
	struct file *f;
	uint32_t copy_size;
	int i, r = 0;

	if (target->debug_trap_enabled)
		return -EALREADY;

	/* Enable pre-checks */
	for (i = 0; i < target->n_pdds; i++) {
		struct kfd_process_device *pdd = target->pdds[i];

		if (!KFD_IS_SOC15(pdd->dev))
			return -ENODEV;

		if (pdd->qpd.num_gws && (!kfd_dbg_has_gws_support(pdd->dev) ||
					 kfd_dbg_has_cwsr_workaround(pdd->dev)))
			return -EBUSY;
	}

	copy_size = min((size_t)(*runtime_size), sizeof(target->runtime_info));

	f = fget(fd);
	if (!f) {
		pr_err("Failed to get file for (%i)\n", fd);
		return -EBADF;
	}

	target->dbg_ev_file = f;

	/* defer activation to runtime if not runtime enabled */
	if (target->runtime_info.runtime_state == DEBUG_RUNTIME_STATE_ENABLED)
		kfd_dbg_trap_activate(target);

	/* We already hold the process reference but hold another one for the
	 * debug session.
	 */
	kref_get(&target->ref);
	target->debug_trap_enabled = true;

	if (target->debugger_process)
		atomic_inc(&target->debugger_process->debugged_process_count);

	if (copy_to_user(runtime_info, (void *)&target->runtime_info, copy_size)) {
		kfd_dbg_trap_deactivate(target, false, 0);
		r = -EFAULT;
	}

	*runtime_size = sizeof(target->runtime_info);

	return r;
}

static int kfd_dbg_validate_trap_override_request(struct kfd_process *p,
						uint32_t trap_override,
						uint32_t trap_mask_request,
						uint32_t *trap_mask_supported)
{
	int i = 0;

	*trap_mask_supported = 0xffffffff;

	for (i = 0; i < p->n_pdds; i++) {
		struct kfd_process_device *pdd = p->pdds[i];
		int err = pdd->dev->kfd2kgd->validate_trap_override_request(
								pdd->dev->adev,
								trap_override,
								trap_mask_supported);

		if (err)
			return err;
	}

	if (trap_mask_request & ~*trap_mask_supported)
		return -EACCES;

	return 0;
}

int kfd_dbg_trap_set_wave_launch_override(struct kfd_process *target,
					uint32_t trap_override,
					uint32_t trap_mask_bits,
					uint32_t trap_mask_request,
					uint32_t *trap_mask_prev,
					uint32_t *trap_mask_supported)
{
	int r = 0, i;

	r = kfd_dbg_validate_trap_override_request(target,
						trap_override,
						trap_mask_request,
						trap_mask_supported);

	if (r)
		return r;

	for (i = 0; i < target->n_pdds; i++) {
		struct kfd_process_device *pdd = target->pdds[i];

		amdgpu_gfx_off_ctrl(pdd->dev->adev, false);
		pdd->spi_dbg_override = pdd->dev->kfd2kgd->set_wave_launch_trap_override(
				pdd->dev->adev,
				pdd->dev->vm_info.last_vmid_kfd,
				trap_override,
				trap_mask_bits,
				trap_mask_request,
				trap_mask_prev,
				pdd->spi_dbg_override);
		amdgpu_gfx_off_ctrl(pdd->dev->adev, true);

		if (!pdd->dev->kfd->shared_resources.enable_mes)
			r = debug_refresh_runlist(pdd->dev->dqm);
		else
			r = kfd_dbg_set_mes_debug_mode(pdd, true);

		if (r)
			break;
	}

	return r;
}

int kfd_dbg_trap_set_wave_launch_mode(struct kfd_process *target,
					uint8_t wave_launch_mode)
{
	int r = 0, i;

	if (wave_launch_mode != KFD_DBG_TRAP_WAVE_LAUNCH_MODE_NORMAL &&
			wave_launch_mode != KFD_DBG_TRAP_WAVE_LAUNCH_MODE_HALT &&
			wave_launch_mode != KFD_DBG_TRAP_WAVE_LAUNCH_MODE_DEBUG)
		return -EINVAL;

	for (i = 0; i < target->n_pdds; i++) {
		struct kfd_process_device *pdd = target->pdds[i];

		amdgpu_gfx_off_ctrl(pdd->dev->adev, false);
		pdd->spi_dbg_launch_mode = pdd->dev->kfd2kgd->set_wave_launch_mode(
				pdd->dev->adev,
				wave_launch_mode,
				pdd->dev->vm_info.last_vmid_kfd);
		amdgpu_gfx_off_ctrl(pdd->dev->adev, true);

		if (!pdd->dev->kfd->shared_resources.enable_mes)
			r = debug_refresh_runlist(pdd->dev->dqm);
		else
			r = kfd_dbg_set_mes_debug_mode(pdd, true);

		if (r)
			break;
	}

	return r;
}

int kfd_dbg_trap_query_exception_info(struct kfd_process *target,
		uint32_t source_id,
		uint32_t exception_code,
		bool clear_exception,
		void __user *info,
		uint32_t *info_size)
{
	bool found = false;
	int r = 0;
	uint32_t copy_size, actual_info_size = 0;
	uint64_t *exception_status_ptr = NULL;

	if (!target)
		return -EINVAL;

	if (!info || !info_size)
		return -EINVAL;

	mutex_lock(&target->event_mutex);

	if (KFD_DBG_EC_TYPE_IS_QUEUE(exception_code)) {
		/* Per queue exceptions */
		struct queue *queue = NULL;
		int i;

		for (i = 0; i < target->n_pdds; i++) {
			struct kfd_process_device *pdd = target->pdds[i];
			struct qcm_process_device *qpd = &pdd->qpd;

			list_for_each_entry(queue, &qpd->queues_list, list) {
				if (!found && queue->properties.queue_id == source_id) {
					found = true;
					break;
				}
			}
			if (found)
				break;
		}

		if (!found) {
			r = -EINVAL;
			goto out;
		}

		if (!(queue->properties.exception_status & KFD_EC_MASK(exception_code))) {
			r = -ENODATA;
			goto out;
		}
		exception_status_ptr = &queue->properties.exception_status;
	} else if (KFD_DBG_EC_TYPE_IS_DEVICE(exception_code)) {
		/* Per device exceptions */
		struct kfd_process_device *pdd = NULL;
		int i;

		for (i = 0; i < target->n_pdds; i++) {
			pdd = target->pdds[i];
			if (pdd->dev->id == source_id) {
				found = true;
				break;
			}
		}

		if (!found) {
			r = -EINVAL;
			goto out;
		}

		if (!(pdd->exception_status & KFD_EC_MASK(exception_code))) {
			r = -ENODATA;
			goto out;
		}

		if (exception_code == EC_DEVICE_MEMORY_VIOLATION) {
			copy_size = min((size_t)(*info_size), pdd->vm_fault_exc_data_size);

			if (copy_to_user(info, pdd->vm_fault_exc_data, copy_size)) {
				r = -EFAULT;
				goto out;
			}
			actual_info_size = pdd->vm_fault_exc_data_size;
			if (clear_exception) {
				kfree(pdd->vm_fault_exc_data);
				pdd->vm_fault_exc_data = NULL;
				pdd->vm_fault_exc_data_size = 0;
			}
		}
		exception_status_ptr = &pdd->exception_status;
	} else if (KFD_DBG_EC_TYPE_IS_PROCESS(exception_code)) {
		/* Per process exceptions */
		if (!(target->exception_status & KFD_EC_MASK(exception_code))) {
			r = -ENODATA;
			goto out;
		}

		if (exception_code == EC_PROCESS_RUNTIME) {
			copy_size = min((size_t)(*info_size), sizeof(target->runtime_info));

			if (copy_to_user(info, (void *)&target->runtime_info, copy_size)) {
				r = -EFAULT;
				goto out;
			}

			actual_info_size = sizeof(target->runtime_info);
		}

		exception_status_ptr = &target->exception_status;
	} else {
		pr_debug("Bad exception type [%i]\n", exception_code);
		r = -EINVAL;
		goto out;
	}

	*info_size = actual_info_size;
	if (clear_exception)
		*exception_status_ptr &= ~KFD_EC_MASK(exception_code);
out:
	mutex_unlock(&target->event_mutex);
	return r;
}

int kfd_dbg_trap_device_snapshot(struct kfd_process *target,
		uint64_t exception_clear_mask,
		void __user *user_info,
		uint32_t *number_of_device_infos,
		uint32_t *entry_size)
{
	struct kfd_dbg_device_info_entry device_info;
	uint32_t tmp_entry_size = *entry_size, tmp_num_devices;
	int i, r = 0;

	if (!(target && user_info && number_of_device_infos && entry_size))
		return -EINVAL;

	tmp_num_devices = min_t(size_t, *number_of_device_infos, target->n_pdds);
	*number_of_device_infos = target->n_pdds;
	*entry_size = min_t(size_t, *entry_size, sizeof(device_info));

	if (!tmp_num_devices)
		return 0;

	memset(&device_info, 0, sizeof(device_info));

	mutex_lock(&target->event_mutex);

	/* Run over all pdd of the process */
	for (i = 0; i < tmp_num_devices; i++) {
		struct kfd_process_device *pdd = target->pdds[i];
		struct kfd_topology_device *topo_dev = kfd_topology_device_by_id(pdd->dev->id);

		device_info.gpu_id = pdd->dev->id;
		device_info.exception_status = pdd->exception_status;
		device_info.lds_base = pdd->lds_base;
		device_info.lds_limit = pdd->lds_limit;
		device_info.scratch_base = pdd->scratch_base;
		device_info.scratch_limit = pdd->scratch_limit;
		device_info.gpuvm_base = pdd->gpuvm_base;
		device_info.gpuvm_limit = pdd->gpuvm_limit;
		device_info.location_id = topo_dev->node_props.location_id;
		device_info.vendor_id = topo_dev->node_props.vendor_id;
		device_info.device_id = topo_dev->node_props.device_id;
		device_info.revision_id = pdd->dev->adev->pdev->revision;
		device_info.subsystem_vendor_id = pdd->dev->adev->pdev->subsystem_vendor;
		device_info.subsystem_device_id = pdd->dev->adev->pdev->subsystem_device;
		device_info.fw_version = pdd->dev->kfd->mec_fw_version;
		device_info.gfx_target_version =
			topo_dev->node_props.gfx_target_version;
		device_info.simd_count = topo_dev->node_props.simd_count;
		device_info.max_waves_per_simd =
			topo_dev->node_props.max_waves_per_simd;
		device_info.array_count = topo_dev->node_props.array_count;
		device_info.simd_arrays_per_engine =
			topo_dev->node_props.simd_arrays_per_engine;
		device_info.num_xcc = NUM_XCC(pdd->dev->xcc_mask);
		device_info.capability = topo_dev->node_props.capability;
		device_info.debug_prop = topo_dev->node_props.debug_prop;

		if (exception_clear_mask)
			pdd->exception_status &= ~exception_clear_mask;

		if (copy_to_user(user_info, &device_info, *entry_size)) {
			r = -EFAULT;
			break;
		}

		user_info += tmp_entry_size;
	}

	mutex_unlock(&target->event_mutex);

	return r;
}

void kfd_dbg_set_enabled_debug_exception_mask(struct kfd_process *target,
					uint64_t exception_set_mask)
{
	uint64_t found_mask = 0;
	struct process_queue_manager *pqm;
	struct process_queue_node *pqn;
	static const char write_data = '.';
	loff_t pos = 0;
	int i;

	mutex_lock(&target->event_mutex);

	found_mask |= target->exception_status;

	pqm = &target->pqm;
	list_for_each_entry(pqn, &pqm->queues, process_queue_list) {
		if (!pqn->q)
			continue;

		found_mask |= pqn->q->properties.exception_status;
	}

	for (i = 0; i < target->n_pdds; i++) {
		struct kfd_process_device *pdd = target->pdds[i];

		found_mask |= pdd->exception_status;
	}

	if (exception_set_mask & found_mask)
		kernel_write(target->dbg_ev_file, &write_data, 1, &pos);

	target->exception_enable_mask = exception_set_mask;

	mutex_unlock(&target->event_mutex);
}<|MERGE_RESOLUTION|>--- conflicted
+++ resolved
@@ -348,10 +348,6 @@
 {
 	uint32_t spi_dbg_cntl = pdd->spi_dbg_override | pdd->spi_dbg_launch_mode;
 	uint32_t flags = pdd->process->dbg_flags;
-<<<<<<< HEAD
-	bool sq_trap_en = !!spi_dbg_cntl || !kfd_dbg_has_cwsr_workaround(pdd->dev);
-=======
->>>>>>> d9aa1da9
 
 	if (!kfd_dbg_is_per_vmid_supported(pdd->dev))
 		return 0;
