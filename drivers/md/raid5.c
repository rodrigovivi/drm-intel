/*
 * raid5.c : Multiple Devices driver for Linux
 *	   Copyright (C) 1996, 1997 Ingo Molnar, Miguel de Icaza, Gadi Oxman
 *	   Copyright (C) 1999, 2000 Ingo Molnar
 *	   Copyright (C) 2002, 2003 H. Peter Anvin
 *
 * RAID-4/5/6 management functions.
 * Thanks to Penguin Computing for making the RAID-6 development possible
 * by donating a test server!
 *
 * This program is free software; you can redistribute it and/or modify
 * it under the terms of the GNU General Public License as published by
 * the Free Software Foundation; either version 2, or (at your option)
 * any later version.
 *
 * You should have received a copy of the GNU General Public License
 * (for example /usr/src/linux/COPYING); if not, write to the Free
 * Software Foundation, Inc., 675 Mass Ave, Cambridge, MA 02139, USA.
 */

/*
 * BITMAP UNPLUGGING:
 *
 * The sequencing for updating the bitmap reliably is a little
 * subtle (and I got it wrong the first time) so it deserves some
 * explanation.
 *
 * We group bitmap updates into batches.  Each batch has a number.
 * We may write out several batches at once, but that isn't very important.
 * conf->seq_write is the number of the last batch successfully written.
 * conf->seq_flush is the number of the last batch that was closed to
 *    new additions.
 * When we discover that we will need to write to any block in a stripe
 * (in add_stripe_bio) we update the in-memory bitmap and record in sh->bm_seq
 * the number of the batch it will be in. This is seq_flush+1.
 * When we are ready to do a write, if that batch hasn't been written yet,
 *   we plug the array and queue the stripe for later.
 * When an unplug happens, we increment bm_flush, thus closing the current
 *   batch.
 * When we notice that bm_flush > bm_write, we write out all pending updates
 * to the bitmap, and advance bm_write to where bm_flush was.
 * This may occasionally write a bit out twice, but is sure never to
 * miss any bits.
 */

#include <linux/blkdev.h>
#include <linux/kthread.h>
#include <linux/raid/pq.h>
#include <linux/async_tx.h>
#include <linux/module.h>
#include <linux/async.h>
#include <linux/seq_file.h>
#include <linux/cpu.h>
#include <linux/slab.h>
#include <linux/ratelimit.h>
#include <linux/nodemask.h>
#include <trace/events/block.h>

#include "md.h"
#include "raid5.h"
#include "raid0.h"
#include "bitmap.h"

#define cpu_to_group(cpu) cpu_to_node(cpu)
#define ANY_GROUP NUMA_NO_NODE

static struct workqueue_struct *raid5_wq;
/*
 * Stripe cache
 */

#define NR_STRIPES		256
#define STRIPE_SIZE		PAGE_SIZE
#define STRIPE_SHIFT		(PAGE_SHIFT - 9)
#define STRIPE_SECTORS		(STRIPE_SIZE>>9)
#define	IO_THRESHOLD		1
#define BYPASS_THRESHOLD	1
#define NR_HASH			(PAGE_SIZE / sizeof(struct hlist_head))
#define HASH_MASK		(NR_HASH - 1)
#define MAX_STRIPE_BATCH	8

static inline struct hlist_head *stripe_hash(struct r5conf *conf, sector_t sect)
{
	int hash = (sect >> STRIPE_SHIFT) & HASH_MASK;
	return &conf->stripe_hashtbl[hash];
}

static inline int stripe_hash_locks_hash(sector_t sect)
{
	return (sect >> STRIPE_SHIFT) & STRIPE_HASH_LOCKS_MASK;
}

static inline void lock_device_hash_lock(struct r5conf *conf, int hash)
{
	spin_lock_irq(conf->hash_locks + hash);
	spin_lock(&conf->device_lock);
}

static inline void unlock_device_hash_lock(struct r5conf *conf, int hash)
{
	spin_unlock(&conf->device_lock);
	spin_unlock_irq(conf->hash_locks + hash);
}

static inline void lock_all_device_hash_locks_irq(struct r5conf *conf)
{
	int i;
	local_irq_disable();
	spin_lock(conf->hash_locks);
	for (i = 1; i < NR_STRIPE_HASH_LOCKS; i++)
		spin_lock_nest_lock(conf->hash_locks + i, conf->hash_locks);
	spin_lock(&conf->device_lock);
}

static inline void unlock_all_device_hash_locks_irq(struct r5conf *conf)
{
	int i;
	spin_unlock(&conf->device_lock);
	for (i = NR_STRIPE_HASH_LOCKS; i; i--)
		spin_unlock(conf->hash_locks + i - 1);
	local_irq_enable();
}

/* bio's attached to a stripe+device for I/O are linked together in bi_sector
 * order without overlap.  There may be several bio's per stripe+device, and
 * a bio could span several devices.
 * When walking this list for a particular stripe+device, we must never proceed
 * beyond a bio that extends past this device, as the next bio might no longer
 * be valid.
 * This function is used to determine the 'next' bio in the list, given the sector
 * of the current stripe+device
 */
static inline struct bio *r5_next_bio(struct bio *bio, sector_t sector)
{
	int sectors = bio_sectors(bio);
	if (bio->bi_sector + sectors < sector + STRIPE_SECTORS)
		return bio->bi_next;
	else
		return NULL;
}

/*
 * We maintain a biased count of active stripes in the bottom 16 bits of
 * bi_phys_segments, and a count of processed stripes in the upper 16 bits
 */
static inline int raid5_bi_processed_stripes(struct bio *bio)
{
	atomic_t *segments = (atomic_t *)&bio->bi_phys_segments;
	return (atomic_read(segments) >> 16) & 0xffff;
}

static inline int raid5_dec_bi_active_stripes(struct bio *bio)
{
	atomic_t *segments = (atomic_t *)&bio->bi_phys_segments;
	return atomic_sub_return(1, segments) & 0xffff;
}

static inline void raid5_inc_bi_active_stripes(struct bio *bio)
{
	atomic_t *segments = (atomic_t *)&bio->bi_phys_segments;
	atomic_inc(segments);
}

static inline void raid5_set_bi_processed_stripes(struct bio *bio,
	unsigned int cnt)
{
	atomic_t *segments = (atomic_t *)&bio->bi_phys_segments;
	int old, new;

	do {
		old = atomic_read(segments);
		new = (old & 0xffff) | (cnt << 16);
	} while (atomic_cmpxchg(segments, old, new) != old);
}

static inline void raid5_set_bi_stripes(struct bio *bio, unsigned int cnt)
{
	atomic_t *segments = (atomic_t *)&bio->bi_phys_segments;
	atomic_set(segments, cnt);
}

/* Find first data disk in a raid6 stripe */
static inline int raid6_d0(struct stripe_head *sh)
{
	if (sh->ddf_layout)
		/* ddf always start from first device */
		return 0;
	/* md starts just after Q block */
	if (sh->qd_idx == sh->disks - 1)
		return 0;
	else
		return sh->qd_idx + 1;
}
static inline int raid6_next_disk(int disk, int raid_disks)
{
	disk++;
	return (disk < raid_disks) ? disk : 0;
}

/* When walking through the disks in a raid5, starting at raid6_d0,
 * We need to map each disk to a 'slot', where the data disks are slot
 * 0 .. raid_disks-3, the parity disk is raid_disks-2 and the Q disk
 * is raid_disks-1.  This help does that mapping.
 */
static int raid6_idx_to_slot(int idx, struct stripe_head *sh,
			     int *count, int syndrome_disks)
{
	int slot = *count;

	if (sh->ddf_layout)
		(*count)++;
	if (idx == sh->pd_idx)
		return syndrome_disks;
	if (idx == sh->qd_idx)
		return syndrome_disks + 1;
	if (!sh->ddf_layout)
		(*count)++;
	return slot;
}

static void return_io(struct bio *return_bi)
{
	struct bio *bi = return_bi;
	while (bi) {

		return_bi = bi->bi_next;
		bi->bi_next = NULL;
		bi->bi_size = 0;
		trace_block_bio_complete(bdev_get_queue(bi->bi_bdev),
					 bi, 0);
		bio_endio(bi, 0);
		bi = return_bi;
	}
}

static void print_raid5_conf (struct r5conf *conf);

static int stripe_operations_active(struct stripe_head *sh)
{
	return sh->check_state || sh->reconstruct_state ||
	       test_bit(STRIPE_BIOFILL_RUN, &sh->state) ||
	       test_bit(STRIPE_COMPUTE_RUN, &sh->state);
}

static void raid5_wakeup_stripe_thread(struct stripe_head *sh)
{
	struct r5conf *conf = sh->raid_conf;
	struct r5worker_group *group;
	int thread_cnt;
	int i, cpu = sh->cpu;

	if (!cpu_online(cpu)) {
		cpu = cpumask_any(cpu_online_mask);
		sh->cpu = cpu;
	}

	if (list_empty(&sh->lru)) {
		struct r5worker_group *group;
		group = conf->worker_groups + cpu_to_group(cpu);
		list_add_tail(&sh->lru, &group->handle_list);
		group->stripes_cnt++;
		sh->group = group;
	}

	if (conf->worker_cnt_per_group == 0) {
		md_wakeup_thread(conf->mddev->thread);
		return;
	}

	group = conf->worker_groups + cpu_to_group(sh->cpu);

	group->workers[0].working = true;
	/* at least one worker should run to avoid race */
	queue_work_on(sh->cpu, raid5_wq, &group->workers[0].work);

	thread_cnt = group->stripes_cnt / MAX_STRIPE_BATCH - 1;
	/* wakeup more workers */
	for (i = 1; i < conf->worker_cnt_per_group && thread_cnt > 0; i++) {
		if (group->workers[i].working == false) {
			group->workers[i].working = true;
			queue_work_on(sh->cpu, raid5_wq,
				      &group->workers[i].work);
			thread_cnt--;
		}
	}
}

<<<<<<< HEAD
static void do_release_stripe(struct r5conf *conf, struct stripe_head *sh)
=======
static void do_release_stripe(struct r5conf *conf, struct stripe_head *sh,
			      struct list_head *temp_inactive_list)
>>>>>>> d8ec26d7
{
	BUG_ON(!list_empty(&sh->lru));
	BUG_ON(atomic_read(&conf->active_stripes)==0);
	if (test_bit(STRIPE_HANDLE, &sh->state)) {
		if (test_bit(STRIPE_DELAYED, &sh->state) &&
		    !test_bit(STRIPE_PREREAD_ACTIVE, &sh->state))
			list_add_tail(&sh->lru, &conf->delayed_list);
		else if (test_bit(STRIPE_BIT_DELAY, &sh->state) &&
			   sh->bm_seq - conf->seq_write > 0)
			list_add_tail(&sh->lru, &conf->bitmap_list);
		else {
			clear_bit(STRIPE_DELAYED, &sh->state);
			clear_bit(STRIPE_BIT_DELAY, &sh->state);
			if (conf->worker_cnt_per_group == 0) {
				list_add_tail(&sh->lru, &conf->handle_list);
			} else {
				raid5_wakeup_stripe_thread(sh);
				return;
			}
		}
		md_wakeup_thread(conf->mddev->thread);
	} else {
		BUG_ON(stripe_operations_active(sh));
		if (test_and_clear_bit(STRIPE_PREREAD_ACTIVE, &sh->state))
			if (atomic_dec_return(&conf->preread_active_stripes)
			    < IO_THRESHOLD)
				md_wakeup_thread(conf->mddev->thread);
		atomic_dec(&conf->active_stripes);
		if (!test_bit(STRIPE_EXPANDING, &sh->state))
			list_add_tail(&sh->lru, temp_inactive_list);
	}
}

static void __release_stripe(struct r5conf *conf, struct stripe_head *sh,
			     struct list_head *temp_inactive_list)
{
	if (atomic_dec_and_test(&sh->count))
		do_release_stripe(conf, sh, temp_inactive_list);
}

/*
 * @hash could be NR_STRIPE_HASH_LOCKS, then we have a list of inactive_list
 *
 * Be careful: Only one task can add/delete stripes from temp_inactive_list at
 * given time. Adding stripes only takes device lock, while deleting stripes
 * only takes hash lock.
 */
static void release_inactive_stripe_list(struct r5conf *conf,
					 struct list_head *temp_inactive_list,
					 int hash)
{
	int size;
	bool do_wakeup = false;
	unsigned long flags;

	if (hash == NR_STRIPE_HASH_LOCKS) {
		size = NR_STRIPE_HASH_LOCKS;
		hash = NR_STRIPE_HASH_LOCKS - 1;
	} else
		size = 1;
	while (size) {
		struct list_head *list = &temp_inactive_list[size - 1];

		/*
		 * We don't hold any lock here yet, get_active_stripe() might
		 * remove stripes from the list
		 */
		if (!list_empty_careful(list)) {
			spin_lock_irqsave(conf->hash_locks + hash, flags);
			if (list_empty(conf->inactive_list + hash) &&
			    !list_empty(list))
				atomic_dec(&conf->empty_inactive_list_nr);
			list_splice_tail_init(list, conf->inactive_list + hash);
			do_wakeup = true;
			spin_unlock_irqrestore(conf->hash_locks + hash, flags);
		}
		size--;
		hash--;
	}

	if (do_wakeup) {
		wake_up(&conf->wait_for_stripe);
		if (conf->retry_read_aligned)
			md_wakeup_thread(conf->mddev->thread);
	}
}

/* should hold conf->device_lock already */
static int release_stripe_list(struct r5conf *conf,
			       struct list_head *temp_inactive_list)
{
	struct stripe_head *sh;
	int count = 0;
	struct llist_node *head;

	head = llist_del_all(&conf->released_stripes);
	head = llist_reverse_order(head);
	while (head) {
		int hash;

		sh = llist_entry(head, struct stripe_head, release_list);
		head = llist_next(head);
		/* sh could be readded after STRIPE_ON_RELEASE_LIST is cleard */
		smp_mb();
		clear_bit(STRIPE_ON_RELEASE_LIST, &sh->state);
		/*
		 * Don't worry the bit is set here, because if the bit is set
		 * again, the count is always > 1. This is true for
		 * STRIPE_ON_UNPLUG_LIST bit too.
		 */
		hash = sh->hash_lock_index;
		__release_stripe(conf, sh, &temp_inactive_list[hash]);
		count++;
	}

	return count;
}

static struct llist_node *llist_reverse_order(struct llist_node *head)
{
	struct llist_node *new_head = NULL;

	while (head) {
		struct llist_node *tmp = head;
		head = head->next;
		tmp->next = new_head;
		new_head = tmp;
	}

	return new_head;
}

/* should hold conf->device_lock already */
static int release_stripe_list(struct r5conf *conf)
{
	struct stripe_head *sh;
	int count = 0;
	struct llist_node *head;

	head = llist_del_all(&conf->released_stripes);
	head = llist_reverse_order(head);
	while (head) {
		sh = llist_entry(head, struct stripe_head, release_list);
		head = llist_next(head);
		/* sh could be readded after STRIPE_ON_RELEASE_LIST is cleard */
		smp_mb();
		clear_bit(STRIPE_ON_RELEASE_LIST, &sh->state);
		/*
		 * Don't worry the bit is set here, because if the bit is set
		 * again, the count is always > 1. This is true for
		 * STRIPE_ON_UNPLUG_LIST bit too.
		 */
		__release_stripe(conf, sh);
		count++;
	}

	return count;
}

static void release_stripe(struct stripe_head *sh)
{
	struct r5conf *conf = sh->raid_conf;
	unsigned long flags;
<<<<<<< HEAD
	bool wakeup;

	if (test_and_set_bit(STRIPE_ON_RELEASE_LIST, &sh->state))
=======
	struct list_head list;
	int hash;
	bool wakeup;

	if (unlikely(!conf->mddev->thread) ||
		test_and_set_bit(STRIPE_ON_RELEASE_LIST, &sh->state))
>>>>>>> d8ec26d7
		goto slow_path;
	wakeup = llist_add(&sh->release_list, &conf->released_stripes);
	if (wakeup)
		md_wakeup_thread(conf->mddev->thread);
	return;
slow_path:
	local_irq_save(flags);
	/* we are ok here if STRIPE_ON_RELEASE_LIST is set or not */
	if (atomic_dec_and_lock(&sh->count, &conf->device_lock)) {
		INIT_LIST_HEAD(&list);
		hash = sh->hash_lock_index;
		do_release_stripe(conf, sh, &list);
		spin_unlock(&conf->device_lock);
		release_inactive_stripe_list(conf, &list, hash);
	}
	local_irq_restore(flags);
}

static inline void remove_hash(struct stripe_head *sh)
{
	pr_debug("remove_hash(), stripe %llu\n",
		(unsigned long long)sh->sector);

	hlist_del_init(&sh->hash);
}

static inline void insert_hash(struct r5conf *conf, struct stripe_head *sh)
{
	struct hlist_head *hp = stripe_hash(conf, sh->sector);

	pr_debug("insert_hash(), stripe %llu\n",
		(unsigned long long)sh->sector);

	hlist_add_head(&sh->hash, hp);
}


/* find an idle stripe, make sure it is unhashed, and return it. */
static struct stripe_head *get_free_stripe(struct r5conf *conf, int hash)
{
	struct stripe_head *sh = NULL;
	struct list_head *first;

	if (list_empty(conf->inactive_list + hash))
		goto out;
	first = (conf->inactive_list + hash)->next;
	sh = list_entry(first, struct stripe_head, lru);
	list_del_init(first);
	remove_hash(sh);
	atomic_inc(&conf->active_stripes);
	BUG_ON(hash != sh->hash_lock_index);
	if (list_empty(conf->inactive_list + hash))
		atomic_inc(&conf->empty_inactive_list_nr);
out:
	return sh;
}

static void shrink_buffers(struct stripe_head *sh)
{
	struct page *p;
	int i;
	int num = sh->raid_conf->pool_size;

	for (i = 0; i < num ; i++) {
		p = sh->dev[i].page;
		if (!p)
			continue;
		sh->dev[i].page = NULL;
		put_page(p);
	}
}

static int grow_buffers(struct stripe_head *sh)
{
	int i;
	int num = sh->raid_conf->pool_size;

	for (i = 0; i < num; i++) {
		struct page *page;

		if (!(page = alloc_page(GFP_KERNEL))) {
			return 1;
		}
		sh->dev[i].page = page;
	}
	return 0;
}

static void raid5_build_block(struct stripe_head *sh, int i, int previous);
static void stripe_set_idx(sector_t stripe, struct r5conf *conf, int previous,
			    struct stripe_head *sh);

static void init_stripe(struct stripe_head *sh, sector_t sector, int previous)
{
	struct r5conf *conf = sh->raid_conf;
	int i, seq;

	BUG_ON(atomic_read(&sh->count) != 0);
	BUG_ON(test_bit(STRIPE_HANDLE, &sh->state));
	BUG_ON(stripe_operations_active(sh));

	pr_debug("init_stripe called, stripe %llu\n",
		(unsigned long long)sh->sector);

	remove_hash(sh);
retry:
	seq = read_seqcount_begin(&conf->gen_lock);
	sh->generation = conf->generation - previous;
	sh->disks = previous ? conf->previous_raid_disks : conf->raid_disks;
	sh->sector = sector;
	stripe_set_idx(sector, conf, previous, sh);
	sh->state = 0;


	for (i = sh->disks; i--; ) {
		struct r5dev *dev = &sh->dev[i];

		if (dev->toread || dev->read || dev->towrite || dev->written ||
		    test_bit(R5_LOCKED, &dev->flags)) {
			printk(KERN_ERR "sector=%llx i=%d %p %p %p %p %d\n",
			       (unsigned long long)sh->sector, i, dev->toread,
			       dev->read, dev->towrite, dev->written,
			       test_bit(R5_LOCKED, &dev->flags));
			WARN_ON(1);
		}
		dev->flags = 0;
		raid5_build_block(sh, i, previous);
	}
	if (read_seqcount_retry(&conf->gen_lock, seq))
		goto retry;
	insert_hash(conf, sh);
	sh->cpu = smp_processor_id();
}

static struct stripe_head *__find_stripe(struct r5conf *conf, sector_t sector,
					 short generation)
{
	struct stripe_head *sh;

	pr_debug("__find_stripe, sector %llu\n", (unsigned long long)sector);
	hlist_for_each_entry(sh, stripe_hash(conf, sector), hash)
		if (sh->sector == sector && sh->generation == generation)
			return sh;
	pr_debug("__stripe %llu not in cache\n", (unsigned long long)sector);
	return NULL;
}

/*
 * Need to check if array has failed when deciding whether to:
 *  - start an array
 *  - remove non-faulty devices
 *  - add a spare
 *  - allow a reshape
 * This determination is simple when no reshape is happening.
 * However if there is a reshape, we need to carefully check
 * both the before and after sections.
 * This is because some failed devices may only affect one
 * of the two sections, and some non-in_sync devices may
 * be insync in the section most affected by failed devices.
 */
static int calc_degraded(struct r5conf *conf)
{
	int degraded, degraded2;
	int i;

	rcu_read_lock();
	degraded = 0;
	for (i = 0; i < conf->previous_raid_disks; i++) {
		struct md_rdev *rdev = rcu_dereference(conf->disks[i].rdev);
		if (rdev && test_bit(Faulty, &rdev->flags))
			rdev = rcu_dereference(conf->disks[i].replacement);
		if (!rdev || test_bit(Faulty, &rdev->flags))
			degraded++;
		else if (test_bit(In_sync, &rdev->flags))
			;
		else
			/* not in-sync or faulty.
			 * If the reshape increases the number of devices,
			 * this is being recovered by the reshape, so
			 * this 'previous' section is not in_sync.
			 * If the number of devices is being reduced however,
			 * the device can only be part of the array if
			 * we are reverting a reshape, so this section will
			 * be in-sync.
			 */
			if (conf->raid_disks >= conf->previous_raid_disks)
				degraded++;
	}
	rcu_read_unlock();
	if (conf->raid_disks == conf->previous_raid_disks)
		return degraded;
	rcu_read_lock();
	degraded2 = 0;
	for (i = 0; i < conf->raid_disks; i++) {
		struct md_rdev *rdev = rcu_dereference(conf->disks[i].rdev);
		if (rdev && test_bit(Faulty, &rdev->flags))
			rdev = rcu_dereference(conf->disks[i].replacement);
		if (!rdev || test_bit(Faulty, &rdev->flags))
			degraded2++;
		else if (test_bit(In_sync, &rdev->flags))
			;
		else
			/* not in-sync or faulty.
			 * If reshape increases the number of devices, this
			 * section has already been recovered, else it
			 * almost certainly hasn't.
			 */
			if (conf->raid_disks <= conf->previous_raid_disks)
				degraded2++;
	}
	rcu_read_unlock();
	if (degraded2 > degraded)
		return degraded2;
	return degraded;
}

static int has_failed(struct r5conf *conf)
{
	int degraded;

	if (conf->mddev->reshape_position == MaxSector)
		return conf->mddev->degraded > conf->max_degraded;

	degraded = calc_degraded(conf);
	if (degraded > conf->max_degraded)
		return 1;
	return 0;
}

static struct stripe_head *
get_active_stripe(struct r5conf *conf, sector_t sector,
		  int previous, int noblock, int noquiesce)
{
	struct stripe_head *sh;
	int hash = stripe_hash_locks_hash(sector);

	pr_debug("get_stripe, sector %llu\n", (unsigned long long)sector);

	spin_lock_irq(conf->hash_locks + hash);

	do {
		wait_event_lock_irq(conf->wait_for_stripe,
				    conf->quiesce == 0 || noquiesce,
				    *(conf->hash_locks + hash));
		sh = __find_stripe(conf, sector, conf->generation - previous);
		if (!sh) {
			if (!conf->inactive_blocked)
				sh = get_free_stripe(conf, hash);
			if (noblock && sh == NULL)
				break;
			if (!sh) {
				conf->inactive_blocked = 1;
				wait_event_lock_irq(
					conf->wait_for_stripe,
					!list_empty(conf->inactive_list + hash) &&
					(atomic_read(&conf->active_stripes)
					 < (conf->max_nr_stripes * 3 / 4)
					 || !conf->inactive_blocked),
					*(conf->hash_locks + hash));
				conf->inactive_blocked = 0;
			} else
				init_stripe(sh, sector, previous);
		} else {
			spin_lock(&conf->device_lock);
			if (atomic_read(&sh->count)) {
				BUG_ON(!list_empty(&sh->lru)
				    && !test_bit(STRIPE_EXPANDING, &sh->state)
				    && !test_bit(STRIPE_ON_UNPLUG_LIST, &sh->state)
<<<<<<< HEAD
				    && !test_bit(STRIPE_ON_RELEASE_LIST, &sh->state));
=======
					);
>>>>>>> d8ec26d7
			} else {
				if (!test_bit(STRIPE_HANDLE, &sh->state))
					atomic_inc(&conf->active_stripes);
				BUG_ON(list_empty(&sh->lru) &&
				       !test_bit(STRIPE_EXPANDING, &sh->state));
				list_del_init(&sh->lru);
				if (sh->group) {
					sh->group->stripes_cnt--;
					sh->group = NULL;
				}
			}
			spin_unlock(&conf->device_lock);
		}
	} while (sh == NULL);

	if (sh)
		atomic_inc(&sh->count);

	spin_unlock_irq(conf->hash_locks + hash);
	return sh;
}

/* Determine if 'data_offset' or 'new_data_offset' should be used
 * in this stripe_head.
 */
static int use_new_offset(struct r5conf *conf, struct stripe_head *sh)
{
	sector_t progress = conf->reshape_progress;
	/* Need a memory barrier to make sure we see the value
	 * of conf->generation, or ->data_offset that was set before
	 * reshape_progress was updated.
	 */
	smp_rmb();
	if (progress == MaxSector)
		return 0;
	if (sh->generation == conf->generation - 1)
		return 0;
	/* We are in a reshape, and this is a new-generation stripe,
	 * so use new_data_offset.
	 */
	return 1;
}

static void
raid5_end_read_request(struct bio *bi, int error);
static void
raid5_end_write_request(struct bio *bi, int error);

static void ops_run_io(struct stripe_head *sh, struct stripe_head_state *s)
{
	struct r5conf *conf = sh->raid_conf;
	int i, disks = sh->disks;

	might_sleep();

	for (i = disks; i--; ) {
		int rw;
		int replace_only = 0;
		struct bio *bi, *rbi;
		struct md_rdev *rdev, *rrdev = NULL;
		if (test_and_clear_bit(R5_Wantwrite, &sh->dev[i].flags)) {
			if (test_and_clear_bit(R5_WantFUA, &sh->dev[i].flags))
				rw = WRITE_FUA;
			else
				rw = WRITE;
			if (test_bit(R5_Discard, &sh->dev[i].flags))
				rw |= REQ_DISCARD;
		} else if (test_and_clear_bit(R5_Wantread, &sh->dev[i].flags))
			rw = READ;
		else if (test_and_clear_bit(R5_WantReplace,
					    &sh->dev[i].flags)) {
			rw = WRITE;
			replace_only = 1;
		} else
			continue;
		if (test_and_clear_bit(R5_SyncIO, &sh->dev[i].flags))
			rw |= REQ_SYNC;

		bi = &sh->dev[i].req;
		rbi = &sh->dev[i].rreq; /* For writing to replacement */

		rcu_read_lock();
		rrdev = rcu_dereference(conf->disks[i].replacement);
		smp_mb(); /* Ensure that if rrdev is NULL, rdev won't be */
		rdev = rcu_dereference(conf->disks[i].rdev);
		if (!rdev) {
			rdev = rrdev;
			rrdev = NULL;
		}
		if (rw & WRITE) {
			if (replace_only)
				rdev = NULL;
			if (rdev == rrdev)
				/* We raced and saw duplicates */
				rrdev = NULL;
		} else {
			if (test_bit(R5_ReadRepl, &sh->dev[i].flags) && rrdev)
				rdev = rrdev;
			rrdev = NULL;
		}

		if (rdev && test_bit(Faulty, &rdev->flags))
			rdev = NULL;
		if (rdev)
			atomic_inc(&rdev->nr_pending);
		if (rrdev && test_bit(Faulty, &rrdev->flags))
			rrdev = NULL;
		if (rrdev)
			atomic_inc(&rrdev->nr_pending);
		rcu_read_unlock();

		/* We have already checked bad blocks for reads.  Now
		 * need to check for writes.  We never accept write errors
		 * on the replacement, so we don't to check rrdev.
		 */
		while ((rw & WRITE) && rdev &&
		       test_bit(WriteErrorSeen, &rdev->flags)) {
			sector_t first_bad;
			int bad_sectors;
			int bad = is_badblock(rdev, sh->sector, STRIPE_SECTORS,
					      &first_bad, &bad_sectors);
			if (!bad)
				break;

			if (bad < 0) {
				set_bit(BlockedBadBlocks, &rdev->flags);
				if (!conf->mddev->external &&
				    conf->mddev->flags) {
					/* It is very unlikely, but we might
					 * still need to write out the
					 * bad block log - better give it
					 * a chance*/
					md_check_recovery(conf->mddev);
				}
				/*
				 * Because md_wait_for_blocked_rdev
				 * will dec nr_pending, we must
				 * increment it first.
				 */
				atomic_inc(&rdev->nr_pending);
				md_wait_for_blocked_rdev(rdev, conf->mddev);
			} else {
				/* Acknowledged bad block - skip the write */
				rdev_dec_pending(rdev, conf->mddev);
				rdev = NULL;
			}
		}

		if (rdev) {
			if (s->syncing || s->expanding || s->expanded
			    || s->replacing)
				md_sync_acct(rdev->bdev, STRIPE_SECTORS);

			set_bit(STRIPE_IO_STARTED, &sh->state);

			bio_reset(bi);
			bi->bi_bdev = rdev->bdev;
			bi->bi_rw = rw;
			bi->bi_end_io = (rw & WRITE)
				? raid5_end_write_request
				: raid5_end_read_request;
			bi->bi_private = sh;

			pr_debug("%s: for %llu schedule op %ld on disc %d\n",
				__func__, (unsigned long long)sh->sector,
				bi->bi_rw, i);
			atomic_inc(&sh->count);
			if (use_new_offset(conf, sh))
				bi->bi_sector = (sh->sector
						 + rdev->new_data_offset);
			else
				bi->bi_sector = (sh->sector
						 + rdev->data_offset);
			if (test_bit(R5_ReadNoMerge, &sh->dev[i].flags))
				bi->bi_rw |= REQ_NOMERGE;

			bi->bi_vcnt = 1;
			bi->bi_io_vec[0].bv_len = STRIPE_SIZE;
			bi->bi_io_vec[0].bv_offset = 0;
			bi->bi_size = STRIPE_SIZE;
			/*
			 * If this is discard request, set bi_vcnt 0. We don't
			 * want to confuse SCSI because SCSI will replace payload
			 */
			if (rw & REQ_DISCARD)
				bi->bi_vcnt = 0;
			if (rrdev)
				set_bit(R5_DOUBLE_LOCKED, &sh->dev[i].flags);

			if (conf->mddev->gendisk)
				trace_block_bio_remap(bdev_get_queue(bi->bi_bdev),
						      bi, disk_devt(conf->mddev->gendisk),
						      sh->dev[i].sector);
			generic_make_request(bi);
		}
		if (rrdev) {
			if (s->syncing || s->expanding || s->expanded
			    || s->replacing)
				md_sync_acct(rrdev->bdev, STRIPE_SECTORS);

			set_bit(STRIPE_IO_STARTED, &sh->state);

			bio_reset(rbi);
			rbi->bi_bdev = rrdev->bdev;
			rbi->bi_rw = rw;
			BUG_ON(!(rw & WRITE));
			rbi->bi_end_io = raid5_end_write_request;
			rbi->bi_private = sh;

			pr_debug("%s: for %llu schedule op %ld on "
				 "replacement disc %d\n",
				__func__, (unsigned long long)sh->sector,
				rbi->bi_rw, i);
			atomic_inc(&sh->count);
			if (use_new_offset(conf, sh))
				rbi->bi_sector = (sh->sector
						  + rrdev->new_data_offset);
			else
				rbi->bi_sector = (sh->sector
						  + rrdev->data_offset);
			rbi->bi_vcnt = 1;
			rbi->bi_io_vec[0].bv_len = STRIPE_SIZE;
			rbi->bi_io_vec[0].bv_offset = 0;
			rbi->bi_size = STRIPE_SIZE;
			/*
			 * If this is discard request, set bi_vcnt 0. We don't
			 * want to confuse SCSI because SCSI will replace payload
			 */
			if (rw & REQ_DISCARD)
				rbi->bi_vcnt = 0;
			if (conf->mddev->gendisk)
				trace_block_bio_remap(bdev_get_queue(rbi->bi_bdev),
						      rbi, disk_devt(conf->mddev->gendisk),
						      sh->dev[i].sector);
			generic_make_request(rbi);
		}
		if (!rdev && !rrdev) {
			if (rw & WRITE)
				set_bit(STRIPE_DEGRADED, &sh->state);
			pr_debug("skip op %ld on disc %d for sector %llu\n",
				bi->bi_rw, i, (unsigned long long)sh->sector);
			clear_bit(R5_LOCKED, &sh->dev[i].flags);
			set_bit(STRIPE_HANDLE, &sh->state);
		}
	}
}

static struct dma_async_tx_descriptor *
async_copy_data(int frombio, struct bio *bio, struct page *page,
	sector_t sector, struct dma_async_tx_descriptor *tx)
{
	struct bio_vec *bvl;
	struct page *bio_page;
	int i;
	int page_offset;
	struct async_submit_ctl submit;
	enum async_tx_flags flags = 0;

	if (bio->bi_sector >= sector)
		page_offset = (signed)(bio->bi_sector - sector) * 512;
	else
		page_offset = (signed)(sector - bio->bi_sector) * -512;

	if (frombio)
		flags |= ASYNC_TX_FENCE;
	init_async_submit(&submit, flags, tx, NULL, NULL, NULL);

	bio_for_each_segment(bvl, bio, i) {
		int len = bvl->bv_len;
		int clen;
		int b_offset = 0;

		if (page_offset < 0) {
			b_offset = -page_offset;
			page_offset += b_offset;
			len -= b_offset;
		}

		if (len > 0 && page_offset + len > STRIPE_SIZE)
			clen = STRIPE_SIZE - page_offset;
		else
			clen = len;

		if (clen > 0) {
			b_offset += bvl->bv_offset;
			bio_page = bvl->bv_page;
			if (frombio)
				tx = async_memcpy(page, bio_page, page_offset,
						  b_offset, clen, &submit);
			else
				tx = async_memcpy(bio_page, page, b_offset,
						  page_offset, clen, &submit);
		}
		/* chain the operations */
		submit.depend_tx = tx;

		if (clen < len) /* hit end of page */
			break;
		page_offset +=  len;
	}

	return tx;
}

static void ops_complete_biofill(void *stripe_head_ref)
{
	struct stripe_head *sh = stripe_head_ref;
	struct bio *return_bi = NULL;
	int i;

	pr_debug("%s: stripe %llu\n", __func__,
		(unsigned long long)sh->sector);

	/* clear completed biofills */
	for (i = sh->disks; i--; ) {
		struct r5dev *dev = &sh->dev[i];

		/* acknowledge completion of a biofill operation */
		/* and check if we need to reply to a read request,
		 * new R5_Wantfill requests are held off until
		 * !STRIPE_BIOFILL_RUN
		 */
		if (test_and_clear_bit(R5_Wantfill, &dev->flags)) {
			struct bio *rbi, *rbi2;

			BUG_ON(!dev->read);
			rbi = dev->read;
			dev->read = NULL;
			while (rbi && rbi->bi_sector <
				dev->sector + STRIPE_SECTORS) {
				rbi2 = r5_next_bio(rbi, dev->sector);
				if (!raid5_dec_bi_active_stripes(rbi)) {
					rbi->bi_next = return_bi;
					return_bi = rbi;
				}
				rbi = rbi2;
			}
		}
	}
	clear_bit(STRIPE_BIOFILL_RUN, &sh->state);

	return_io(return_bi);

	set_bit(STRIPE_HANDLE, &sh->state);
	release_stripe(sh);
}

static void ops_run_biofill(struct stripe_head *sh)
{
	struct dma_async_tx_descriptor *tx = NULL;
	struct async_submit_ctl submit;
	int i;

	pr_debug("%s: stripe %llu\n", __func__,
		(unsigned long long)sh->sector);

	for (i = sh->disks; i--; ) {
		struct r5dev *dev = &sh->dev[i];
		if (test_bit(R5_Wantfill, &dev->flags)) {
			struct bio *rbi;
			spin_lock_irq(&sh->stripe_lock);
			dev->read = rbi = dev->toread;
			dev->toread = NULL;
			spin_unlock_irq(&sh->stripe_lock);
			while (rbi && rbi->bi_sector <
				dev->sector + STRIPE_SECTORS) {
				tx = async_copy_data(0, rbi, dev->page,
					dev->sector, tx);
				rbi = r5_next_bio(rbi, dev->sector);
			}
		}
	}

	atomic_inc(&sh->count);
	init_async_submit(&submit, ASYNC_TX_ACK, tx, ops_complete_biofill, sh, NULL);
	async_trigger_callback(&submit);
}

static void mark_target_uptodate(struct stripe_head *sh, int target)
{
	struct r5dev *tgt;

	if (target < 0)
		return;

	tgt = &sh->dev[target];
	set_bit(R5_UPTODATE, &tgt->flags);
	BUG_ON(!test_bit(R5_Wantcompute, &tgt->flags));
	clear_bit(R5_Wantcompute, &tgt->flags);
}

static void ops_complete_compute(void *stripe_head_ref)
{
	struct stripe_head *sh = stripe_head_ref;

	pr_debug("%s: stripe %llu\n", __func__,
		(unsigned long long)sh->sector);

	/* mark the computed target(s) as uptodate */
	mark_target_uptodate(sh, sh->ops.target);
	mark_target_uptodate(sh, sh->ops.target2);

	clear_bit(STRIPE_COMPUTE_RUN, &sh->state);
	if (sh->check_state == check_state_compute_run)
		sh->check_state = check_state_compute_result;
	set_bit(STRIPE_HANDLE, &sh->state);
	release_stripe(sh);
}

/* return a pointer to the address conversion region of the scribble buffer */
static addr_conv_t *to_addr_conv(struct stripe_head *sh,
				 struct raid5_percpu *percpu)
{
	return percpu->scribble + sizeof(struct page *) * (sh->disks + 2);
}

static struct dma_async_tx_descriptor *
ops_run_compute5(struct stripe_head *sh, struct raid5_percpu *percpu)
{
	int disks = sh->disks;
	struct page **xor_srcs = percpu->scribble;
	int target = sh->ops.target;
	struct r5dev *tgt = &sh->dev[target];
	struct page *xor_dest = tgt->page;
	int count = 0;
	struct dma_async_tx_descriptor *tx;
	struct async_submit_ctl submit;
	int i;

	pr_debug("%s: stripe %llu block: %d\n",
		__func__, (unsigned long long)sh->sector, target);
	BUG_ON(!test_bit(R5_Wantcompute, &tgt->flags));

	for (i = disks; i--; )
		if (i != target)
			xor_srcs[count++] = sh->dev[i].page;

	atomic_inc(&sh->count);

	init_async_submit(&submit, ASYNC_TX_FENCE|ASYNC_TX_XOR_ZERO_DST, NULL,
			  ops_complete_compute, sh, to_addr_conv(sh, percpu));
	if (unlikely(count == 1))
		tx = async_memcpy(xor_dest, xor_srcs[0], 0, 0, STRIPE_SIZE, &submit);
	else
		tx = async_xor(xor_dest, xor_srcs, 0, count, STRIPE_SIZE, &submit);

	return tx;
}

/* set_syndrome_sources - populate source buffers for gen_syndrome
 * @srcs - (struct page *) array of size sh->disks
 * @sh - stripe_head to parse
 *
 * Populates srcs in proper layout order for the stripe and returns the
 * 'count' of sources to be used in a call to async_gen_syndrome.  The P
 * destination buffer is recorded in srcs[count] and the Q destination
 * is recorded in srcs[count+1]].
 */
static int set_syndrome_sources(struct page **srcs, struct stripe_head *sh)
{
	int disks = sh->disks;
	int syndrome_disks = sh->ddf_layout ? disks : (disks - 2);
	int d0_idx = raid6_d0(sh);
	int count;
	int i;

	for (i = 0; i < disks; i++)
		srcs[i] = NULL;

	count = 0;
	i = d0_idx;
	do {
		int slot = raid6_idx_to_slot(i, sh, &count, syndrome_disks);

		srcs[slot] = sh->dev[i].page;
		i = raid6_next_disk(i, disks);
	} while (i != d0_idx);

	return syndrome_disks;
}

static struct dma_async_tx_descriptor *
ops_run_compute6_1(struct stripe_head *sh, struct raid5_percpu *percpu)
{
	int disks = sh->disks;
	struct page **blocks = percpu->scribble;
	int target;
	int qd_idx = sh->qd_idx;
	struct dma_async_tx_descriptor *tx;
	struct async_submit_ctl submit;
	struct r5dev *tgt;
	struct page *dest;
	int i;
	int count;

	if (sh->ops.target < 0)
		target = sh->ops.target2;
	else if (sh->ops.target2 < 0)
		target = sh->ops.target;
	else
		/* we should only have one valid target */
		BUG();
	BUG_ON(target < 0);
	pr_debug("%s: stripe %llu block: %d\n",
		__func__, (unsigned long long)sh->sector, target);

	tgt = &sh->dev[target];
	BUG_ON(!test_bit(R5_Wantcompute, &tgt->flags));
	dest = tgt->page;

	atomic_inc(&sh->count);

	if (target == qd_idx) {
		count = set_syndrome_sources(blocks, sh);
		blocks[count] = NULL; /* regenerating p is not necessary */
		BUG_ON(blocks[count+1] != dest); /* q should already be set */
		init_async_submit(&submit, ASYNC_TX_FENCE, NULL,
				  ops_complete_compute, sh,
				  to_addr_conv(sh, percpu));
		tx = async_gen_syndrome(blocks, 0, count+2, STRIPE_SIZE, &submit);
	} else {
		/* Compute any data- or p-drive using XOR */
		count = 0;
		for (i = disks; i-- ; ) {
			if (i == target || i == qd_idx)
				continue;
			blocks[count++] = sh->dev[i].page;
		}

		init_async_submit(&submit, ASYNC_TX_FENCE|ASYNC_TX_XOR_ZERO_DST,
				  NULL, ops_complete_compute, sh,
				  to_addr_conv(sh, percpu));
		tx = async_xor(dest, blocks, 0, count, STRIPE_SIZE, &submit);
	}

	return tx;
}

static struct dma_async_tx_descriptor *
ops_run_compute6_2(struct stripe_head *sh, struct raid5_percpu *percpu)
{
	int i, count, disks = sh->disks;
	int syndrome_disks = sh->ddf_layout ? disks : disks-2;
	int d0_idx = raid6_d0(sh);
	int faila = -1, failb = -1;
	int target = sh->ops.target;
	int target2 = sh->ops.target2;
	struct r5dev *tgt = &sh->dev[target];
	struct r5dev *tgt2 = &sh->dev[target2];
	struct dma_async_tx_descriptor *tx;
	struct page **blocks = percpu->scribble;
	struct async_submit_ctl submit;

	pr_debug("%s: stripe %llu block1: %d block2: %d\n",
		 __func__, (unsigned long long)sh->sector, target, target2);
	BUG_ON(target < 0 || target2 < 0);
	BUG_ON(!test_bit(R5_Wantcompute, &tgt->flags));
	BUG_ON(!test_bit(R5_Wantcompute, &tgt2->flags));

	/* we need to open-code set_syndrome_sources to handle the
	 * slot number conversion for 'faila' and 'failb'
	 */
	for (i = 0; i < disks ; i++)
		blocks[i] = NULL;
	count = 0;
	i = d0_idx;
	do {
		int slot = raid6_idx_to_slot(i, sh, &count, syndrome_disks);

		blocks[slot] = sh->dev[i].page;

		if (i == target)
			faila = slot;
		if (i == target2)
			failb = slot;
		i = raid6_next_disk(i, disks);
	} while (i != d0_idx);

	BUG_ON(faila == failb);
	if (failb < faila)
		swap(faila, failb);
	pr_debug("%s: stripe: %llu faila: %d failb: %d\n",
		 __func__, (unsigned long long)sh->sector, faila, failb);

	atomic_inc(&sh->count);

	if (failb == syndrome_disks+1) {
		/* Q disk is one of the missing disks */
		if (faila == syndrome_disks) {
			/* Missing P+Q, just recompute */
			init_async_submit(&submit, ASYNC_TX_FENCE, NULL,
					  ops_complete_compute, sh,
					  to_addr_conv(sh, percpu));
			return async_gen_syndrome(blocks, 0, syndrome_disks+2,
						  STRIPE_SIZE, &submit);
		} else {
			struct page *dest;
			int data_target;
			int qd_idx = sh->qd_idx;

			/* Missing D+Q: recompute D from P, then recompute Q */
			if (target == qd_idx)
				data_target = target2;
			else
				data_target = target;

			count = 0;
			for (i = disks; i-- ; ) {
				if (i == data_target || i == qd_idx)
					continue;
				blocks[count++] = sh->dev[i].page;
			}
			dest = sh->dev[data_target].page;
			init_async_submit(&submit,
					  ASYNC_TX_FENCE|ASYNC_TX_XOR_ZERO_DST,
					  NULL, NULL, NULL,
					  to_addr_conv(sh, percpu));
			tx = async_xor(dest, blocks, 0, count, STRIPE_SIZE,
				       &submit);

			count = set_syndrome_sources(blocks, sh);
			init_async_submit(&submit, ASYNC_TX_FENCE, tx,
					  ops_complete_compute, sh,
					  to_addr_conv(sh, percpu));
			return async_gen_syndrome(blocks, 0, count+2,
						  STRIPE_SIZE, &submit);
		}
	} else {
		init_async_submit(&submit, ASYNC_TX_FENCE, NULL,
				  ops_complete_compute, sh,
				  to_addr_conv(sh, percpu));
		if (failb == syndrome_disks) {
			/* We're missing D+P. */
			return async_raid6_datap_recov(syndrome_disks+2,
						       STRIPE_SIZE, faila,
						       blocks, &submit);
		} else {
			/* We're missing D+D. */
			return async_raid6_2data_recov(syndrome_disks+2,
						       STRIPE_SIZE, faila, failb,
						       blocks, &submit);
		}
	}
}


static void ops_complete_prexor(void *stripe_head_ref)
{
	struct stripe_head *sh = stripe_head_ref;

	pr_debug("%s: stripe %llu\n", __func__,
		(unsigned long long)sh->sector);
}

static struct dma_async_tx_descriptor *
ops_run_prexor(struct stripe_head *sh, struct raid5_percpu *percpu,
	       struct dma_async_tx_descriptor *tx)
{
	int disks = sh->disks;
	struct page **xor_srcs = percpu->scribble;
	int count = 0, pd_idx = sh->pd_idx, i;
	struct async_submit_ctl submit;

	/* existing parity data subtracted */
	struct page *xor_dest = xor_srcs[count++] = sh->dev[pd_idx].page;

	pr_debug("%s: stripe %llu\n", __func__,
		(unsigned long long)sh->sector);

	for (i = disks; i--; ) {
		struct r5dev *dev = &sh->dev[i];
		/* Only process blocks that are known to be uptodate */
		if (test_bit(R5_Wantdrain, &dev->flags))
			xor_srcs[count++] = dev->page;
	}

	init_async_submit(&submit, ASYNC_TX_FENCE|ASYNC_TX_XOR_DROP_DST, tx,
			  ops_complete_prexor, sh, to_addr_conv(sh, percpu));
	tx = async_xor(xor_dest, xor_srcs, 0, count, STRIPE_SIZE, &submit);

	return tx;
}

static struct dma_async_tx_descriptor *
ops_run_biodrain(struct stripe_head *sh, struct dma_async_tx_descriptor *tx)
{
	int disks = sh->disks;
	int i;

	pr_debug("%s: stripe %llu\n", __func__,
		(unsigned long long)sh->sector);

	for (i = disks; i--; ) {
		struct r5dev *dev = &sh->dev[i];
		struct bio *chosen;

		if (test_and_clear_bit(R5_Wantdrain, &dev->flags)) {
			struct bio *wbi;

			spin_lock_irq(&sh->stripe_lock);
			chosen = dev->towrite;
			dev->towrite = NULL;
			BUG_ON(dev->written);
			wbi = dev->written = chosen;
			spin_unlock_irq(&sh->stripe_lock);

			while (wbi && wbi->bi_sector <
				dev->sector + STRIPE_SECTORS) {
				if (wbi->bi_rw & REQ_FUA)
					set_bit(R5_WantFUA, &dev->flags);
				if (wbi->bi_rw & REQ_SYNC)
					set_bit(R5_SyncIO, &dev->flags);
				if (wbi->bi_rw & REQ_DISCARD)
					set_bit(R5_Discard, &dev->flags);
				else
					tx = async_copy_data(1, wbi, dev->page,
						dev->sector, tx);
				wbi = r5_next_bio(wbi, dev->sector);
			}
		}
	}

	return tx;
}

static void ops_complete_reconstruct(void *stripe_head_ref)
{
	struct stripe_head *sh = stripe_head_ref;
	int disks = sh->disks;
	int pd_idx = sh->pd_idx;
	int qd_idx = sh->qd_idx;
	int i;
	bool fua = false, sync = false, discard = false;

	pr_debug("%s: stripe %llu\n", __func__,
		(unsigned long long)sh->sector);

	for (i = disks; i--; ) {
		fua |= test_bit(R5_WantFUA, &sh->dev[i].flags);
		sync |= test_bit(R5_SyncIO, &sh->dev[i].flags);
		discard |= test_bit(R5_Discard, &sh->dev[i].flags);
	}

	for (i = disks; i--; ) {
		struct r5dev *dev = &sh->dev[i];

		if (dev->written || i == pd_idx || i == qd_idx) {
			if (!discard)
				set_bit(R5_UPTODATE, &dev->flags);
			if (fua)
				set_bit(R5_WantFUA, &dev->flags);
			if (sync)
				set_bit(R5_SyncIO, &dev->flags);
		}
	}

	if (sh->reconstruct_state == reconstruct_state_drain_run)
		sh->reconstruct_state = reconstruct_state_drain_result;
	else if (sh->reconstruct_state == reconstruct_state_prexor_drain_run)
		sh->reconstruct_state = reconstruct_state_prexor_drain_result;
	else {
		BUG_ON(sh->reconstruct_state != reconstruct_state_run);
		sh->reconstruct_state = reconstruct_state_result;
	}

	set_bit(STRIPE_HANDLE, &sh->state);
	release_stripe(sh);
}

static void
ops_run_reconstruct5(struct stripe_head *sh, struct raid5_percpu *percpu,
		     struct dma_async_tx_descriptor *tx)
{
	int disks = sh->disks;
	struct page **xor_srcs = percpu->scribble;
	struct async_submit_ctl submit;
	int count = 0, pd_idx = sh->pd_idx, i;
	struct page *xor_dest;
	int prexor = 0;
	unsigned long flags;

	pr_debug("%s: stripe %llu\n", __func__,
		(unsigned long long)sh->sector);

	for (i = 0; i < sh->disks; i++) {
		if (pd_idx == i)
			continue;
		if (!test_bit(R5_Discard, &sh->dev[i].flags))
			break;
	}
	if (i >= sh->disks) {
		atomic_inc(&sh->count);
		set_bit(R5_Discard, &sh->dev[pd_idx].flags);
		ops_complete_reconstruct(sh);
		return;
	}
	/* check if prexor is active which means only process blocks
	 * that are part of a read-modify-write (written)
	 */
	if (sh->reconstruct_state == reconstruct_state_prexor_drain_run) {
		prexor = 1;
		xor_dest = xor_srcs[count++] = sh->dev[pd_idx].page;
		for (i = disks; i--; ) {
			struct r5dev *dev = &sh->dev[i];
			if (dev->written)
				xor_srcs[count++] = dev->page;
		}
	} else {
		xor_dest = sh->dev[pd_idx].page;
		for (i = disks; i--; ) {
			struct r5dev *dev = &sh->dev[i];
			if (i != pd_idx)
				xor_srcs[count++] = dev->page;
		}
	}

	/* 1/ if we prexor'd then the dest is reused as a source
	 * 2/ if we did not prexor then we are redoing the parity
	 * set ASYNC_TX_XOR_DROP_DST and ASYNC_TX_XOR_ZERO_DST
	 * for the synchronous xor case
	 */
	flags = ASYNC_TX_ACK |
		(prexor ? ASYNC_TX_XOR_DROP_DST : ASYNC_TX_XOR_ZERO_DST);

	atomic_inc(&sh->count);

	init_async_submit(&submit, flags, tx, ops_complete_reconstruct, sh,
			  to_addr_conv(sh, percpu));
	if (unlikely(count == 1))
		tx = async_memcpy(xor_dest, xor_srcs[0], 0, 0, STRIPE_SIZE, &submit);
	else
		tx = async_xor(xor_dest, xor_srcs, 0, count, STRIPE_SIZE, &submit);
}

static void
ops_run_reconstruct6(struct stripe_head *sh, struct raid5_percpu *percpu,
		     struct dma_async_tx_descriptor *tx)
{
	struct async_submit_ctl submit;
	struct page **blocks = percpu->scribble;
	int count, i;

	pr_debug("%s: stripe %llu\n", __func__, (unsigned long long)sh->sector);

	for (i = 0; i < sh->disks; i++) {
		if (sh->pd_idx == i || sh->qd_idx == i)
			continue;
		if (!test_bit(R5_Discard, &sh->dev[i].flags))
			break;
	}
	if (i >= sh->disks) {
		atomic_inc(&sh->count);
		set_bit(R5_Discard, &sh->dev[sh->pd_idx].flags);
		set_bit(R5_Discard, &sh->dev[sh->qd_idx].flags);
		ops_complete_reconstruct(sh);
		return;
	}

	count = set_syndrome_sources(blocks, sh);

	atomic_inc(&sh->count);

	init_async_submit(&submit, ASYNC_TX_ACK, tx, ops_complete_reconstruct,
			  sh, to_addr_conv(sh, percpu));
	async_gen_syndrome(blocks, 0, count+2, STRIPE_SIZE,  &submit);
}

static void ops_complete_check(void *stripe_head_ref)
{
	struct stripe_head *sh = stripe_head_ref;

	pr_debug("%s: stripe %llu\n", __func__,
		(unsigned long long)sh->sector);

	sh->check_state = check_state_check_result;
	set_bit(STRIPE_HANDLE, &sh->state);
	release_stripe(sh);
}

static void ops_run_check_p(struct stripe_head *sh, struct raid5_percpu *percpu)
{
	int disks = sh->disks;
	int pd_idx = sh->pd_idx;
	int qd_idx = sh->qd_idx;
	struct page *xor_dest;
	struct page **xor_srcs = percpu->scribble;
	struct dma_async_tx_descriptor *tx;
	struct async_submit_ctl submit;
	int count;
	int i;

	pr_debug("%s: stripe %llu\n", __func__,
		(unsigned long long)sh->sector);

	count = 0;
	xor_dest = sh->dev[pd_idx].page;
	xor_srcs[count++] = xor_dest;
	for (i = disks; i--; ) {
		if (i == pd_idx || i == qd_idx)
			continue;
		xor_srcs[count++] = sh->dev[i].page;
	}

	init_async_submit(&submit, 0, NULL, NULL, NULL,
			  to_addr_conv(sh, percpu));
	tx = async_xor_val(xor_dest, xor_srcs, 0, count, STRIPE_SIZE,
			   &sh->ops.zero_sum_result, &submit);

	atomic_inc(&sh->count);
	init_async_submit(&submit, ASYNC_TX_ACK, tx, ops_complete_check, sh, NULL);
	tx = async_trigger_callback(&submit);
}

static void ops_run_check_pq(struct stripe_head *sh, struct raid5_percpu *percpu, int checkp)
{
	struct page **srcs = percpu->scribble;
	struct async_submit_ctl submit;
	int count;

	pr_debug("%s: stripe %llu checkp: %d\n", __func__,
		(unsigned long long)sh->sector, checkp);

	count = set_syndrome_sources(srcs, sh);
	if (!checkp)
		srcs[count] = NULL;

	atomic_inc(&sh->count);
	init_async_submit(&submit, ASYNC_TX_ACK, NULL, ops_complete_check,
			  sh, to_addr_conv(sh, percpu));
	async_syndrome_val(srcs, 0, count+2, STRIPE_SIZE,
			   &sh->ops.zero_sum_result, percpu->spare_page, &submit);
}

static void raid_run_ops(struct stripe_head *sh, unsigned long ops_request)
{
	int overlap_clear = 0, i, disks = sh->disks;
	struct dma_async_tx_descriptor *tx = NULL;
	struct r5conf *conf = sh->raid_conf;
	int level = conf->level;
	struct raid5_percpu *percpu;
	unsigned long cpu;

	cpu = get_cpu();
	percpu = per_cpu_ptr(conf->percpu, cpu);
	if (test_bit(STRIPE_OP_BIOFILL, &ops_request)) {
		ops_run_biofill(sh);
		overlap_clear++;
	}

	if (test_bit(STRIPE_OP_COMPUTE_BLK, &ops_request)) {
		if (level < 6)
			tx = ops_run_compute5(sh, percpu);
		else {
			if (sh->ops.target2 < 0 || sh->ops.target < 0)
				tx = ops_run_compute6_1(sh, percpu);
			else
				tx = ops_run_compute6_2(sh, percpu);
		}
		/* terminate the chain if reconstruct is not set to be run */
		if (tx && !test_bit(STRIPE_OP_RECONSTRUCT, &ops_request))
			async_tx_ack(tx);
	}

	if (test_bit(STRIPE_OP_PREXOR, &ops_request))
		tx = ops_run_prexor(sh, percpu, tx);

	if (test_bit(STRIPE_OP_BIODRAIN, &ops_request)) {
		tx = ops_run_biodrain(sh, tx);
		overlap_clear++;
	}

	if (test_bit(STRIPE_OP_RECONSTRUCT, &ops_request)) {
		if (level < 6)
			ops_run_reconstruct5(sh, percpu, tx);
		else
			ops_run_reconstruct6(sh, percpu, tx);
	}

	if (test_bit(STRIPE_OP_CHECK, &ops_request)) {
		if (sh->check_state == check_state_run)
			ops_run_check_p(sh, percpu);
		else if (sh->check_state == check_state_run_q)
			ops_run_check_pq(sh, percpu, 0);
		else if (sh->check_state == check_state_run_pq)
			ops_run_check_pq(sh, percpu, 1);
		else
			BUG();
	}

	if (overlap_clear)
		for (i = disks; i--; ) {
			struct r5dev *dev = &sh->dev[i];
			if (test_and_clear_bit(R5_Overlap, &dev->flags))
				wake_up(&sh->raid_conf->wait_for_overlap);
		}
	put_cpu();
}

static int grow_one_stripe(struct r5conf *conf, int hash)
{
	struct stripe_head *sh;
	sh = kmem_cache_zalloc(conf->slab_cache, GFP_KERNEL);
	if (!sh)
		return 0;

	sh->raid_conf = conf;

	spin_lock_init(&sh->stripe_lock);

	if (grow_buffers(sh)) {
		shrink_buffers(sh);
		kmem_cache_free(conf->slab_cache, sh);
		return 0;
	}
	sh->hash_lock_index = hash;
	/* we just created an active stripe so... */
	atomic_set(&sh->count, 1);
	atomic_inc(&conf->active_stripes);
	INIT_LIST_HEAD(&sh->lru);
	release_stripe(sh);
	return 1;
}

static int grow_stripes(struct r5conf *conf, int num)
{
	struct kmem_cache *sc;
	int devs = max(conf->raid_disks, conf->previous_raid_disks);
	int hash;

	if (conf->mddev->gendisk)
		sprintf(conf->cache_name[0],
			"raid%d-%s", conf->level, mdname(conf->mddev));
	else
		sprintf(conf->cache_name[0],
			"raid%d-%p", conf->level, conf->mddev);
	sprintf(conf->cache_name[1], "%s-alt", conf->cache_name[0]);

	conf->active_name = 0;
	sc = kmem_cache_create(conf->cache_name[conf->active_name],
			       sizeof(struct stripe_head)+(devs-1)*sizeof(struct r5dev),
			       0, 0, NULL);
	if (!sc)
		return 1;
	conf->slab_cache = sc;
	conf->pool_size = devs;
	hash = conf->max_nr_stripes % NR_STRIPE_HASH_LOCKS;
	while (num--) {
		if (!grow_one_stripe(conf, hash))
			return 1;
		conf->max_nr_stripes++;
		hash = (hash + 1) % NR_STRIPE_HASH_LOCKS;
	}
	return 0;
}

/**
 * scribble_len - return the required size of the scribble region
 * @num - total number of disks in the array
 *
 * The size must be enough to contain:
 * 1/ a struct page pointer for each device in the array +2
 * 2/ room to convert each entry in (1) to its corresponding dma
 *    (dma_map_page()) or page (page_address()) address.
 *
 * Note: the +2 is for the destination buffers of the ddf/raid6 case where we
 * calculate over all devices (not just the data blocks), using zeros in place
 * of the P and Q blocks.
 */
static size_t scribble_len(int num)
{
	size_t len;

	len = sizeof(struct page *) * (num+2) + sizeof(addr_conv_t) * (num+2);

	return len;
}

static int resize_stripes(struct r5conf *conf, int newsize)
{
	/* Make all the stripes able to hold 'newsize' devices.
	 * New slots in each stripe get 'page' set to a new page.
	 *
	 * This happens in stages:
	 * 1/ create a new kmem_cache and allocate the required number of
	 *    stripe_heads.
	 * 2/ gather all the old stripe_heads and transfer the pages across
	 *    to the new stripe_heads.  This will have the side effect of
	 *    freezing the array as once all stripe_heads have been collected,
	 *    no IO will be possible.  Old stripe heads are freed once their
	 *    pages have been transferred over, and the old kmem_cache is
	 *    freed when all stripes are done.
	 * 3/ reallocate conf->disks to be suitable bigger.  If this fails,
	 *    we simple return a failre status - no need to clean anything up.
	 * 4/ allocate new pages for the new slots in the new stripe_heads.
	 *    If this fails, we don't bother trying the shrink the
	 *    stripe_heads down again, we just leave them as they are.
	 *    As each stripe_head is processed the new one is released into
	 *    active service.
	 *
	 * Once step2 is started, we cannot afford to wait for a write,
	 * so we use GFP_NOIO allocations.
	 */
	struct stripe_head *osh, *nsh;
	LIST_HEAD(newstripes);
	struct disk_info *ndisks;
	unsigned long cpu;
	int err;
	struct kmem_cache *sc;
	int i;
	int hash, cnt;

	if (newsize <= conf->pool_size)
		return 0; /* never bother to shrink */

	err = md_allow_write(conf->mddev);
	if (err)
		return err;

	/* Step 1 */
	sc = kmem_cache_create(conf->cache_name[1-conf->active_name],
			       sizeof(struct stripe_head)+(newsize-1)*sizeof(struct r5dev),
			       0, 0, NULL);
	if (!sc)
		return -ENOMEM;

	for (i = conf->max_nr_stripes; i; i--) {
		nsh = kmem_cache_zalloc(sc, GFP_KERNEL);
		if (!nsh)
			break;

		nsh->raid_conf = conf;
		spin_lock_init(&nsh->stripe_lock);

		list_add(&nsh->lru, &newstripes);
	}
	if (i) {
		/* didn't get enough, give up */
		while (!list_empty(&newstripes)) {
			nsh = list_entry(newstripes.next, struct stripe_head, lru);
			list_del(&nsh->lru);
			kmem_cache_free(sc, nsh);
		}
		kmem_cache_destroy(sc);
		return -ENOMEM;
	}
	/* Step 2 - Must use GFP_NOIO now.
	 * OK, we have enough stripes, start collecting inactive
	 * stripes and copying them over
	 */
	hash = 0;
	cnt = 0;
	list_for_each_entry(nsh, &newstripes, lru) {
		lock_device_hash_lock(conf, hash);
		wait_event_cmd(conf->wait_for_stripe,
				    !list_empty(conf->inactive_list + hash),
				    unlock_device_hash_lock(conf, hash),
				    lock_device_hash_lock(conf, hash));
		osh = get_free_stripe(conf, hash);
		unlock_device_hash_lock(conf, hash);
		atomic_set(&nsh->count, 1);
		for(i=0; i<conf->pool_size; i++)
			nsh->dev[i].page = osh->dev[i].page;
		for( ; i<newsize; i++)
			nsh->dev[i].page = NULL;
		nsh->hash_lock_index = hash;
		kmem_cache_free(conf->slab_cache, osh);
		cnt++;
		if (cnt >= conf->max_nr_stripes / NR_STRIPE_HASH_LOCKS +
		    !!((conf->max_nr_stripes % NR_STRIPE_HASH_LOCKS) > hash)) {
			hash++;
			cnt = 0;
		}
	}
	kmem_cache_destroy(conf->slab_cache);

	/* Step 3.
	 * At this point, we are holding all the stripes so the array
	 * is completely stalled, so now is a good time to resize
	 * conf->disks and the scribble region
	 */
	ndisks = kzalloc(newsize * sizeof(struct disk_info), GFP_NOIO);
	if (ndisks) {
		for (i=0; i<conf->raid_disks; i++)
			ndisks[i] = conf->disks[i];
		kfree(conf->disks);
		conf->disks = ndisks;
	} else
		err = -ENOMEM;

	get_online_cpus();
	conf->scribble_len = scribble_len(newsize);
	for_each_present_cpu(cpu) {
		struct raid5_percpu *percpu;
		void *scribble;

		percpu = per_cpu_ptr(conf->percpu, cpu);
		scribble = kmalloc(conf->scribble_len, GFP_NOIO);

		if (scribble) {
			kfree(percpu->scribble);
			percpu->scribble = scribble;
		} else {
			err = -ENOMEM;
			break;
		}
	}
	put_online_cpus();

	/* Step 4, return new stripes to service */
	while(!list_empty(&newstripes)) {
		nsh = list_entry(newstripes.next, struct stripe_head, lru);
		list_del_init(&nsh->lru);

		for (i=conf->raid_disks; i < newsize; i++)
			if (nsh->dev[i].page == NULL) {
				struct page *p = alloc_page(GFP_NOIO);
				nsh->dev[i].page = p;
				if (!p)
					err = -ENOMEM;
			}
		release_stripe(nsh);
	}
	/* critical section pass, GFP_NOIO no longer needed */

	conf->slab_cache = sc;
	conf->active_name = 1-conf->active_name;
	conf->pool_size = newsize;
	return err;
}

static int drop_one_stripe(struct r5conf *conf, int hash)
{
	struct stripe_head *sh;

	spin_lock_irq(conf->hash_locks + hash);
	sh = get_free_stripe(conf, hash);
	spin_unlock_irq(conf->hash_locks + hash);
	if (!sh)
		return 0;
	BUG_ON(atomic_read(&sh->count));
	shrink_buffers(sh);
	kmem_cache_free(conf->slab_cache, sh);
	atomic_dec(&conf->active_stripes);
	return 1;
}

static void shrink_stripes(struct r5conf *conf)
{
	int hash;
	for (hash = 0; hash < NR_STRIPE_HASH_LOCKS; hash++)
		while (drop_one_stripe(conf, hash))
			;

	if (conf->slab_cache)
		kmem_cache_destroy(conf->slab_cache);
	conf->slab_cache = NULL;
}

static void raid5_end_read_request(struct bio * bi, int error)
{
	struct stripe_head *sh = bi->bi_private;
	struct r5conf *conf = sh->raid_conf;
	int disks = sh->disks, i;
	int uptodate = test_bit(BIO_UPTODATE, &bi->bi_flags);
	char b[BDEVNAME_SIZE];
	struct md_rdev *rdev = NULL;
	sector_t s;

	for (i=0 ; i<disks; i++)
		if (bi == &sh->dev[i].req)
			break;

	pr_debug("end_read_request %llu/%d, count: %d, uptodate %d.\n",
		(unsigned long long)sh->sector, i, atomic_read(&sh->count),
		uptodate);
	if (i == disks) {
		BUG();
		return;
	}
	if (test_bit(R5_ReadRepl, &sh->dev[i].flags))
		/* If replacement finished while this request was outstanding,
		 * 'replacement' might be NULL already.
		 * In that case it moved down to 'rdev'.
		 * rdev is not removed until all requests are finished.
		 */
		rdev = conf->disks[i].replacement;
	if (!rdev)
		rdev = conf->disks[i].rdev;

	if (use_new_offset(conf, sh))
		s = sh->sector + rdev->new_data_offset;
	else
		s = sh->sector + rdev->data_offset;
	if (uptodate) {
		set_bit(R5_UPTODATE, &sh->dev[i].flags);
		if (test_bit(R5_ReadError, &sh->dev[i].flags)) {
			/* Note that this cannot happen on a
			 * replacement device.  We just fail those on
			 * any error
			 */
			printk_ratelimited(
				KERN_INFO
				"md/raid:%s: read error corrected"
				" (%lu sectors at %llu on %s)\n",
				mdname(conf->mddev), STRIPE_SECTORS,
				(unsigned long long)s,
				bdevname(rdev->bdev, b));
			atomic_add(STRIPE_SECTORS, &rdev->corrected_errors);
			clear_bit(R5_ReadError, &sh->dev[i].flags);
			clear_bit(R5_ReWrite, &sh->dev[i].flags);
		} else if (test_bit(R5_ReadNoMerge, &sh->dev[i].flags))
			clear_bit(R5_ReadNoMerge, &sh->dev[i].flags);

		if (atomic_read(&rdev->read_errors))
			atomic_set(&rdev->read_errors, 0);
	} else {
		const char *bdn = bdevname(rdev->bdev, b);
		int retry = 0;
		int set_bad = 0;

		clear_bit(R5_UPTODATE, &sh->dev[i].flags);
		atomic_inc(&rdev->read_errors);
		if (test_bit(R5_ReadRepl, &sh->dev[i].flags))
			printk_ratelimited(
				KERN_WARNING
				"md/raid:%s: read error on replacement device "
				"(sector %llu on %s).\n",
				mdname(conf->mddev),
				(unsigned long long)s,
				bdn);
		else if (conf->mddev->degraded >= conf->max_degraded) {
			set_bad = 1;
			printk_ratelimited(
				KERN_WARNING
				"md/raid:%s: read error not correctable "
				"(sector %llu on %s).\n",
				mdname(conf->mddev),
				(unsigned long long)s,
				bdn);
		} else if (test_bit(R5_ReWrite, &sh->dev[i].flags)) {
			/* Oh, no!!! */
			set_bad = 1;
			printk_ratelimited(
				KERN_WARNING
				"md/raid:%s: read error NOT corrected!! "
				"(sector %llu on %s).\n",
				mdname(conf->mddev),
				(unsigned long long)s,
				bdn);
		} else if (atomic_read(&rdev->read_errors)
			 > conf->max_nr_stripes)
			printk(KERN_WARNING
			       "md/raid:%s: Too many read errors, failing device %s.\n",
			       mdname(conf->mddev), bdn);
		else
			retry = 1;
		if (set_bad && test_bit(In_sync, &rdev->flags)
		    && !test_bit(R5_ReadNoMerge, &sh->dev[i].flags))
			retry = 1;
		if (retry)
			if (test_bit(R5_ReadNoMerge, &sh->dev[i].flags)) {
				set_bit(R5_ReadError, &sh->dev[i].flags);
				clear_bit(R5_ReadNoMerge, &sh->dev[i].flags);
			} else
				set_bit(R5_ReadNoMerge, &sh->dev[i].flags);
		else {
			clear_bit(R5_ReadError, &sh->dev[i].flags);
			clear_bit(R5_ReWrite, &sh->dev[i].flags);
			if (!(set_bad
			      && test_bit(In_sync, &rdev->flags)
			      && rdev_set_badblocks(
				      rdev, sh->sector, STRIPE_SECTORS, 0)))
				md_error(conf->mddev, rdev);
		}
	}
	rdev_dec_pending(rdev, conf->mddev);
	clear_bit(R5_LOCKED, &sh->dev[i].flags);
	set_bit(STRIPE_HANDLE, &sh->state);
	release_stripe(sh);
}

static void raid5_end_write_request(struct bio *bi, int error)
{
	struct stripe_head *sh = bi->bi_private;
	struct r5conf *conf = sh->raid_conf;
	int disks = sh->disks, i;
	struct md_rdev *uninitialized_var(rdev);
	int uptodate = test_bit(BIO_UPTODATE, &bi->bi_flags);
	sector_t first_bad;
	int bad_sectors;
	int replacement = 0;

	for (i = 0 ; i < disks; i++) {
		if (bi == &sh->dev[i].req) {
			rdev = conf->disks[i].rdev;
			break;
		}
		if (bi == &sh->dev[i].rreq) {
			rdev = conf->disks[i].replacement;
			if (rdev)
				replacement = 1;
			else
				/* rdev was removed and 'replacement'
				 * replaced it.  rdev is not removed
				 * until all requests are finished.
				 */
				rdev = conf->disks[i].rdev;
			break;
		}
	}
	pr_debug("end_write_request %llu/%d, count %d, uptodate: %d.\n",
		(unsigned long long)sh->sector, i, atomic_read(&sh->count),
		uptodate);
	if (i == disks) {
		BUG();
		return;
	}

	if (replacement) {
		if (!uptodate)
			md_error(conf->mddev, rdev);
		else if (is_badblock(rdev, sh->sector,
				     STRIPE_SECTORS,
				     &first_bad, &bad_sectors))
			set_bit(R5_MadeGoodRepl, &sh->dev[i].flags);
	} else {
		if (!uptodate) {
			set_bit(WriteErrorSeen, &rdev->flags);
			set_bit(R5_WriteError, &sh->dev[i].flags);
			if (!test_and_set_bit(WantReplacement, &rdev->flags))
				set_bit(MD_RECOVERY_NEEDED,
					&rdev->mddev->recovery);
		} else if (is_badblock(rdev, sh->sector,
				       STRIPE_SECTORS,
				       &first_bad, &bad_sectors)) {
			set_bit(R5_MadeGood, &sh->dev[i].flags);
			if (test_bit(R5_ReadError, &sh->dev[i].flags))
				/* That was a successful write so make
				 * sure it looks like we already did
				 * a re-write.
				 */
				set_bit(R5_ReWrite, &sh->dev[i].flags);
		}
	}
	rdev_dec_pending(rdev, conf->mddev);

	if (!test_and_clear_bit(R5_DOUBLE_LOCKED, &sh->dev[i].flags))
		clear_bit(R5_LOCKED, &sh->dev[i].flags);
	set_bit(STRIPE_HANDLE, &sh->state);
	release_stripe(sh);
}

static sector_t compute_blocknr(struct stripe_head *sh, int i, int previous);
	
static void raid5_build_block(struct stripe_head *sh, int i, int previous)
{
	struct r5dev *dev = &sh->dev[i];

	bio_init(&dev->req);
	dev->req.bi_io_vec = &dev->vec;
	dev->req.bi_vcnt++;
	dev->req.bi_max_vecs++;
	dev->req.bi_private = sh;
	dev->vec.bv_page = dev->page;

	bio_init(&dev->rreq);
	dev->rreq.bi_io_vec = &dev->rvec;
	dev->rreq.bi_vcnt++;
	dev->rreq.bi_max_vecs++;
	dev->rreq.bi_private = sh;
	dev->rvec.bv_page = dev->page;

	dev->flags = 0;
	dev->sector = compute_blocknr(sh, i, previous);
}

static void error(struct mddev *mddev, struct md_rdev *rdev)
{
	char b[BDEVNAME_SIZE];
	struct r5conf *conf = mddev->private;
	unsigned long flags;
	pr_debug("raid456: error called\n");

	spin_lock_irqsave(&conf->device_lock, flags);
	clear_bit(In_sync, &rdev->flags);
	mddev->degraded = calc_degraded(conf);
	spin_unlock_irqrestore(&conf->device_lock, flags);
	set_bit(MD_RECOVERY_INTR, &mddev->recovery);

	set_bit(Blocked, &rdev->flags);
	set_bit(Faulty, &rdev->flags);
	set_bit(MD_CHANGE_DEVS, &mddev->flags);
	printk(KERN_ALERT
	       "md/raid:%s: Disk failure on %s, disabling device.\n"
	       "md/raid:%s: Operation continuing on %d devices.\n",
	       mdname(mddev),
	       bdevname(rdev->bdev, b),
	       mdname(mddev),
	       conf->raid_disks - mddev->degraded);
}

/*
 * Input: a 'big' sector number,
 * Output: index of the data and parity disk, and the sector # in them.
 */
static sector_t raid5_compute_sector(struct r5conf *conf, sector_t r_sector,
				     int previous, int *dd_idx,
				     struct stripe_head *sh)
{
	sector_t stripe, stripe2;
	sector_t chunk_number;
	unsigned int chunk_offset;
	int pd_idx, qd_idx;
	int ddf_layout = 0;
	sector_t new_sector;
	int algorithm = previous ? conf->prev_algo
				 : conf->algorithm;
	int sectors_per_chunk = previous ? conf->prev_chunk_sectors
					 : conf->chunk_sectors;
	int raid_disks = previous ? conf->previous_raid_disks
				  : conf->raid_disks;
	int data_disks = raid_disks - conf->max_degraded;

	/* First compute the information on this sector */

	/*
	 * Compute the chunk number and the sector offset inside the chunk
	 */
	chunk_offset = sector_div(r_sector, sectors_per_chunk);
	chunk_number = r_sector;

	/*
	 * Compute the stripe number
	 */
	stripe = chunk_number;
	*dd_idx = sector_div(stripe, data_disks);
	stripe2 = stripe;
	/*
	 * Select the parity disk based on the user selected algorithm.
	 */
	pd_idx = qd_idx = -1;
	switch(conf->level) {
	case 4:
		pd_idx = data_disks;
		break;
	case 5:
		switch (algorithm) {
		case ALGORITHM_LEFT_ASYMMETRIC:
			pd_idx = data_disks - sector_div(stripe2, raid_disks);
			if (*dd_idx >= pd_idx)
				(*dd_idx)++;
			break;
		case ALGORITHM_RIGHT_ASYMMETRIC:
			pd_idx = sector_div(stripe2, raid_disks);
			if (*dd_idx >= pd_idx)
				(*dd_idx)++;
			break;
		case ALGORITHM_LEFT_SYMMETRIC:
			pd_idx = data_disks - sector_div(stripe2, raid_disks);
			*dd_idx = (pd_idx + 1 + *dd_idx) % raid_disks;
			break;
		case ALGORITHM_RIGHT_SYMMETRIC:
			pd_idx = sector_div(stripe2, raid_disks);
			*dd_idx = (pd_idx + 1 + *dd_idx) % raid_disks;
			break;
		case ALGORITHM_PARITY_0:
			pd_idx = 0;
			(*dd_idx)++;
			break;
		case ALGORITHM_PARITY_N:
			pd_idx = data_disks;
			break;
		default:
			BUG();
		}
		break;
	case 6:

		switch (algorithm) {
		case ALGORITHM_LEFT_ASYMMETRIC:
			pd_idx = raid_disks - 1 - sector_div(stripe2, raid_disks);
			qd_idx = pd_idx + 1;
			if (pd_idx == raid_disks-1) {
				(*dd_idx)++;	/* Q D D D P */
				qd_idx = 0;
			} else if (*dd_idx >= pd_idx)
				(*dd_idx) += 2; /* D D P Q D */
			break;
		case ALGORITHM_RIGHT_ASYMMETRIC:
			pd_idx = sector_div(stripe2, raid_disks);
			qd_idx = pd_idx + 1;
			if (pd_idx == raid_disks-1) {
				(*dd_idx)++;	/* Q D D D P */
				qd_idx = 0;
			} else if (*dd_idx >= pd_idx)
				(*dd_idx) += 2; /* D D P Q D */
			break;
		case ALGORITHM_LEFT_SYMMETRIC:
			pd_idx = raid_disks - 1 - sector_div(stripe2, raid_disks);
			qd_idx = (pd_idx + 1) % raid_disks;
			*dd_idx = (pd_idx + 2 + *dd_idx) % raid_disks;
			break;
		case ALGORITHM_RIGHT_SYMMETRIC:
			pd_idx = sector_div(stripe2, raid_disks);
			qd_idx = (pd_idx + 1) % raid_disks;
			*dd_idx = (pd_idx + 2 + *dd_idx) % raid_disks;
			break;

		case ALGORITHM_PARITY_0:
			pd_idx = 0;
			qd_idx = 1;
			(*dd_idx) += 2;
			break;
		case ALGORITHM_PARITY_N:
			pd_idx = data_disks;
			qd_idx = data_disks + 1;
			break;

		case ALGORITHM_ROTATING_ZERO_RESTART:
			/* Exactly the same as RIGHT_ASYMMETRIC, but or
			 * of blocks for computing Q is different.
			 */
			pd_idx = sector_div(stripe2, raid_disks);
			qd_idx = pd_idx + 1;
			if (pd_idx == raid_disks-1) {
				(*dd_idx)++;	/* Q D D D P */
				qd_idx = 0;
			} else if (*dd_idx >= pd_idx)
				(*dd_idx) += 2; /* D D P Q D */
			ddf_layout = 1;
			break;

		case ALGORITHM_ROTATING_N_RESTART:
			/* Same a left_asymmetric, by first stripe is
			 * D D D P Q  rather than
			 * Q D D D P
			 */
			stripe2 += 1;
			pd_idx = raid_disks - 1 - sector_div(stripe2, raid_disks);
			qd_idx = pd_idx + 1;
			if (pd_idx == raid_disks-1) {
				(*dd_idx)++;	/* Q D D D P */
				qd_idx = 0;
			} else if (*dd_idx >= pd_idx)
				(*dd_idx) += 2; /* D D P Q D */
			ddf_layout = 1;
			break;

		case ALGORITHM_ROTATING_N_CONTINUE:
			/* Same as left_symmetric but Q is before P */
			pd_idx = raid_disks - 1 - sector_div(stripe2, raid_disks);
			qd_idx = (pd_idx + raid_disks - 1) % raid_disks;
			*dd_idx = (pd_idx + 1 + *dd_idx) % raid_disks;
			ddf_layout = 1;
			break;

		case ALGORITHM_LEFT_ASYMMETRIC_6:
			/* RAID5 left_asymmetric, with Q on last device */
			pd_idx = data_disks - sector_div(stripe2, raid_disks-1);
			if (*dd_idx >= pd_idx)
				(*dd_idx)++;
			qd_idx = raid_disks - 1;
			break;

		case ALGORITHM_RIGHT_ASYMMETRIC_6:
			pd_idx = sector_div(stripe2, raid_disks-1);
			if (*dd_idx >= pd_idx)
				(*dd_idx)++;
			qd_idx = raid_disks - 1;
			break;

		case ALGORITHM_LEFT_SYMMETRIC_6:
			pd_idx = data_disks - sector_div(stripe2, raid_disks-1);
			*dd_idx = (pd_idx + 1 + *dd_idx) % (raid_disks-1);
			qd_idx = raid_disks - 1;
			break;

		case ALGORITHM_RIGHT_SYMMETRIC_6:
			pd_idx = sector_div(stripe2, raid_disks-1);
			*dd_idx = (pd_idx + 1 + *dd_idx) % (raid_disks-1);
			qd_idx = raid_disks - 1;
			break;

		case ALGORITHM_PARITY_0_6:
			pd_idx = 0;
			(*dd_idx)++;
			qd_idx = raid_disks - 1;
			break;

		default:
			BUG();
		}
		break;
	}

	if (sh) {
		sh->pd_idx = pd_idx;
		sh->qd_idx = qd_idx;
		sh->ddf_layout = ddf_layout;
	}
	/*
	 * Finally, compute the new sector number
	 */
	new_sector = (sector_t)stripe * sectors_per_chunk + chunk_offset;
	return new_sector;
}


static sector_t compute_blocknr(struct stripe_head *sh, int i, int previous)
{
	struct r5conf *conf = sh->raid_conf;
	int raid_disks = sh->disks;
	int data_disks = raid_disks - conf->max_degraded;
	sector_t new_sector = sh->sector, check;
	int sectors_per_chunk = previous ? conf->prev_chunk_sectors
					 : conf->chunk_sectors;
	int algorithm = previous ? conf->prev_algo
				 : conf->algorithm;
	sector_t stripe;
	int chunk_offset;
	sector_t chunk_number;
	int dummy1, dd_idx = i;
	sector_t r_sector;
	struct stripe_head sh2;


	chunk_offset = sector_div(new_sector, sectors_per_chunk);
	stripe = new_sector;

	if (i == sh->pd_idx)
		return 0;
	switch(conf->level) {
	case 4: break;
	case 5:
		switch (algorithm) {
		case ALGORITHM_LEFT_ASYMMETRIC:
		case ALGORITHM_RIGHT_ASYMMETRIC:
			if (i > sh->pd_idx)
				i--;
			break;
		case ALGORITHM_LEFT_SYMMETRIC:
		case ALGORITHM_RIGHT_SYMMETRIC:
			if (i < sh->pd_idx)
				i += raid_disks;
			i -= (sh->pd_idx + 1);
			break;
		case ALGORITHM_PARITY_0:
			i -= 1;
			break;
		case ALGORITHM_PARITY_N:
			break;
		default:
			BUG();
		}
		break;
	case 6:
		if (i == sh->qd_idx)
			return 0; /* It is the Q disk */
		switch (algorithm) {
		case ALGORITHM_LEFT_ASYMMETRIC:
		case ALGORITHM_RIGHT_ASYMMETRIC:
		case ALGORITHM_ROTATING_ZERO_RESTART:
		case ALGORITHM_ROTATING_N_RESTART:
			if (sh->pd_idx == raid_disks-1)
				i--;	/* Q D D D P */
			else if (i > sh->pd_idx)
				i -= 2; /* D D P Q D */
			break;
		case ALGORITHM_LEFT_SYMMETRIC:
		case ALGORITHM_RIGHT_SYMMETRIC:
			if (sh->pd_idx == raid_disks-1)
				i--; /* Q D D D P */
			else {
				/* D D P Q D */
				if (i < sh->pd_idx)
					i += raid_disks;
				i -= (sh->pd_idx + 2);
			}
			break;
		case ALGORITHM_PARITY_0:
			i -= 2;
			break;
		case ALGORITHM_PARITY_N:
			break;
		case ALGORITHM_ROTATING_N_CONTINUE:
			/* Like left_symmetric, but P is before Q */
			if (sh->pd_idx == 0)
				i--;	/* P D D D Q */
			else {
				/* D D Q P D */
				if (i < sh->pd_idx)
					i += raid_disks;
				i -= (sh->pd_idx + 1);
			}
			break;
		case ALGORITHM_LEFT_ASYMMETRIC_6:
		case ALGORITHM_RIGHT_ASYMMETRIC_6:
			if (i > sh->pd_idx)
				i--;
			break;
		case ALGORITHM_LEFT_SYMMETRIC_6:
		case ALGORITHM_RIGHT_SYMMETRIC_6:
			if (i < sh->pd_idx)
				i += data_disks + 1;
			i -= (sh->pd_idx + 1);
			break;
		case ALGORITHM_PARITY_0_6:
			i -= 1;
			break;
		default:
			BUG();
		}
		break;
	}

	chunk_number = stripe * data_disks + i;
	r_sector = chunk_number * sectors_per_chunk + chunk_offset;

	check = raid5_compute_sector(conf, r_sector,
				     previous, &dummy1, &sh2);
	if (check != sh->sector || dummy1 != dd_idx || sh2.pd_idx != sh->pd_idx
		|| sh2.qd_idx != sh->qd_idx) {
		printk(KERN_ERR "md/raid:%s: compute_blocknr: map not correct\n",
		       mdname(conf->mddev));
		return 0;
	}
	return r_sector;
}


static void
schedule_reconstruction(struct stripe_head *sh, struct stripe_head_state *s,
			 int rcw, int expand)
{
	int i, pd_idx = sh->pd_idx, disks = sh->disks;
	struct r5conf *conf = sh->raid_conf;
	int level = conf->level;

	if (rcw) {

		for (i = disks; i--; ) {
			struct r5dev *dev = &sh->dev[i];

			if (dev->towrite) {
				set_bit(R5_LOCKED, &dev->flags);
				set_bit(R5_Wantdrain, &dev->flags);
				if (!expand)
					clear_bit(R5_UPTODATE, &dev->flags);
				s->locked++;
			}
		}
		/* if we are not expanding this is a proper write request, and
		 * there will be bios with new data to be drained into the
		 * stripe cache
		 */
		if (!expand) {
			if (!s->locked)
				/* False alarm, nothing to do */
				return;
			sh->reconstruct_state = reconstruct_state_drain_run;
			set_bit(STRIPE_OP_BIODRAIN, &s->ops_request);
		} else
			sh->reconstruct_state = reconstruct_state_run;

		set_bit(STRIPE_OP_RECONSTRUCT, &s->ops_request);

		if (s->locked + conf->max_degraded == disks)
			if (!test_and_set_bit(STRIPE_FULL_WRITE, &sh->state))
				atomic_inc(&conf->pending_full_writes);
	} else {
		BUG_ON(level == 6);
		BUG_ON(!(test_bit(R5_UPTODATE, &sh->dev[pd_idx].flags) ||
			test_bit(R5_Wantcompute, &sh->dev[pd_idx].flags)));

		for (i = disks; i--; ) {
			struct r5dev *dev = &sh->dev[i];
			if (i == pd_idx)
				continue;

			if (dev->towrite &&
			    (test_bit(R5_UPTODATE, &dev->flags) ||
			     test_bit(R5_Wantcompute, &dev->flags))) {
				set_bit(R5_Wantdrain, &dev->flags);
				set_bit(R5_LOCKED, &dev->flags);
				clear_bit(R5_UPTODATE, &dev->flags);
				s->locked++;
			}
		}
		if (!s->locked)
			/* False alarm - nothing to do */
			return;
		sh->reconstruct_state = reconstruct_state_prexor_drain_run;
		set_bit(STRIPE_OP_PREXOR, &s->ops_request);
		set_bit(STRIPE_OP_BIODRAIN, &s->ops_request);
		set_bit(STRIPE_OP_RECONSTRUCT, &s->ops_request);
	}

	/* keep the parity disk(s) locked while asynchronous operations
	 * are in flight
	 */
	set_bit(R5_LOCKED, &sh->dev[pd_idx].flags);
	clear_bit(R5_UPTODATE, &sh->dev[pd_idx].flags);
	s->locked++;

	if (level == 6) {
		int qd_idx = sh->qd_idx;
		struct r5dev *dev = &sh->dev[qd_idx];

		set_bit(R5_LOCKED, &dev->flags);
		clear_bit(R5_UPTODATE, &dev->flags);
		s->locked++;
	}

	pr_debug("%s: stripe %llu locked: %d ops_request: %lx\n",
		__func__, (unsigned long long)sh->sector,
		s->locked, s->ops_request);
}

/*
 * Each stripe/dev can have one or more bion attached.
 * toread/towrite point to the first in a chain.
 * The bi_next chain must be in order.
 */
static int add_stripe_bio(struct stripe_head *sh, struct bio *bi, int dd_idx, int forwrite)
{
	struct bio **bip;
	struct r5conf *conf = sh->raid_conf;
	int firstwrite=0;

	pr_debug("adding bi b#%llu to stripe s#%llu\n",
		(unsigned long long)bi->bi_sector,
		(unsigned long long)sh->sector);

	/*
	 * If several bio share a stripe. The bio bi_phys_segments acts as a
	 * reference count to avoid race. The reference count should already be
	 * increased before this function is called (for example, in
	 * make_request()), so other bio sharing this stripe will not free the
	 * stripe. If a stripe is owned by one stripe, the stripe lock will
	 * protect it.
	 */
	spin_lock_irq(&sh->stripe_lock);
	if (forwrite) {
		bip = &sh->dev[dd_idx].towrite;
		if (*bip == NULL)
			firstwrite = 1;
	} else
		bip = &sh->dev[dd_idx].toread;
	while (*bip && (*bip)->bi_sector < bi->bi_sector) {
		if (bio_end_sector(*bip) > bi->bi_sector)
			goto overlap;
		bip = & (*bip)->bi_next;
	}
	if (*bip && (*bip)->bi_sector < bio_end_sector(bi))
		goto overlap;

	BUG_ON(*bip && bi->bi_next && (*bip) != bi->bi_next);
	if (*bip)
		bi->bi_next = *bip;
	*bip = bi;
	raid5_inc_bi_active_stripes(bi);

	if (forwrite) {
		/* check if page is covered */
		sector_t sector = sh->dev[dd_idx].sector;
		for (bi=sh->dev[dd_idx].towrite;
		     sector < sh->dev[dd_idx].sector + STRIPE_SECTORS &&
			     bi && bi->bi_sector <= sector;
		     bi = r5_next_bio(bi, sh->dev[dd_idx].sector)) {
			if (bio_end_sector(bi) >= sector)
				sector = bio_end_sector(bi);
		}
		if (sector >= sh->dev[dd_idx].sector + STRIPE_SECTORS)
			set_bit(R5_OVERWRITE, &sh->dev[dd_idx].flags);
	}

	pr_debug("added bi b#%llu to stripe s#%llu, disk %d.\n",
		(unsigned long long)(*bip)->bi_sector,
		(unsigned long long)sh->sector, dd_idx);
	spin_unlock_irq(&sh->stripe_lock);

	if (conf->mddev->bitmap && firstwrite) {
		bitmap_startwrite(conf->mddev->bitmap, sh->sector,
				  STRIPE_SECTORS, 0);
		sh->bm_seq = conf->seq_flush+1;
		set_bit(STRIPE_BIT_DELAY, &sh->state);
	}
	return 1;

 overlap:
	set_bit(R5_Overlap, &sh->dev[dd_idx].flags);
	spin_unlock_irq(&sh->stripe_lock);
	return 0;
}

static void end_reshape(struct r5conf *conf);

static void stripe_set_idx(sector_t stripe, struct r5conf *conf, int previous,
			    struct stripe_head *sh)
{
	int sectors_per_chunk =
		previous ? conf->prev_chunk_sectors : conf->chunk_sectors;
	int dd_idx;
	int chunk_offset = sector_div(stripe, sectors_per_chunk);
	int disks = previous ? conf->previous_raid_disks : conf->raid_disks;

	raid5_compute_sector(conf,
			     stripe * (disks - conf->max_degraded)
			     *sectors_per_chunk + chunk_offset,
			     previous,
			     &dd_idx, sh);
}

static void
handle_failed_stripe(struct r5conf *conf, struct stripe_head *sh,
				struct stripe_head_state *s, int disks,
				struct bio **return_bi)
{
	int i;
	for (i = disks; i--; ) {
		struct bio *bi;
		int bitmap_end = 0;

		if (test_bit(R5_ReadError, &sh->dev[i].flags)) {
			struct md_rdev *rdev;
			rcu_read_lock();
			rdev = rcu_dereference(conf->disks[i].rdev);
			if (rdev && test_bit(In_sync, &rdev->flags))
				atomic_inc(&rdev->nr_pending);
			else
				rdev = NULL;
			rcu_read_unlock();
			if (rdev) {
				if (!rdev_set_badblocks(
					    rdev,
					    sh->sector,
					    STRIPE_SECTORS, 0))
					md_error(conf->mddev, rdev);
				rdev_dec_pending(rdev, conf->mddev);
			}
		}
		spin_lock_irq(&sh->stripe_lock);
		/* fail all writes first */
		bi = sh->dev[i].towrite;
		sh->dev[i].towrite = NULL;
		spin_unlock_irq(&sh->stripe_lock);
		if (bi)
			bitmap_end = 1;

		if (test_and_clear_bit(R5_Overlap, &sh->dev[i].flags))
			wake_up(&conf->wait_for_overlap);

		while (bi && bi->bi_sector <
			sh->dev[i].sector + STRIPE_SECTORS) {
			struct bio *nextbi = r5_next_bio(bi, sh->dev[i].sector);
			clear_bit(BIO_UPTODATE, &bi->bi_flags);
			if (!raid5_dec_bi_active_stripes(bi)) {
				md_write_end(conf->mddev);
				bi->bi_next = *return_bi;
				*return_bi = bi;
			}
			bi = nextbi;
		}
		if (bitmap_end)
			bitmap_endwrite(conf->mddev->bitmap, sh->sector,
				STRIPE_SECTORS, 0, 0);
		bitmap_end = 0;
		/* and fail all 'written' */
		bi = sh->dev[i].written;
		sh->dev[i].written = NULL;
		if (bi) bitmap_end = 1;
		while (bi && bi->bi_sector <
		       sh->dev[i].sector + STRIPE_SECTORS) {
			struct bio *bi2 = r5_next_bio(bi, sh->dev[i].sector);
			clear_bit(BIO_UPTODATE, &bi->bi_flags);
			if (!raid5_dec_bi_active_stripes(bi)) {
				md_write_end(conf->mddev);
				bi->bi_next = *return_bi;
				*return_bi = bi;
			}
			bi = bi2;
		}

		/* fail any reads if this device is non-operational and
		 * the data has not reached the cache yet.
		 */
		if (!test_bit(R5_Wantfill, &sh->dev[i].flags) &&
		    (!test_bit(R5_Insync, &sh->dev[i].flags) ||
		      test_bit(R5_ReadError, &sh->dev[i].flags))) {
			spin_lock_irq(&sh->stripe_lock);
			bi = sh->dev[i].toread;
			sh->dev[i].toread = NULL;
			spin_unlock_irq(&sh->stripe_lock);
			if (test_and_clear_bit(R5_Overlap, &sh->dev[i].flags))
				wake_up(&conf->wait_for_overlap);
			while (bi && bi->bi_sector <
			       sh->dev[i].sector + STRIPE_SECTORS) {
				struct bio *nextbi =
					r5_next_bio(bi, sh->dev[i].sector);
				clear_bit(BIO_UPTODATE, &bi->bi_flags);
				if (!raid5_dec_bi_active_stripes(bi)) {
					bi->bi_next = *return_bi;
					*return_bi = bi;
				}
				bi = nextbi;
			}
		}
		if (bitmap_end)
			bitmap_endwrite(conf->mddev->bitmap, sh->sector,
					STRIPE_SECTORS, 0, 0);
		/* If we were in the middle of a write the parity block might
		 * still be locked - so just clear all R5_LOCKED flags
		 */
		clear_bit(R5_LOCKED, &sh->dev[i].flags);
	}

	if (test_and_clear_bit(STRIPE_FULL_WRITE, &sh->state))
		if (atomic_dec_and_test(&conf->pending_full_writes))
			md_wakeup_thread(conf->mddev->thread);
}

static void
handle_failed_sync(struct r5conf *conf, struct stripe_head *sh,
		   struct stripe_head_state *s)
{
	int abort = 0;
	int i;

	clear_bit(STRIPE_SYNCING, &sh->state);
	if (test_and_clear_bit(R5_Overlap, &sh->dev[sh->pd_idx].flags))
		wake_up(&conf->wait_for_overlap);
	s->syncing = 0;
	s->replacing = 0;
	/* There is nothing more to do for sync/check/repair.
	 * Don't even need to abort as that is handled elsewhere
	 * if needed, and not always wanted e.g. if there is a known
	 * bad block here.
	 * For recover/replace we need to record a bad block on all
	 * non-sync devices, or abort the recovery
	 */
	if (test_bit(MD_RECOVERY_RECOVER, &conf->mddev->recovery)) {
		/* During recovery devices cannot be removed, so
		 * locking and refcounting of rdevs is not needed
		 */
		for (i = 0; i < conf->raid_disks; i++) {
			struct md_rdev *rdev = conf->disks[i].rdev;
			if (rdev
			    && !test_bit(Faulty, &rdev->flags)
			    && !test_bit(In_sync, &rdev->flags)
			    && !rdev_set_badblocks(rdev, sh->sector,
						   STRIPE_SECTORS, 0))
				abort = 1;
			rdev = conf->disks[i].replacement;
			if (rdev
			    && !test_bit(Faulty, &rdev->flags)
			    && !test_bit(In_sync, &rdev->flags)
			    && !rdev_set_badblocks(rdev, sh->sector,
						   STRIPE_SECTORS, 0))
				abort = 1;
		}
		if (abort)
			conf->recovery_disabled =
				conf->mddev->recovery_disabled;
	}
	md_done_sync(conf->mddev, STRIPE_SECTORS, !abort);
}

static int want_replace(struct stripe_head *sh, int disk_idx)
{
	struct md_rdev *rdev;
	int rv = 0;
	/* Doing recovery so rcu locking not required */
	rdev = sh->raid_conf->disks[disk_idx].replacement;
	if (rdev
	    && !test_bit(Faulty, &rdev->flags)
	    && !test_bit(In_sync, &rdev->flags)
	    && (rdev->recovery_offset <= sh->sector
		|| rdev->mddev->recovery_cp <= sh->sector))
		rv = 1;

	return rv;
}

/* fetch_block - checks the given member device to see if its data needs
 * to be read or computed to satisfy a request.
 *
 * Returns 1 when no more member devices need to be checked, otherwise returns
 * 0 to tell the loop in handle_stripe_fill to continue
 */
static int fetch_block(struct stripe_head *sh, struct stripe_head_state *s,
		       int disk_idx, int disks)
{
	struct r5dev *dev = &sh->dev[disk_idx];
	struct r5dev *fdev[2] = { &sh->dev[s->failed_num[0]],
				  &sh->dev[s->failed_num[1]] };

	/* is the data in this block needed, and can we get it? */
	if (!test_bit(R5_LOCKED, &dev->flags) &&
	    !test_bit(R5_UPTODATE, &dev->flags) &&
	    (dev->toread ||
	     (dev->towrite && !test_bit(R5_OVERWRITE, &dev->flags)) ||
	     s->syncing || s->expanding ||
	     (s->replacing && want_replace(sh, disk_idx)) ||
	     (s->failed >= 1 && fdev[0]->toread) ||
	     (s->failed >= 2 && fdev[1]->toread) ||
	     (sh->raid_conf->level <= 5 && s->failed && fdev[0]->towrite &&
	      !test_bit(R5_OVERWRITE, &fdev[0]->flags)) ||
	     (sh->raid_conf->level == 6 && s->failed && s->to_write))) {
		/* we would like to get this block, possibly by computing it,
		 * otherwise read it if the backing disk is insync
		 */
		BUG_ON(test_bit(R5_Wantcompute, &dev->flags));
		BUG_ON(test_bit(R5_Wantread, &dev->flags));
		if ((s->uptodate == disks - 1) &&
		    (s->failed && (disk_idx == s->failed_num[0] ||
				   disk_idx == s->failed_num[1]))) {
			/* have disk failed, and we're requested to fetch it;
			 * do compute it
			 */
			pr_debug("Computing stripe %llu block %d\n",
			       (unsigned long long)sh->sector, disk_idx);
			set_bit(STRIPE_COMPUTE_RUN, &sh->state);
			set_bit(STRIPE_OP_COMPUTE_BLK, &s->ops_request);
			set_bit(R5_Wantcompute, &dev->flags);
			sh->ops.target = disk_idx;
			sh->ops.target2 = -1; /* no 2nd target */
			s->req_compute = 1;
			/* Careful: from this point on 'uptodate' is in the eye
			 * of raid_run_ops which services 'compute' operations
			 * before writes. R5_Wantcompute flags a block that will
			 * be R5_UPTODATE by the time it is needed for a
			 * subsequent operation.
			 */
			s->uptodate++;
			return 1;
		} else if (s->uptodate == disks-2 && s->failed >= 2) {
			/* Computing 2-failure is *very* expensive; only
			 * do it if failed >= 2
			 */
			int other;
			for (other = disks; other--; ) {
				if (other == disk_idx)
					continue;
				if (!test_bit(R5_UPTODATE,
				      &sh->dev[other].flags))
					break;
			}
			BUG_ON(other < 0);
			pr_debug("Computing stripe %llu blocks %d,%d\n",
			       (unsigned long long)sh->sector,
			       disk_idx, other);
			set_bit(STRIPE_COMPUTE_RUN, &sh->state);
			set_bit(STRIPE_OP_COMPUTE_BLK, &s->ops_request);
			set_bit(R5_Wantcompute, &sh->dev[disk_idx].flags);
			set_bit(R5_Wantcompute, &sh->dev[other].flags);
			sh->ops.target = disk_idx;
			sh->ops.target2 = other;
			s->uptodate += 2;
			s->req_compute = 1;
			return 1;
		} else if (test_bit(R5_Insync, &dev->flags)) {
			set_bit(R5_LOCKED, &dev->flags);
			set_bit(R5_Wantread, &dev->flags);
			s->locked++;
			pr_debug("Reading block %d (sync=%d)\n",
				disk_idx, s->syncing);
		}
	}

	return 0;
}

/**
 * handle_stripe_fill - read or compute data to satisfy pending requests.
 */
static void handle_stripe_fill(struct stripe_head *sh,
			       struct stripe_head_state *s,
			       int disks)
{
	int i;

	/* look for blocks to read/compute, skip this if a compute
	 * is already in flight, or if the stripe contents are in the
	 * midst of changing due to a write
	 */
	if (!test_bit(STRIPE_COMPUTE_RUN, &sh->state) && !sh->check_state &&
	    !sh->reconstruct_state)
		for (i = disks; i--; )
			if (fetch_block(sh, s, i, disks))
				break;
	set_bit(STRIPE_HANDLE, &sh->state);
}


/* handle_stripe_clean_event
 * any written block on an uptodate or failed drive can be returned.
 * Note that if we 'wrote' to a failed drive, it will be UPTODATE, but
 * never LOCKED, so we don't need to test 'failed' directly.
 */
static void handle_stripe_clean_event(struct r5conf *conf,
	struct stripe_head *sh, int disks, struct bio **return_bi)
{
	int i;
	struct r5dev *dev;
	int discard_pending = 0;

	for (i = disks; i--; )
		if (sh->dev[i].written) {
			dev = &sh->dev[i];
			if (!test_bit(R5_LOCKED, &dev->flags) &&
			    (test_bit(R5_UPTODATE, &dev->flags) ||
			     test_bit(R5_Discard, &dev->flags))) {
				/* We can return any write requests */
				struct bio *wbi, *wbi2;
				pr_debug("Return write for disc %d\n", i);
				if (test_and_clear_bit(R5_Discard, &dev->flags))
					clear_bit(R5_UPTODATE, &dev->flags);
				wbi = dev->written;
				dev->written = NULL;
				while (wbi && wbi->bi_sector <
					dev->sector + STRIPE_SECTORS) {
					wbi2 = r5_next_bio(wbi, dev->sector);
					if (!raid5_dec_bi_active_stripes(wbi)) {
						md_write_end(conf->mddev);
						wbi->bi_next = *return_bi;
						*return_bi = wbi;
					}
					wbi = wbi2;
				}
				bitmap_endwrite(conf->mddev->bitmap, sh->sector,
						STRIPE_SECTORS,
					 !test_bit(STRIPE_DEGRADED, &sh->state),
						0);
			} else if (test_bit(R5_Discard, &dev->flags))
				discard_pending = 1;
		}
	if (!discard_pending &&
	    test_bit(R5_Discard, &sh->dev[sh->pd_idx].flags)) {
		clear_bit(R5_Discard, &sh->dev[sh->pd_idx].flags);
		clear_bit(R5_UPTODATE, &sh->dev[sh->pd_idx].flags);
		if (sh->qd_idx >= 0) {
			clear_bit(R5_Discard, &sh->dev[sh->qd_idx].flags);
			clear_bit(R5_UPTODATE, &sh->dev[sh->qd_idx].flags);
		}
		/* now that discard is done we can proceed with any sync */
		clear_bit(STRIPE_DISCARD, &sh->state);
		/*
		 * SCSI discard will change some bio fields and the stripe has
		 * no updated data, so remove it from hash list and the stripe
		 * will be reinitialized
		 */
		spin_lock_irq(&conf->device_lock);
		remove_hash(sh);
		spin_unlock_irq(&conf->device_lock);
		if (test_bit(STRIPE_SYNC_REQUESTED, &sh->state))
			set_bit(STRIPE_HANDLE, &sh->state);

	}

	if (test_and_clear_bit(STRIPE_FULL_WRITE, &sh->state))
		if (atomic_dec_and_test(&conf->pending_full_writes))
			md_wakeup_thread(conf->mddev->thread);
}

static void handle_stripe_dirtying(struct r5conf *conf,
				   struct stripe_head *sh,
				   struct stripe_head_state *s,
				   int disks)
{
	int rmw = 0, rcw = 0, i;
	sector_t recovery_cp = conf->mddev->recovery_cp;

	/* RAID6 requires 'rcw' in current implementation.
	 * Otherwise, check whether resync is now happening or should start.
	 * If yes, then the array is dirty (after unclean shutdown or
	 * initial creation), so parity in some stripes might be inconsistent.
	 * In this case, we need to always do reconstruct-write, to ensure
	 * that in case of drive failure or read-error correction, we
	 * generate correct data from the parity.
	 */
	if (conf->max_degraded == 2 ||
	    (recovery_cp < MaxSector && sh->sector >= recovery_cp)) {
		/* Calculate the real rcw later - for now make it
		 * look like rcw is cheaper
		 */
		rcw = 1; rmw = 2;
		pr_debug("force RCW max_degraded=%u, recovery_cp=%llu sh->sector=%llu\n",
			 conf->max_degraded, (unsigned long long)recovery_cp,
			 (unsigned long long)sh->sector);
	} else for (i = disks; i--; ) {
		/* would I have to read this buffer for read_modify_write */
		struct r5dev *dev = &sh->dev[i];
		if ((dev->towrite || i == sh->pd_idx) &&
		    !test_bit(R5_LOCKED, &dev->flags) &&
		    !(test_bit(R5_UPTODATE, &dev->flags) ||
		      test_bit(R5_Wantcompute, &dev->flags))) {
			if (test_bit(R5_Insync, &dev->flags))
				rmw++;
			else
				rmw += 2*disks;  /* cannot read it */
		}
		/* Would I have to read this buffer for reconstruct_write */
		if (!test_bit(R5_OVERWRITE, &dev->flags) && i != sh->pd_idx &&
		    !test_bit(R5_LOCKED, &dev->flags) &&
		    !(test_bit(R5_UPTODATE, &dev->flags) ||
		    test_bit(R5_Wantcompute, &dev->flags))) {
			if (test_bit(R5_Insync, &dev->flags)) rcw++;
			else
				rcw += 2*disks;
		}
	}
	pr_debug("for sector %llu, rmw=%d rcw=%d\n",
		(unsigned long long)sh->sector, rmw, rcw);
	set_bit(STRIPE_HANDLE, &sh->state);
	if (rmw < rcw && rmw > 0) {
		/* prefer read-modify-write, but need to get some data */
		if (conf->mddev->queue)
			blk_add_trace_msg(conf->mddev->queue,
					  "raid5 rmw %llu %d",
					  (unsigned long long)sh->sector, rmw);
		for (i = disks; i--; ) {
			struct r5dev *dev = &sh->dev[i];
			if ((dev->towrite || i == sh->pd_idx) &&
			    !test_bit(R5_LOCKED, &dev->flags) &&
			    !(test_bit(R5_UPTODATE, &dev->flags) ||
			    test_bit(R5_Wantcompute, &dev->flags)) &&
			    test_bit(R5_Insync, &dev->flags)) {
				if (
				  test_bit(STRIPE_PREREAD_ACTIVE, &sh->state)) {
					pr_debug("Read_old block "
						 "%d for r-m-w\n", i);
					set_bit(R5_LOCKED, &dev->flags);
					set_bit(R5_Wantread, &dev->flags);
					s->locked++;
				} else {
					set_bit(STRIPE_DELAYED, &sh->state);
					set_bit(STRIPE_HANDLE, &sh->state);
				}
			}
		}
	}
	if (rcw <= rmw && rcw > 0) {
		/* want reconstruct write, but need to get some data */
		int qread =0;
		rcw = 0;
		for (i = disks; i--; ) {
			struct r5dev *dev = &sh->dev[i];
			if (!test_bit(R5_OVERWRITE, &dev->flags) &&
			    i != sh->pd_idx && i != sh->qd_idx &&
			    !test_bit(R5_LOCKED, &dev->flags) &&
			    !(test_bit(R5_UPTODATE, &dev->flags) ||
			      test_bit(R5_Wantcompute, &dev->flags))) {
				rcw++;
				if (!test_bit(R5_Insync, &dev->flags))
					continue; /* it's a failed drive */
				if (
				  test_bit(STRIPE_PREREAD_ACTIVE, &sh->state)) {
					pr_debug("Read_old block "
						"%d for Reconstruct\n", i);
					set_bit(R5_LOCKED, &dev->flags);
					set_bit(R5_Wantread, &dev->flags);
					s->locked++;
					qread++;
				} else {
					set_bit(STRIPE_DELAYED, &sh->state);
					set_bit(STRIPE_HANDLE, &sh->state);
				}
			}
		}
		if (rcw && conf->mddev->queue)
			blk_add_trace_msg(conf->mddev->queue, "raid5 rcw %llu %d %d %d",
					  (unsigned long long)sh->sector,
					  rcw, qread, test_bit(STRIPE_DELAYED, &sh->state));
	}
	/* now if nothing is locked, and if we have enough data,
	 * we can start a write request
	 */
	/* since handle_stripe can be called at any time we need to handle the
	 * case where a compute block operation has been submitted and then a
	 * subsequent call wants to start a write request.  raid_run_ops only
	 * handles the case where compute block and reconstruct are requested
	 * simultaneously.  If this is not the case then new writes need to be
	 * held off until the compute completes.
	 */
	if ((s->req_compute || !test_bit(STRIPE_COMPUTE_RUN, &sh->state)) &&
	    (s->locked == 0 && (rcw == 0 || rmw == 0) &&
	    !test_bit(STRIPE_BIT_DELAY, &sh->state)))
		schedule_reconstruction(sh, s, rcw == 0, 0);
}

static void handle_parity_checks5(struct r5conf *conf, struct stripe_head *sh,
				struct stripe_head_state *s, int disks)
{
	struct r5dev *dev = NULL;

	set_bit(STRIPE_HANDLE, &sh->state);

	switch (sh->check_state) {
	case check_state_idle:
		/* start a new check operation if there are no failures */
		if (s->failed == 0) {
			BUG_ON(s->uptodate != disks);
			sh->check_state = check_state_run;
			set_bit(STRIPE_OP_CHECK, &s->ops_request);
			clear_bit(R5_UPTODATE, &sh->dev[sh->pd_idx].flags);
			s->uptodate--;
			break;
		}
		dev = &sh->dev[s->failed_num[0]];
		/* fall through */
	case check_state_compute_result:
		sh->check_state = check_state_idle;
		if (!dev)
			dev = &sh->dev[sh->pd_idx];

		/* check that a write has not made the stripe insync */
		if (test_bit(STRIPE_INSYNC, &sh->state))
			break;

		/* either failed parity check, or recovery is happening */
		BUG_ON(!test_bit(R5_UPTODATE, &dev->flags));
		BUG_ON(s->uptodate != disks);

		set_bit(R5_LOCKED, &dev->flags);
		s->locked++;
		set_bit(R5_Wantwrite, &dev->flags);

		clear_bit(STRIPE_DEGRADED, &sh->state);
		set_bit(STRIPE_INSYNC, &sh->state);
		break;
	case check_state_run:
		break; /* we will be called again upon completion */
	case check_state_check_result:
		sh->check_state = check_state_idle;

		/* if a failure occurred during the check operation, leave
		 * STRIPE_INSYNC not set and let the stripe be handled again
		 */
		if (s->failed)
			break;

		/* handle a successful check operation, if parity is correct
		 * we are done.  Otherwise update the mismatch count and repair
		 * parity if !MD_RECOVERY_CHECK
		 */
		if ((sh->ops.zero_sum_result & SUM_CHECK_P_RESULT) == 0)
			/* parity is correct (on disc,
			 * not in buffer any more)
			 */
			set_bit(STRIPE_INSYNC, &sh->state);
		else {
			atomic64_add(STRIPE_SECTORS, &conf->mddev->resync_mismatches);
			if (test_bit(MD_RECOVERY_CHECK, &conf->mddev->recovery))
				/* don't try to repair!! */
				set_bit(STRIPE_INSYNC, &sh->state);
			else {
				sh->check_state = check_state_compute_run;
				set_bit(STRIPE_COMPUTE_RUN, &sh->state);
				set_bit(STRIPE_OP_COMPUTE_BLK, &s->ops_request);
				set_bit(R5_Wantcompute,
					&sh->dev[sh->pd_idx].flags);
				sh->ops.target = sh->pd_idx;
				sh->ops.target2 = -1;
				s->uptodate++;
			}
		}
		break;
	case check_state_compute_run:
		break;
	default:
		printk(KERN_ERR "%s: unknown check_state: %d sector: %llu\n",
		       __func__, sh->check_state,
		       (unsigned long long) sh->sector);
		BUG();
	}
}


static void handle_parity_checks6(struct r5conf *conf, struct stripe_head *sh,
				  struct stripe_head_state *s,
				  int disks)
{
	int pd_idx = sh->pd_idx;
	int qd_idx = sh->qd_idx;
	struct r5dev *dev;

	set_bit(STRIPE_HANDLE, &sh->state);

	BUG_ON(s->failed > 2);

	/* Want to check and possibly repair P and Q.
	 * However there could be one 'failed' device, in which
	 * case we can only check one of them, possibly using the
	 * other to generate missing data
	 */

	switch (sh->check_state) {
	case check_state_idle:
		/* start a new check operation if there are < 2 failures */
		if (s->failed == s->q_failed) {
			/* The only possible failed device holds Q, so it
			 * makes sense to check P (If anything else were failed,
			 * we would have used P to recreate it).
			 */
			sh->check_state = check_state_run;
		}
		if (!s->q_failed && s->failed < 2) {
			/* Q is not failed, and we didn't use it to generate
			 * anything, so it makes sense to check it
			 */
			if (sh->check_state == check_state_run)
				sh->check_state = check_state_run_pq;
			else
				sh->check_state = check_state_run_q;
		}

		/* discard potentially stale zero_sum_result */
		sh->ops.zero_sum_result = 0;

		if (sh->check_state == check_state_run) {
			/* async_xor_zero_sum destroys the contents of P */
			clear_bit(R5_UPTODATE, &sh->dev[pd_idx].flags);
			s->uptodate--;
		}
		if (sh->check_state >= check_state_run &&
		    sh->check_state <= check_state_run_pq) {
			/* async_syndrome_zero_sum preserves P and Q, so
			 * no need to mark them !uptodate here
			 */
			set_bit(STRIPE_OP_CHECK, &s->ops_request);
			break;
		}

		/* we have 2-disk failure */
		BUG_ON(s->failed != 2);
		/* fall through */
	case check_state_compute_result:
		sh->check_state = check_state_idle;

		/* check that a write has not made the stripe insync */
		if (test_bit(STRIPE_INSYNC, &sh->state))
			break;

		/* now write out any block on a failed drive,
		 * or P or Q if they were recomputed
		 */
		BUG_ON(s->uptodate < disks - 1); /* We don't need Q to recover */
		if (s->failed == 2) {
			dev = &sh->dev[s->failed_num[1]];
			s->locked++;
			set_bit(R5_LOCKED, &dev->flags);
			set_bit(R5_Wantwrite, &dev->flags);
		}
		if (s->failed >= 1) {
			dev = &sh->dev[s->failed_num[0]];
			s->locked++;
			set_bit(R5_LOCKED, &dev->flags);
			set_bit(R5_Wantwrite, &dev->flags);
		}
		if (sh->ops.zero_sum_result & SUM_CHECK_P_RESULT) {
			dev = &sh->dev[pd_idx];
			s->locked++;
			set_bit(R5_LOCKED, &dev->flags);
			set_bit(R5_Wantwrite, &dev->flags);
		}
		if (sh->ops.zero_sum_result & SUM_CHECK_Q_RESULT) {
			dev = &sh->dev[qd_idx];
			s->locked++;
			set_bit(R5_LOCKED, &dev->flags);
			set_bit(R5_Wantwrite, &dev->flags);
		}
		clear_bit(STRIPE_DEGRADED, &sh->state);

		set_bit(STRIPE_INSYNC, &sh->state);
		break;
	case check_state_run:
	case check_state_run_q:
	case check_state_run_pq:
		break; /* we will be called again upon completion */
	case check_state_check_result:
		sh->check_state = check_state_idle;

		/* handle a successful check operation, if parity is correct
		 * we are done.  Otherwise update the mismatch count and repair
		 * parity if !MD_RECOVERY_CHECK
		 */
		if (sh->ops.zero_sum_result == 0) {
			/* both parities are correct */
			if (!s->failed)
				set_bit(STRIPE_INSYNC, &sh->state);
			else {
				/* in contrast to the raid5 case we can validate
				 * parity, but still have a failure to write
				 * back
				 */
				sh->check_state = check_state_compute_result;
				/* Returning at this point means that we may go
				 * off and bring p and/or q uptodate again so
				 * we make sure to check zero_sum_result again
				 * to verify if p or q need writeback
				 */
			}
		} else {
			atomic64_add(STRIPE_SECTORS, &conf->mddev->resync_mismatches);
			if (test_bit(MD_RECOVERY_CHECK, &conf->mddev->recovery))
				/* don't try to repair!! */
				set_bit(STRIPE_INSYNC, &sh->state);
			else {
				int *target = &sh->ops.target;

				sh->ops.target = -1;
				sh->ops.target2 = -1;
				sh->check_state = check_state_compute_run;
				set_bit(STRIPE_COMPUTE_RUN, &sh->state);
				set_bit(STRIPE_OP_COMPUTE_BLK, &s->ops_request);
				if (sh->ops.zero_sum_result & SUM_CHECK_P_RESULT) {
					set_bit(R5_Wantcompute,
						&sh->dev[pd_idx].flags);
					*target = pd_idx;
					target = &sh->ops.target2;
					s->uptodate++;
				}
				if (sh->ops.zero_sum_result & SUM_CHECK_Q_RESULT) {
					set_bit(R5_Wantcompute,
						&sh->dev[qd_idx].flags);
					*target = qd_idx;
					s->uptodate++;
				}
			}
		}
		break;
	case check_state_compute_run:
		break;
	default:
		printk(KERN_ERR "%s: unknown check_state: %d sector: %llu\n",
		       __func__, sh->check_state,
		       (unsigned long long) sh->sector);
		BUG();
	}
}

static void handle_stripe_expansion(struct r5conf *conf, struct stripe_head *sh)
{
	int i;

	/* We have read all the blocks in this stripe and now we need to
	 * copy some of them into a target stripe for expand.
	 */
	struct dma_async_tx_descriptor *tx = NULL;
	clear_bit(STRIPE_EXPAND_SOURCE, &sh->state);
	for (i = 0; i < sh->disks; i++)
		if (i != sh->pd_idx && i != sh->qd_idx) {
			int dd_idx, j;
			struct stripe_head *sh2;
			struct async_submit_ctl submit;

			sector_t bn = compute_blocknr(sh, i, 1);
			sector_t s = raid5_compute_sector(conf, bn, 0,
							  &dd_idx, NULL);
			sh2 = get_active_stripe(conf, s, 0, 1, 1);
			if (sh2 == NULL)
				/* so far only the early blocks of this stripe
				 * have been requested.  When later blocks
				 * get requested, we will try again
				 */
				continue;
			if (!test_bit(STRIPE_EXPANDING, &sh2->state) ||
			   test_bit(R5_Expanded, &sh2->dev[dd_idx].flags)) {
				/* must have already done this block */
				release_stripe(sh2);
				continue;
			}

			/* place all the copies on one channel */
			init_async_submit(&submit, 0, tx, NULL, NULL, NULL);
			tx = async_memcpy(sh2->dev[dd_idx].page,
					  sh->dev[i].page, 0, 0, STRIPE_SIZE,
					  &submit);

			set_bit(R5_Expanded, &sh2->dev[dd_idx].flags);
			set_bit(R5_UPTODATE, &sh2->dev[dd_idx].flags);
			for (j = 0; j < conf->raid_disks; j++)
				if (j != sh2->pd_idx &&
				    j != sh2->qd_idx &&
				    !test_bit(R5_Expanded, &sh2->dev[j].flags))
					break;
			if (j == conf->raid_disks) {
				set_bit(STRIPE_EXPAND_READY, &sh2->state);
				set_bit(STRIPE_HANDLE, &sh2->state);
			}
			release_stripe(sh2);

		}
	/* done submitting copies, wait for them to complete */
	async_tx_quiesce(&tx);
}

/*
 * handle_stripe - do things to a stripe.
 *
 * We lock the stripe by setting STRIPE_ACTIVE and then examine the
 * state of various bits to see what needs to be done.
 * Possible results:
 *    return some read requests which now have data
 *    return some write requests which are safely on storage
 *    schedule a read on some buffers
 *    schedule a write of some buffers
 *    return confirmation of parity correctness
 *
 */

static void analyse_stripe(struct stripe_head *sh, struct stripe_head_state *s)
{
	struct r5conf *conf = sh->raid_conf;
	int disks = sh->disks;
	struct r5dev *dev;
	int i;
	int do_recovery = 0;

	memset(s, 0, sizeof(*s));

	s->expanding = test_bit(STRIPE_EXPAND_SOURCE, &sh->state);
	s->expanded = test_bit(STRIPE_EXPAND_READY, &sh->state);
	s->failed_num[0] = -1;
	s->failed_num[1] = -1;

	/* Now to look around and see what can be done */
	rcu_read_lock();
	for (i=disks; i--; ) {
		struct md_rdev *rdev;
		sector_t first_bad;
		int bad_sectors;
		int is_bad = 0;

		dev = &sh->dev[i];

		pr_debug("check %d: state 0x%lx read %p write %p written %p\n",
			 i, dev->flags,
			 dev->toread, dev->towrite, dev->written);
		/* maybe we can reply to a read
		 *
		 * new wantfill requests are only permitted while
		 * ops_complete_biofill is guaranteed to be inactive
		 */
		if (test_bit(R5_UPTODATE, &dev->flags) && dev->toread &&
		    !test_bit(STRIPE_BIOFILL_RUN, &sh->state))
			set_bit(R5_Wantfill, &dev->flags);

		/* now count some things */
		if (test_bit(R5_LOCKED, &dev->flags))
			s->locked++;
		if (test_bit(R5_UPTODATE, &dev->flags))
			s->uptodate++;
		if (test_bit(R5_Wantcompute, &dev->flags)) {
			s->compute++;
			BUG_ON(s->compute > 2);
		}

		if (test_bit(R5_Wantfill, &dev->flags))
			s->to_fill++;
		else if (dev->toread)
			s->to_read++;
		if (dev->towrite) {
			s->to_write++;
			if (!test_bit(R5_OVERWRITE, &dev->flags))
				s->non_overwrite++;
		}
		if (dev->written)
			s->written++;
		/* Prefer to use the replacement for reads, but only
		 * if it is recovered enough and has no bad blocks.
		 */
		rdev = rcu_dereference(conf->disks[i].replacement);
		if (rdev && !test_bit(Faulty, &rdev->flags) &&
		    rdev->recovery_offset >= sh->sector + STRIPE_SECTORS &&
		    !is_badblock(rdev, sh->sector, STRIPE_SECTORS,
				 &first_bad, &bad_sectors))
			set_bit(R5_ReadRepl, &dev->flags);
		else {
			if (rdev)
				set_bit(R5_NeedReplace, &dev->flags);
			rdev = rcu_dereference(conf->disks[i].rdev);
			clear_bit(R5_ReadRepl, &dev->flags);
		}
		if (rdev && test_bit(Faulty, &rdev->flags))
			rdev = NULL;
		if (rdev) {
			is_bad = is_badblock(rdev, sh->sector, STRIPE_SECTORS,
					     &first_bad, &bad_sectors);
			if (s->blocked_rdev == NULL
			    && (test_bit(Blocked, &rdev->flags)
				|| is_bad < 0)) {
				if (is_bad < 0)
					set_bit(BlockedBadBlocks,
						&rdev->flags);
				s->blocked_rdev = rdev;
				atomic_inc(&rdev->nr_pending);
			}
		}
		clear_bit(R5_Insync, &dev->flags);
		if (!rdev)
			/* Not in-sync */;
		else if (is_bad) {
			/* also not in-sync */
			if (!test_bit(WriteErrorSeen, &rdev->flags) &&
			    test_bit(R5_UPTODATE, &dev->flags)) {
				/* treat as in-sync, but with a read error
				 * which we can now try to correct
				 */
				set_bit(R5_Insync, &dev->flags);
				set_bit(R5_ReadError, &dev->flags);
			}
		} else if (test_bit(In_sync, &rdev->flags))
			set_bit(R5_Insync, &dev->flags);
		else if (sh->sector + STRIPE_SECTORS <= rdev->recovery_offset)
			/* in sync if before recovery_offset */
			set_bit(R5_Insync, &dev->flags);
		else if (test_bit(R5_UPTODATE, &dev->flags) &&
			 test_bit(R5_Expanded, &dev->flags))
			/* If we've reshaped into here, we assume it is Insync.
			 * We will shortly update recovery_offset to make
			 * it official.
			 */
			set_bit(R5_Insync, &dev->flags);

		if (test_bit(R5_WriteError, &dev->flags)) {
			/* This flag does not apply to '.replacement'
			 * only to .rdev, so make sure to check that*/
			struct md_rdev *rdev2 = rcu_dereference(
				conf->disks[i].rdev);
			if (rdev2 == rdev)
				clear_bit(R5_Insync, &dev->flags);
			if (rdev2 && !test_bit(Faulty, &rdev2->flags)) {
				s->handle_bad_blocks = 1;
				atomic_inc(&rdev2->nr_pending);
			} else
				clear_bit(R5_WriteError, &dev->flags);
		}
		if (test_bit(R5_MadeGood, &dev->flags)) {
			/* This flag does not apply to '.replacement'
			 * only to .rdev, so make sure to check that*/
			struct md_rdev *rdev2 = rcu_dereference(
				conf->disks[i].rdev);
			if (rdev2 && !test_bit(Faulty, &rdev2->flags)) {
				s->handle_bad_blocks = 1;
				atomic_inc(&rdev2->nr_pending);
			} else
				clear_bit(R5_MadeGood, &dev->flags);
		}
		if (test_bit(R5_MadeGoodRepl, &dev->flags)) {
			struct md_rdev *rdev2 = rcu_dereference(
				conf->disks[i].replacement);
			if (rdev2 && !test_bit(Faulty, &rdev2->flags)) {
				s->handle_bad_blocks = 1;
				atomic_inc(&rdev2->nr_pending);
			} else
				clear_bit(R5_MadeGoodRepl, &dev->flags);
		}
		if (!test_bit(R5_Insync, &dev->flags)) {
			/* The ReadError flag will just be confusing now */
			clear_bit(R5_ReadError, &dev->flags);
			clear_bit(R5_ReWrite, &dev->flags);
		}
		if (test_bit(R5_ReadError, &dev->flags))
			clear_bit(R5_Insync, &dev->flags);
		if (!test_bit(R5_Insync, &dev->flags)) {
			if (s->failed < 2)
				s->failed_num[s->failed] = i;
			s->failed++;
			if (rdev && !test_bit(Faulty, &rdev->flags))
				do_recovery = 1;
		}
	}
	if (test_bit(STRIPE_SYNCING, &sh->state)) {
		/* If there is a failed device being replaced,
		 *     we must be recovering.
		 * else if we are after recovery_cp, we must be syncing
		 * else if MD_RECOVERY_REQUESTED is set, we also are syncing.
		 * else we can only be replacing
		 * sync and recovery both need to read all devices, and so
		 * use the same flag.
		 */
		if (do_recovery ||
		    sh->sector >= conf->mddev->recovery_cp ||
		    test_bit(MD_RECOVERY_REQUESTED, &(conf->mddev->recovery)))
			s->syncing = 1;
		else
			s->replacing = 1;
	}
	rcu_read_unlock();
}

static void handle_stripe(struct stripe_head *sh)
{
	struct stripe_head_state s;
	struct r5conf *conf = sh->raid_conf;
	int i;
	int prexor;
	int disks = sh->disks;
	struct r5dev *pdev, *qdev;

	clear_bit(STRIPE_HANDLE, &sh->state);
	if (test_and_set_bit_lock(STRIPE_ACTIVE, &sh->state)) {
		/* already being handled, ensure it gets handled
		 * again when current action finishes */
		set_bit(STRIPE_HANDLE, &sh->state);
		return;
	}

	if (test_bit(STRIPE_SYNC_REQUESTED, &sh->state)) {
		spin_lock(&sh->stripe_lock);
		/* Cannot process 'sync' concurrently with 'discard' */
		if (!test_bit(STRIPE_DISCARD, &sh->state) &&
		    test_and_clear_bit(STRIPE_SYNC_REQUESTED, &sh->state)) {
			set_bit(STRIPE_SYNCING, &sh->state);
			clear_bit(STRIPE_INSYNC, &sh->state);
			clear_bit(STRIPE_REPLACED, &sh->state);
		}
		spin_unlock(&sh->stripe_lock);
	}
	clear_bit(STRIPE_DELAYED, &sh->state);

	pr_debug("handling stripe %llu, state=%#lx cnt=%d, "
		"pd_idx=%d, qd_idx=%d\n, check:%d, reconstruct:%d\n",
	       (unsigned long long)sh->sector, sh->state,
	       atomic_read(&sh->count), sh->pd_idx, sh->qd_idx,
	       sh->check_state, sh->reconstruct_state);

	analyse_stripe(sh, &s);

	if (s.handle_bad_blocks) {
		set_bit(STRIPE_HANDLE, &sh->state);
		goto finish;
	}

	if (unlikely(s.blocked_rdev)) {
		if (s.syncing || s.expanding || s.expanded ||
		    s.replacing || s.to_write || s.written) {
			set_bit(STRIPE_HANDLE, &sh->state);
			goto finish;
		}
		/* There is nothing for the blocked_rdev to block */
		rdev_dec_pending(s.blocked_rdev, conf->mddev);
		s.blocked_rdev = NULL;
	}

	if (s.to_fill && !test_bit(STRIPE_BIOFILL_RUN, &sh->state)) {
		set_bit(STRIPE_OP_BIOFILL, &s.ops_request);
		set_bit(STRIPE_BIOFILL_RUN, &sh->state);
	}

	pr_debug("locked=%d uptodate=%d to_read=%d"
	       " to_write=%d failed=%d failed_num=%d,%d\n",
	       s.locked, s.uptodate, s.to_read, s.to_write, s.failed,
	       s.failed_num[0], s.failed_num[1]);
	/* check if the array has lost more than max_degraded devices and,
	 * if so, some requests might need to be failed.
	 */
	if (s.failed > conf->max_degraded) {
		sh->check_state = 0;
		sh->reconstruct_state = 0;
		if (s.to_read+s.to_write+s.written)
			handle_failed_stripe(conf, sh, &s, disks, &s.return_bi);
		if (s.syncing + s.replacing)
			handle_failed_sync(conf, sh, &s);
	}

	/* Now we check to see if any write operations have recently
	 * completed
	 */
	prexor = 0;
	if (sh->reconstruct_state == reconstruct_state_prexor_drain_result)
		prexor = 1;
	if (sh->reconstruct_state == reconstruct_state_drain_result ||
	    sh->reconstruct_state == reconstruct_state_prexor_drain_result) {
		sh->reconstruct_state = reconstruct_state_idle;

		/* All the 'written' buffers and the parity block are ready to
		 * be written back to disk
		 */
		BUG_ON(!test_bit(R5_UPTODATE, &sh->dev[sh->pd_idx].flags) &&
		       !test_bit(R5_Discard, &sh->dev[sh->pd_idx].flags));
		BUG_ON(sh->qd_idx >= 0 &&
		       !test_bit(R5_UPTODATE, &sh->dev[sh->qd_idx].flags) &&
		       !test_bit(R5_Discard, &sh->dev[sh->qd_idx].flags));
		for (i = disks; i--; ) {
			struct r5dev *dev = &sh->dev[i];
			if (test_bit(R5_LOCKED, &dev->flags) &&
				(i == sh->pd_idx || i == sh->qd_idx ||
				 dev->written)) {
				pr_debug("Writing block %d\n", i);
				set_bit(R5_Wantwrite, &dev->flags);
				if (prexor)
					continue;
				if (!test_bit(R5_Insync, &dev->flags) ||
				    ((i == sh->pd_idx || i == sh->qd_idx)  &&
				     s.failed == 0))
					set_bit(STRIPE_INSYNC, &sh->state);
			}
		}
		if (test_and_clear_bit(STRIPE_PREREAD_ACTIVE, &sh->state))
			s.dec_preread_active = 1;
	}

	/*
	 * might be able to return some write requests if the parity blocks
	 * are safe, or on a failed drive
	 */
	pdev = &sh->dev[sh->pd_idx];
	s.p_failed = (s.failed >= 1 && s.failed_num[0] == sh->pd_idx)
		|| (s.failed >= 2 && s.failed_num[1] == sh->pd_idx);
	qdev = &sh->dev[sh->qd_idx];
	s.q_failed = (s.failed >= 1 && s.failed_num[0] == sh->qd_idx)
		|| (s.failed >= 2 && s.failed_num[1] == sh->qd_idx)
		|| conf->level < 6;

	if (s.written &&
	    (s.p_failed || ((test_bit(R5_Insync, &pdev->flags)
			     && !test_bit(R5_LOCKED, &pdev->flags)
			     && (test_bit(R5_UPTODATE, &pdev->flags) ||
				 test_bit(R5_Discard, &pdev->flags))))) &&
	    (s.q_failed || ((test_bit(R5_Insync, &qdev->flags)
			     && !test_bit(R5_LOCKED, &qdev->flags)
			     && (test_bit(R5_UPTODATE, &qdev->flags) ||
				 test_bit(R5_Discard, &qdev->flags))))))
		handle_stripe_clean_event(conf, sh, disks, &s.return_bi);

	/* Now we might consider reading some blocks, either to check/generate
	 * parity, or to satisfy requests
	 * or to load a block that is being partially written.
	 */
	if (s.to_read || s.non_overwrite
	    || (conf->level == 6 && s.to_write && s.failed)
	    || (s.syncing && (s.uptodate + s.compute < disks))
	    || s.replacing
	    || s.expanding)
		handle_stripe_fill(sh, &s, disks);

	/* Now to consider new write requests and what else, if anything
	 * should be read.  We do not handle new writes when:
	 * 1/ A 'write' operation (copy+xor) is already in flight.
	 * 2/ A 'check' operation is in flight, as it may clobber the parity
	 *    block.
	 */
	if (s.to_write && !sh->reconstruct_state && !sh->check_state)
		handle_stripe_dirtying(conf, sh, &s, disks);

	/* maybe we need to check and possibly fix the parity for this stripe
	 * Any reads will already have been scheduled, so we just see if enough
	 * data is available.  The parity check is held off while parity
	 * dependent operations are in flight.
	 */
	if (sh->check_state ||
	    (s.syncing && s.locked == 0 &&
	     !test_bit(STRIPE_COMPUTE_RUN, &sh->state) &&
	     !test_bit(STRIPE_INSYNC, &sh->state))) {
		if (conf->level == 6)
			handle_parity_checks6(conf, sh, &s, disks);
		else
			handle_parity_checks5(conf, sh, &s, disks);
	}

	if ((s.replacing || s.syncing) && s.locked == 0
	    && !test_bit(STRIPE_COMPUTE_RUN, &sh->state)
	    && !test_bit(STRIPE_REPLACED, &sh->state)) {
		/* Write out to replacement devices where possible */
		for (i = 0; i < conf->raid_disks; i++)
			if (test_bit(R5_NeedReplace, &sh->dev[i].flags)) {
				WARN_ON(!test_bit(R5_UPTODATE, &sh->dev[i].flags));
				set_bit(R5_WantReplace, &sh->dev[i].flags);
				set_bit(R5_LOCKED, &sh->dev[i].flags);
				s.locked++;
			}
		if (s.replacing)
			set_bit(STRIPE_INSYNC, &sh->state);
		set_bit(STRIPE_REPLACED, &sh->state);
	}
	if ((s.syncing || s.replacing) && s.locked == 0 &&
	    !test_bit(STRIPE_COMPUTE_RUN, &sh->state) &&
	    test_bit(STRIPE_INSYNC, &sh->state)) {
		md_done_sync(conf->mddev, STRIPE_SECTORS, 1);
		clear_bit(STRIPE_SYNCING, &sh->state);
		if (test_and_clear_bit(R5_Overlap, &sh->dev[sh->pd_idx].flags))
			wake_up(&conf->wait_for_overlap);
	}

	/* If the failed drives are just a ReadError, then we might need
	 * to progress the repair/check process
	 */
	if (s.failed <= conf->max_degraded && !conf->mddev->ro)
		for (i = 0; i < s.failed; i++) {
			struct r5dev *dev = &sh->dev[s.failed_num[i]];
			if (test_bit(R5_ReadError, &dev->flags)
			    && !test_bit(R5_LOCKED, &dev->flags)
			    && test_bit(R5_UPTODATE, &dev->flags)
				) {
				if (!test_bit(R5_ReWrite, &dev->flags)) {
					set_bit(R5_Wantwrite, &dev->flags);
					set_bit(R5_ReWrite, &dev->flags);
					set_bit(R5_LOCKED, &dev->flags);
					s.locked++;
				} else {
					/* let's read it back */
					set_bit(R5_Wantread, &dev->flags);
					set_bit(R5_LOCKED, &dev->flags);
					s.locked++;
				}
			}
		}


	/* Finish reconstruct operations initiated by the expansion process */
	if (sh->reconstruct_state == reconstruct_state_result) {
		struct stripe_head *sh_src
			= get_active_stripe(conf, sh->sector, 1, 1, 1);
		if (sh_src && test_bit(STRIPE_EXPAND_SOURCE, &sh_src->state)) {
			/* sh cannot be written until sh_src has been read.
			 * so arrange for sh to be delayed a little
			 */
			set_bit(STRIPE_DELAYED, &sh->state);
			set_bit(STRIPE_HANDLE, &sh->state);
			if (!test_and_set_bit(STRIPE_PREREAD_ACTIVE,
					      &sh_src->state))
				atomic_inc(&conf->preread_active_stripes);
			release_stripe(sh_src);
			goto finish;
		}
		if (sh_src)
			release_stripe(sh_src);

		sh->reconstruct_state = reconstruct_state_idle;
		clear_bit(STRIPE_EXPANDING, &sh->state);
		for (i = conf->raid_disks; i--; ) {
			set_bit(R5_Wantwrite, &sh->dev[i].flags);
			set_bit(R5_LOCKED, &sh->dev[i].flags);
			s.locked++;
		}
	}

	if (s.expanded && test_bit(STRIPE_EXPANDING, &sh->state) &&
	    !sh->reconstruct_state) {
		/* Need to write out all blocks after computing parity */
		sh->disks = conf->raid_disks;
		stripe_set_idx(sh->sector, conf, 0, sh);
		schedule_reconstruction(sh, &s, 1, 1);
	} else if (s.expanded && !sh->reconstruct_state && s.locked == 0) {
		clear_bit(STRIPE_EXPAND_READY, &sh->state);
		atomic_dec(&conf->reshape_stripes);
		wake_up(&conf->wait_for_overlap);
		md_done_sync(conf->mddev, STRIPE_SECTORS, 1);
	}

	if (s.expanding && s.locked == 0 &&
	    !test_bit(STRIPE_COMPUTE_RUN, &sh->state))
		handle_stripe_expansion(conf, sh);

finish:
	/* wait for this device to become unblocked */
	if (unlikely(s.blocked_rdev)) {
		if (conf->mddev->external)
			md_wait_for_blocked_rdev(s.blocked_rdev,
						 conf->mddev);
		else
			/* Internal metadata will immediately
			 * be written by raid5d, so we don't
			 * need to wait here.
			 */
			rdev_dec_pending(s.blocked_rdev,
					 conf->mddev);
	}

	if (s.handle_bad_blocks)
		for (i = disks; i--; ) {
			struct md_rdev *rdev;
			struct r5dev *dev = &sh->dev[i];
			if (test_and_clear_bit(R5_WriteError, &dev->flags)) {
				/* We own a safe reference to the rdev */
				rdev = conf->disks[i].rdev;
				if (!rdev_set_badblocks(rdev, sh->sector,
							STRIPE_SECTORS, 0))
					md_error(conf->mddev, rdev);
				rdev_dec_pending(rdev, conf->mddev);
			}
			if (test_and_clear_bit(R5_MadeGood, &dev->flags)) {
				rdev = conf->disks[i].rdev;
				rdev_clear_badblocks(rdev, sh->sector,
						     STRIPE_SECTORS, 0);
				rdev_dec_pending(rdev, conf->mddev);
			}
			if (test_and_clear_bit(R5_MadeGoodRepl, &dev->flags)) {
				rdev = conf->disks[i].replacement;
				if (!rdev)
					/* rdev have been moved down */
					rdev = conf->disks[i].rdev;
				rdev_clear_badblocks(rdev, sh->sector,
						     STRIPE_SECTORS, 0);
				rdev_dec_pending(rdev, conf->mddev);
			}
		}

	if (s.ops_request)
		raid_run_ops(sh, s.ops_request);

	ops_run_io(sh, &s);

	if (s.dec_preread_active) {
		/* We delay this until after ops_run_io so that if make_request
		 * is waiting on a flush, it won't continue until the writes
		 * have actually been submitted.
		 */
		atomic_dec(&conf->preread_active_stripes);
		if (atomic_read(&conf->preread_active_stripes) <
		    IO_THRESHOLD)
			md_wakeup_thread(conf->mddev->thread);
	}

	return_io(s.return_bi);

	clear_bit_unlock(STRIPE_ACTIVE, &sh->state);
}

static void raid5_activate_delayed(struct r5conf *conf)
{
	if (atomic_read(&conf->preread_active_stripes) < IO_THRESHOLD) {
		while (!list_empty(&conf->delayed_list)) {
			struct list_head *l = conf->delayed_list.next;
			struct stripe_head *sh;
			sh = list_entry(l, struct stripe_head, lru);
			list_del_init(l);
			clear_bit(STRIPE_DELAYED, &sh->state);
			if (!test_and_set_bit(STRIPE_PREREAD_ACTIVE, &sh->state))
				atomic_inc(&conf->preread_active_stripes);
			list_add_tail(&sh->lru, &conf->hold_list);
			raid5_wakeup_stripe_thread(sh);
		}
	}
}

static void activate_bit_delay(struct r5conf *conf,
	struct list_head *temp_inactive_list)
{
	/* device_lock is held */
	struct list_head head;
	list_add(&head, &conf->bitmap_list);
	list_del_init(&conf->bitmap_list);
	while (!list_empty(&head)) {
		struct stripe_head *sh = list_entry(head.next, struct stripe_head, lru);
		int hash;
		list_del_init(&sh->lru);
		atomic_inc(&sh->count);
		hash = sh->hash_lock_index;
		__release_stripe(conf, sh, &temp_inactive_list[hash]);
	}
}

int md_raid5_congested(struct mddev *mddev, int bits)
{
	struct r5conf *conf = mddev->private;

	/* No difference between reads and writes.  Just check
	 * how busy the stripe_cache is
	 */

	if (conf->inactive_blocked)
		return 1;
	if (conf->quiesce)
		return 1;
	if (atomic_read(&conf->empty_inactive_list_nr))
		return 1;

	return 0;
}
EXPORT_SYMBOL_GPL(md_raid5_congested);

static int raid5_congested(void *data, int bits)
{
	struct mddev *mddev = data;

	return mddev_congested(mddev, bits) ||
		md_raid5_congested(mddev, bits);
}

/* We want read requests to align with chunks where possible,
 * but write requests don't need to.
 */
static int raid5_mergeable_bvec(struct request_queue *q,
				struct bvec_merge_data *bvm,
				struct bio_vec *biovec)
{
	struct mddev *mddev = q->queuedata;
	sector_t sector = bvm->bi_sector + get_start_sect(bvm->bi_bdev);
	int max;
	unsigned int chunk_sectors = mddev->chunk_sectors;
	unsigned int bio_sectors = bvm->bi_size >> 9;

	if ((bvm->bi_rw & 1) == WRITE)
		return biovec->bv_len; /* always allow writes to be mergeable */

	if (mddev->new_chunk_sectors < mddev->chunk_sectors)
		chunk_sectors = mddev->new_chunk_sectors;
	max =  (chunk_sectors - ((sector & (chunk_sectors - 1)) + bio_sectors)) << 9;
	if (max < 0) max = 0;
	if (max <= biovec->bv_len && bio_sectors == 0)
		return biovec->bv_len;
	else
		return max;
}


static int in_chunk_boundary(struct mddev *mddev, struct bio *bio)
{
	sector_t sector = bio->bi_sector + get_start_sect(bio->bi_bdev);
	unsigned int chunk_sectors = mddev->chunk_sectors;
	unsigned int bio_sectors = bio_sectors(bio);

	if (mddev->new_chunk_sectors < mddev->chunk_sectors)
		chunk_sectors = mddev->new_chunk_sectors;
	return  chunk_sectors >=
		((sector & (chunk_sectors - 1)) + bio_sectors);
}

/*
 *  add bio to the retry LIFO  ( in O(1) ... we are in interrupt )
 *  later sampled by raid5d.
 */
static void add_bio_to_retry(struct bio *bi,struct r5conf *conf)
{
	unsigned long flags;

	spin_lock_irqsave(&conf->device_lock, flags);

	bi->bi_next = conf->retry_read_aligned_list;
	conf->retry_read_aligned_list = bi;

	spin_unlock_irqrestore(&conf->device_lock, flags);
	md_wakeup_thread(conf->mddev->thread);
}


static struct bio *remove_bio_from_retry(struct r5conf *conf)
{
	struct bio *bi;

	bi = conf->retry_read_aligned;
	if (bi) {
		conf->retry_read_aligned = NULL;
		return bi;
	}
	bi = conf->retry_read_aligned_list;
	if(bi) {
		conf->retry_read_aligned_list = bi->bi_next;
		bi->bi_next = NULL;
		/*
		 * this sets the active strip count to 1 and the processed
		 * strip count to zero (upper 8 bits)
		 */
		raid5_set_bi_stripes(bi, 1); /* biased count of active stripes */
	}

	return bi;
}


/*
 *  The "raid5_align_endio" should check if the read succeeded and if it
 *  did, call bio_endio on the original bio (having bio_put the new bio
 *  first).
 *  If the read failed..
 */
static void raid5_align_endio(struct bio *bi, int error)
{
	struct bio* raid_bi  = bi->bi_private;
	struct mddev *mddev;
	struct r5conf *conf;
	int uptodate = test_bit(BIO_UPTODATE, &bi->bi_flags);
	struct md_rdev *rdev;

	bio_put(bi);

	rdev = (void*)raid_bi->bi_next;
	raid_bi->bi_next = NULL;
	mddev = rdev->mddev;
	conf = mddev->private;

	rdev_dec_pending(rdev, conf->mddev);

	if (!error && uptodate) {
		trace_block_bio_complete(bdev_get_queue(raid_bi->bi_bdev),
					 raid_bi, 0);
		bio_endio(raid_bi, 0);
		if (atomic_dec_and_test(&conf->active_aligned_reads))
			wake_up(&conf->wait_for_stripe);
		return;
	}


	pr_debug("raid5_align_endio : io error...handing IO for a retry\n");

	add_bio_to_retry(raid_bi, conf);
}

static int bio_fits_rdev(struct bio *bi)
{
	struct request_queue *q = bdev_get_queue(bi->bi_bdev);

	if (bio_sectors(bi) > queue_max_sectors(q))
		return 0;
	blk_recount_segments(q, bi);
	if (bi->bi_phys_segments > queue_max_segments(q))
		return 0;

	if (q->merge_bvec_fn)
		/* it's too hard to apply the merge_bvec_fn at this stage,
		 * just just give up
		 */
		return 0;

	return 1;
}


static int chunk_aligned_read(struct mddev *mddev, struct bio * raid_bio)
{
	struct r5conf *conf = mddev->private;
	int dd_idx;
	struct bio* align_bi;
	struct md_rdev *rdev;
	sector_t end_sector;

	if (!in_chunk_boundary(mddev, raid_bio)) {
		pr_debug("chunk_aligned_read : non aligned\n");
		return 0;
	}
	/*
	 * use bio_clone_mddev to make a copy of the bio
	 */
	align_bi = bio_clone_mddev(raid_bio, GFP_NOIO, mddev);
	if (!align_bi)
		return 0;
	/*
	 *   set bi_end_io to a new function, and set bi_private to the
	 *     original bio.
	 */
	align_bi->bi_end_io  = raid5_align_endio;
	align_bi->bi_private = raid_bio;
	/*
	 *	compute position
	 */
	align_bi->bi_sector =  raid5_compute_sector(conf, raid_bio->bi_sector,
						    0,
						    &dd_idx, NULL);

	end_sector = bio_end_sector(align_bi);
	rcu_read_lock();
	rdev = rcu_dereference(conf->disks[dd_idx].replacement);
	if (!rdev || test_bit(Faulty, &rdev->flags) ||
	    rdev->recovery_offset < end_sector) {
		rdev = rcu_dereference(conf->disks[dd_idx].rdev);
		if (rdev &&
		    (test_bit(Faulty, &rdev->flags) ||
		    !(test_bit(In_sync, &rdev->flags) ||
		      rdev->recovery_offset >= end_sector)))
			rdev = NULL;
	}
	if (rdev) {
		sector_t first_bad;
		int bad_sectors;

		atomic_inc(&rdev->nr_pending);
		rcu_read_unlock();
		raid_bio->bi_next = (void*)rdev;
		align_bi->bi_bdev =  rdev->bdev;
		align_bi->bi_flags &= ~(1 << BIO_SEG_VALID);

		if (!bio_fits_rdev(align_bi) ||
		    is_badblock(rdev, align_bi->bi_sector, bio_sectors(align_bi),
				&first_bad, &bad_sectors)) {
			/* too big in some way, or has a known bad block */
			bio_put(align_bi);
			rdev_dec_pending(rdev, mddev);
			return 0;
		}

		/* No reshape active, so we can trust rdev->data_offset */
		align_bi->bi_sector += rdev->data_offset;

		spin_lock_irq(&conf->device_lock);
		wait_event_lock_irq(conf->wait_for_stripe,
				    conf->quiesce == 0,
				    conf->device_lock);
		atomic_inc(&conf->active_aligned_reads);
		spin_unlock_irq(&conf->device_lock);

		if (mddev->gendisk)
			trace_block_bio_remap(bdev_get_queue(align_bi->bi_bdev),
					      align_bi, disk_devt(mddev->gendisk),
					      raid_bio->bi_sector);
		generic_make_request(align_bi);
		return 1;
	} else {
		rcu_read_unlock();
		bio_put(align_bi);
		return 0;
	}
}

/* __get_priority_stripe - get the next stripe to process
 *
 * Full stripe writes are allowed to pass preread active stripes up until
 * the bypass_threshold is exceeded.  In general the bypass_count
 * increments when the handle_list is handled before the hold_list; however, it
 * will not be incremented when STRIPE_IO_STARTED is sampled set signifying a
 * stripe with in flight i/o.  The bypass_count will be reset when the
 * head of the hold_list has changed, i.e. the head was promoted to the
 * handle_list.
 */
static struct stripe_head *__get_priority_stripe(struct r5conf *conf, int group)
{
	struct stripe_head *sh = NULL, *tmp;
	struct list_head *handle_list = NULL;
	struct r5worker_group *wg = NULL;

	if (conf->worker_cnt_per_group == 0) {
		handle_list = &conf->handle_list;
	} else if (group != ANY_GROUP) {
		handle_list = &conf->worker_groups[group].handle_list;
		wg = &conf->worker_groups[group];
	} else {
		int i;
		for (i = 0; i < conf->group_cnt; i++) {
			handle_list = &conf->worker_groups[i].handle_list;
			wg = &conf->worker_groups[i];
			if (!list_empty(handle_list))
				break;
		}
	}

	pr_debug("%s: handle: %s hold: %s full_writes: %d bypass_count: %d\n",
		  __func__,
		  list_empty(handle_list) ? "empty" : "busy",
		  list_empty(&conf->hold_list) ? "empty" : "busy",
		  atomic_read(&conf->pending_full_writes), conf->bypass_count);

	if (!list_empty(handle_list)) {
		sh = list_entry(handle_list->next, typeof(*sh), lru);

		if (list_empty(&conf->hold_list))
			conf->bypass_count = 0;
		else if (!test_bit(STRIPE_IO_STARTED, &sh->state)) {
			if (conf->hold_list.next == conf->last_hold)
				conf->bypass_count++;
			else {
				conf->last_hold = conf->hold_list.next;
				conf->bypass_count -= conf->bypass_threshold;
				if (conf->bypass_count < 0)
					conf->bypass_count = 0;
			}
		}
	} else if (!list_empty(&conf->hold_list) &&
		   ((conf->bypass_threshold &&
		     conf->bypass_count > conf->bypass_threshold) ||
		    atomic_read(&conf->pending_full_writes) == 0)) {

		list_for_each_entry(tmp, &conf->hold_list,  lru) {
			if (conf->worker_cnt_per_group == 0 ||
			    group == ANY_GROUP ||
			    !cpu_online(tmp->cpu) ||
			    cpu_to_group(tmp->cpu) == group) {
				sh = tmp;
				break;
			}
		}

		if (sh) {
			conf->bypass_count -= conf->bypass_threshold;
			if (conf->bypass_count < 0)
				conf->bypass_count = 0;
		}
		wg = NULL;
	}

	if (!sh)
		return NULL;

	if (wg) {
		wg->stripes_cnt--;
		sh->group = NULL;
	}
	list_del_init(&sh->lru);
	atomic_inc(&sh->count);
	BUG_ON(atomic_read(&sh->count) != 1);
	return sh;
}

struct raid5_plug_cb {
	struct blk_plug_cb	cb;
	struct list_head	list;
	struct list_head	temp_inactive_list[NR_STRIPE_HASH_LOCKS];
};

static void raid5_unplug(struct blk_plug_cb *blk_cb, bool from_schedule)
{
	struct raid5_plug_cb *cb = container_of(
		blk_cb, struct raid5_plug_cb, cb);
	struct stripe_head *sh;
	struct mddev *mddev = cb->cb.data;
	struct r5conf *conf = mddev->private;
	int cnt = 0;
	int hash;

	if (cb->list.next && !list_empty(&cb->list)) {
		spin_lock_irq(&conf->device_lock);
		while (!list_empty(&cb->list)) {
			sh = list_first_entry(&cb->list, struct stripe_head, lru);
			list_del_init(&sh->lru);
			/*
			 * avoid race release_stripe_plug() sees
			 * STRIPE_ON_UNPLUG_LIST clear but the stripe
			 * is still in our list
			 */
			smp_mb__before_clear_bit();
			clear_bit(STRIPE_ON_UNPLUG_LIST, &sh->state);
			/*
			 * STRIPE_ON_RELEASE_LIST could be set here. In that
			 * case, the count is always > 1 here
			 */
<<<<<<< HEAD
			__release_stripe(conf, sh);
=======
			hash = sh->hash_lock_index;
			__release_stripe(conf, sh, &cb->temp_inactive_list[hash]);
>>>>>>> d8ec26d7
			cnt++;
		}
		spin_unlock_irq(&conf->device_lock);
	}
	release_inactive_stripe_list(conf, cb->temp_inactive_list,
				     NR_STRIPE_HASH_LOCKS);
	if (mddev->queue)
		trace_block_unplug(mddev->queue, cnt, !from_schedule);
	kfree(cb);
}

static void release_stripe_plug(struct mddev *mddev,
				struct stripe_head *sh)
{
	struct blk_plug_cb *blk_cb = blk_check_plugged(
		raid5_unplug, mddev,
		sizeof(struct raid5_plug_cb));
	struct raid5_plug_cb *cb;

	if (!blk_cb) {
		release_stripe(sh);
		return;
	}

	cb = container_of(blk_cb, struct raid5_plug_cb, cb);

	if (cb->list.next == NULL) {
		int i;
		INIT_LIST_HEAD(&cb->list);
		for (i = 0; i < NR_STRIPE_HASH_LOCKS; i++)
			INIT_LIST_HEAD(cb->temp_inactive_list + i);
	}

	if (!test_and_set_bit(STRIPE_ON_UNPLUG_LIST, &sh->state))
		list_add_tail(&sh->lru, &cb->list);
	else
		release_stripe(sh);
}

static void make_discard_request(struct mddev *mddev, struct bio *bi)
{
	struct r5conf *conf = mddev->private;
	sector_t logical_sector, last_sector;
	struct stripe_head *sh;
	int remaining;
	int stripe_sectors;

	if (mddev->reshape_position != MaxSector)
		/* Skip discard while reshape is happening */
		return;

	logical_sector = bi->bi_sector & ~((sector_t)STRIPE_SECTORS-1);
	last_sector = bi->bi_sector + (bi->bi_size>>9);

	bi->bi_next = NULL;
	bi->bi_phys_segments = 1; /* over-loaded to count active stripes */

	stripe_sectors = conf->chunk_sectors *
		(conf->raid_disks - conf->max_degraded);
	logical_sector = DIV_ROUND_UP_SECTOR_T(logical_sector,
					       stripe_sectors);
	sector_div(last_sector, stripe_sectors);

	logical_sector *= conf->chunk_sectors;
	last_sector *= conf->chunk_sectors;

	for (; logical_sector < last_sector;
	     logical_sector += STRIPE_SECTORS) {
		DEFINE_WAIT(w);
		int d;
	again:
		sh = get_active_stripe(conf, logical_sector, 0, 0, 0);
		prepare_to_wait(&conf->wait_for_overlap, &w,
				TASK_UNINTERRUPTIBLE);
		set_bit(R5_Overlap, &sh->dev[sh->pd_idx].flags);
		if (test_bit(STRIPE_SYNCING, &sh->state)) {
			release_stripe(sh);
			schedule();
			goto again;
		}
		clear_bit(R5_Overlap, &sh->dev[sh->pd_idx].flags);
		spin_lock_irq(&sh->stripe_lock);
		for (d = 0; d < conf->raid_disks; d++) {
			if (d == sh->pd_idx || d == sh->qd_idx)
				continue;
			if (sh->dev[d].towrite || sh->dev[d].toread) {
				set_bit(R5_Overlap, &sh->dev[d].flags);
				spin_unlock_irq(&sh->stripe_lock);
				release_stripe(sh);
				schedule();
				goto again;
			}
		}
		set_bit(STRIPE_DISCARD, &sh->state);
		finish_wait(&conf->wait_for_overlap, &w);
		for (d = 0; d < conf->raid_disks; d++) {
			if (d == sh->pd_idx || d == sh->qd_idx)
				continue;
			sh->dev[d].towrite = bi;
			set_bit(R5_OVERWRITE, &sh->dev[d].flags);
			raid5_inc_bi_active_stripes(bi);
		}
		spin_unlock_irq(&sh->stripe_lock);
		if (conf->mddev->bitmap) {
			for (d = 0;
			     d < conf->raid_disks - conf->max_degraded;
			     d++)
				bitmap_startwrite(mddev->bitmap,
						  sh->sector,
						  STRIPE_SECTORS,
						  0);
			sh->bm_seq = conf->seq_flush + 1;
			set_bit(STRIPE_BIT_DELAY, &sh->state);
		}

		set_bit(STRIPE_HANDLE, &sh->state);
		clear_bit(STRIPE_DELAYED, &sh->state);
		if (!test_and_set_bit(STRIPE_PREREAD_ACTIVE, &sh->state))
			atomic_inc(&conf->preread_active_stripes);
		release_stripe_plug(mddev, sh);
	}

	remaining = raid5_dec_bi_active_stripes(bi);
	if (remaining == 0) {
		md_write_end(mddev);
		bio_endio(bi, 0);
	}
}

static void make_request(struct mddev *mddev, struct bio * bi)
{
	struct r5conf *conf = mddev->private;
	int dd_idx;
	sector_t new_sector;
	sector_t logical_sector, last_sector;
	struct stripe_head *sh;
	const int rw = bio_data_dir(bi);
	int remaining;

	if (unlikely(bi->bi_rw & REQ_FLUSH)) {
		md_flush_request(mddev, bi);
		return;
	}

	md_write_start(mddev, bi);

	if (rw == READ &&
	     mddev->reshape_position == MaxSector &&
	     chunk_aligned_read(mddev,bi))
		return;

	if (unlikely(bi->bi_rw & REQ_DISCARD)) {
		make_discard_request(mddev, bi);
		return;
	}

	logical_sector = bi->bi_sector & ~((sector_t)STRIPE_SECTORS-1);
	last_sector = bio_end_sector(bi);
	bi->bi_next = NULL;
	bi->bi_phys_segments = 1;	/* over-loaded to count active stripes */

	for (;logical_sector < last_sector; logical_sector += STRIPE_SECTORS) {
		DEFINE_WAIT(w);
		int previous;
		int seq;

	retry:
		seq = read_seqcount_begin(&conf->gen_lock);
		previous = 0;
		prepare_to_wait(&conf->wait_for_overlap, &w, TASK_UNINTERRUPTIBLE);
		if (unlikely(conf->reshape_progress != MaxSector)) {
			/* spinlock is needed as reshape_progress may be
			 * 64bit on a 32bit platform, and so it might be
			 * possible to see a half-updated value
			 * Of course reshape_progress could change after
			 * the lock is dropped, so once we get a reference
			 * to the stripe that we think it is, we will have
			 * to check again.
			 */
			spin_lock_irq(&conf->device_lock);
			if (mddev->reshape_backwards
			    ? logical_sector < conf->reshape_progress
			    : logical_sector >= conf->reshape_progress) {
				previous = 1;
			} else {
				if (mddev->reshape_backwards
				    ? logical_sector < conf->reshape_safe
				    : logical_sector >= conf->reshape_safe) {
					spin_unlock_irq(&conf->device_lock);
					schedule();
					goto retry;
				}
			}
			spin_unlock_irq(&conf->device_lock);
		}

		new_sector = raid5_compute_sector(conf, logical_sector,
						  previous,
						  &dd_idx, NULL);
		pr_debug("raid456: make_request, sector %llu logical %llu\n",
			(unsigned long long)new_sector,
			(unsigned long long)logical_sector);

		sh = get_active_stripe(conf, new_sector, previous,
				       (bi->bi_rw&RWA_MASK), 0);
		if (sh) {
			if (unlikely(previous)) {
				/* expansion might have moved on while waiting for a
				 * stripe, so we must do the range check again.
				 * Expansion could still move past after this
				 * test, but as we are holding a reference to
				 * 'sh', we know that if that happens,
				 *  STRIPE_EXPANDING will get set and the expansion
				 * won't proceed until we finish with the stripe.
				 */
				int must_retry = 0;
				spin_lock_irq(&conf->device_lock);
				if (mddev->reshape_backwards
				    ? logical_sector >= conf->reshape_progress
				    : logical_sector < conf->reshape_progress)
					/* mismatch, need to try again */
					must_retry = 1;
				spin_unlock_irq(&conf->device_lock);
				if (must_retry) {
					release_stripe(sh);
					schedule();
					goto retry;
				}
			}
			if (read_seqcount_retry(&conf->gen_lock, seq)) {
				/* Might have got the wrong stripe_head
				 * by accident
				 */
				release_stripe(sh);
				goto retry;
			}

			if (rw == WRITE &&
			    logical_sector >= mddev->suspend_lo &&
			    logical_sector < mddev->suspend_hi) {
				release_stripe(sh);
				/* As the suspend_* range is controlled by
				 * userspace, we want an interruptible
				 * wait.
				 */
				flush_signals(current);
				prepare_to_wait(&conf->wait_for_overlap,
						&w, TASK_INTERRUPTIBLE);
				if (logical_sector >= mddev->suspend_lo &&
				    logical_sector < mddev->suspend_hi)
					schedule();
				goto retry;
			}

			if (test_bit(STRIPE_EXPANDING, &sh->state) ||
			    !add_stripe_bio(sh, bi, dd_idx, rw)) {
				/* Stripe is busy expanding or
				 * add failed due to overlap.  Flush everything
				 * and wait a while
				 */
				md_wakeup_thread(mddev->thread);
				release_stripe(sh);
				schedule();
				goto retry;
			}
			finish_wait(&conf->wait_for_overlap, &w);
			set_bit(STRIPE_HANDLE, &sh->state);
			clear_bit(STRIPE_DELAYED, &sh->state);
			if ((bi->bi_rw & REQ_SYNC) &&
			    !test_and_set_bit(STRIPE_PREREAD_ACTIVE, &sh->state))
				atomic_inc(&conf->preread_active_stripes);
			release_stripe_plug(mddev, sh);
		} else {
			/* cannot get stripe for read-ahead, just give-up */
			clear_bit(BIO_UPTODATE, &bi->bi_flags);
			finish_wait(&conf->wait_for_overlap, &w);
			break;
		}
	}

	remaining = raid5_dec_bi_active_stripes(bi);
	if (remaining == 0) {

		if ( rw == WRITE )
			md_write_end(mddev);

		trace_block_bio_complete(bdev_get_queue(bi->bi_bdev),
					 bi, 0);
		bio_endio(bi, 0);
	}
}

static sector_t raid5_size(struct mddev *mddev, sector_t sectors, int raid_disks);

static sector_t reshape_request(struct mddev *mddev, sector_t sector_nr, int *skipped)
{
	/* reshaping is quite different to recovery/resync so it is
	 * handled quite separately ... here.
	 *
	 * On each call to sync_request, we gather one chunk worth of
	 * destination stripes and flag them as expanding.
	 * Then we find all the source stripes and request reads.
	 * As the reads complete, handle_stripe will copy the data
	 * into the destination stripe and release that stripe.
	 */
	struct r5conf *conf = mddev->private;
	struct stripe_head *sh;
	sector_t first_sector, last_sector;
	int raid_disks = conf->previous_raid_disks;
	int data_disks = raid_disks - conf->max_degraded;
	int new_data_disks = conf->raid_disks - conf->max_degraded;
	int i;
	int dd_idx;
	sector_t writepos, readpos, safepos;
	sector_t stripe_addr;
	int reshape_sectors;
	struct list_head stripes;

	if (sector_nr == 0) {
		/* If restarting in the middle, skip the initial sectors */
		if (mddev->reshape_backwards &&
		    conf->reshape_progress < raid5_size(mddev, 0, 0)) {
			sector_nr = raid5_size(mddev, 0, 0)
				- conf->reshape_progress;
		} else if (!mddev->reshape_backwards &&
			   conf->reshape_progress > 0)
			sector_nr = conf->reshape_progress;
		sector_div(sector_nr, new_data_disks);
		if (sector_nr) {
			mddev->curr_resync_completed = sector_nr;
			sysfs_notify(&mddev->kobj, NULL, "sync_completed");
			*skipped = 1;
			return sector_nr;
		}
	}

	/* We need to process a full chunk at a time.
	 * If old and new chunk sizes differ, we need to process the
	 * largest of these
	 */
	if (mddev->new_chunk_sectors > mddev->chunk_sectors)
		reshape_sectors = mddev->new_chunk_sectors;
	else
		reshape_sectors = mddev->chunk_sectors;

	/* We update the metadata at least every 10 seconds, or when
	 * the data about to be copied would over-write the source of
	 * the data at the front of the range.  i.e. one new_stripe
	 * along from reshape_progress new_maps to after where
	 * reshape_safe old_maps to
	 */
	writepos = conf->reshape_progress;
	sector_div(writepos, new_data_disks);
	readpos = conf->reshape_progress;
	sector_div(readpos, data_disks);
	safepos = conf->reshape_safe;
	sector_div(safepos, data_disks);
	if (mddev->reshape_backwards) {
		writepos -= min_t(sector_t, reshape_sectors, writepos);
		readpos += reshape_sectors;
		safepos += reshape_sectors;
	} else {
		writepos += reshape_sectors;
		readpos -= min_t(sector_t, reshape_sectors, readpos);
		safepos -= min_t(sector_t, reshape_sectors, safepos);
	}

	/* Having calculated the 'writepos' possibly use it
	 * to set 'stripe_addr' which is where we will write to.
	 */
	if (mddev->reshape_backwards) {
		BUG_ON(conf->reshape_progress == 0);
		stripe_addr = writepos;
		BUG_ON((mddev->dev_sectors &
			~((sector_t)reshape_sectors - 1))
		       - reshape_sectors - stripe_addr
		       != sector_nr);
	} else {
		BUG_ON(writepos != sector_nr + reshape_sectors);
		stripe_addr = sector_nr;
	}

	/* 'writepos' is the most advanced device address we might write.
	 * 'readpos' is the least advanced device address we might read.
	 * 'safepos' is the least address recorded in the metadata as having
	 *     been reshaped.
	 * If there is a min_offset_diff, these are adjusted either by
	 * increasing the safepos/readpos if diff is negative, or
	 * increasing writepos if diff is positive.
	 * If 'readpos' is then behind 'writepos', there is no way that we can
	 * ensure safety in the face of a crash - that must be done by userspace
	 * making a backup of the data.  So in that case there is no particular
	 * rush to update metadata.
	 * Otherwise if 'safepos' is behind 'writepos', then we really need to
	 * update the metadata to advance 'safepos' to match 'readpos' so that
	 * we can be safe in the event of a crash.
	 * So we insist on updating metadata if safepos is behind writepos and
	 * readpos is beyond writepos.
	 * In any case, update the metadata every 10 seconds.
	 * Maybe that number should be configurable, but I'm not sure it is
	 * worth it.... maybe it could be a multiple of safemode_delay???
	 */
	if (conf->min_offset_diff < 0) {
		safepos += -conf->min_offset_diff;
		readpos += -conf->min_offset_diff;
	} else
		writepos += conf->min_offset_diff;

	if ((mddev->reshape_backwards
	     ? (safepos > writepos && readpos < writepos)
	     : (safepos < writepos && readpos > writepos)) ||
	    time_after(jiffies, conf->reshape_checkpoint + 10*HZ)) {
		/* Cannot proceed until we've updated the superblock... */
		wait_event(conf->wait_for_overlap,
			   atomic_read(&conf->reshape_stripes)==0
			   || test_bit(MD_RECOVERY_INTR, &mddev->recovery));
		if (atomic_read(&conf->reshape_stripes) != 0)
			return 0;
		mddev->reshape_position = conf->reshape_progress;
		mddev->curr_resync_completed = sector_nr;
		conf->reshape_checkpoint = jiffies;
		set_bit(MD_CHANGE_DEVS, &mddev->flags);
		md_wakeup_thread(mddev->thread);
		wait_event(mddev->sb_wait, mddev->flags == 0 ||
			   test_bit(MD_RECOVERY_INTR, &mddev->recovery));
		if (test_bit(MD_RECOVERY_INTR, &mddev->recovery))
			return 0;
		spin_lock_irq(&conf->device_lock);
		conf->reshape_safe = mddev->reshape_position;
		spin_unlock_irq(&conf->device_lock);
		wake_up(&conf->wait_for_overlap);
		sysfs_notify(&mddev->kobj, NULL, "sync_completed");
	}

	INIT_LIST_HEAD(&stripes);
	for (i = 0; i < reshape_sectors; i += STRIPE_SECTORS) {
		int j;
		int skipped_disk = 0;
		sh = get_active_stripe(conf, stripe_addr+i, 0, 0, 1);
		set_bit(STRIPE_EXPANDING, &sh->state);
		atomic_inc(&conf->reshape_stripes);
		/* If any of this stripe is beyond the end of the old
		 * array, then we need to zero those blocks
		 */
		for (j=sh->disks; j--;) {
			sector_t s;
			if (j == sh->pd_idx)
				continue;
			if (conf->level == 6 &&
			    j == sh->qd_idx)
				continue;
			s = compute_blocknr(sh, j, 0);
			if (s < raid5_size(mddev, 0, 0)) {
				skipped_disk = 1;
				continue;
			}
			memset(page_address(sh->dev[j].page), 0, STRIPE_SIZE);
			set_bit(R5_Expanded, &sh->dev[j].flags);
			set_bit(R5_UPTODATE, &sh->dev[j].flags);
		}
		if (!skipped_disk) {
			set_bit(STRIPE_EXPAND_READY, &sh->state);
			set_bit(STRIPE_HANDLE, &sh->state);
		}
		list_add(&sh->lru, &stripes);
	}
	spin_lock_irq(&conf->device_lock);
	if (mddev->reshape_backwards)
		conf->reshape_progress -= reshape_sectors * new_data_disks;
	else
		conf->reshape_progress += reshape_sectors * new_data_disks;
	spin_unlock_irq(&conf->device_lock);
	/* Ok, those stripe are ready. We can start scheduling
	 * reads on the source stripes.
	 * The source stripes are determined by mapping the first and last
	 * block on the destination stripes.
	 */
	first_sector =
		raid5_compute_sector(conf, stripe_addr*(new_data_disks),
				     1, &dd_idx, NULL);
	last_sector =
		raid5_compute_sector(conf, ((stripe_addr+reshape_sectors)
					    * new_data_disks - 1),
				     1, &dd_idx, NULL);
	if (last_sector >= mddev->dev_sectors)
		last_sector = mddev->dev_sectors - 1;
	while (first_sector <= last_sector) {
		sh = get_active_stripe(conf, first_sector, 1, 0, 1);
		set_bit(STRIPE_EXPAND_SOURCE, &sh->state);
		set_bit(STRIPE_HANDLE, &sh->state);
		release_stripe(sh);
		first_sector += STRIPE_SECTORS;
	}
	/* Now that the sources are clearly marked, we can release
	 * the destination stripes
	 */
	while (!list_empty(&stripes)) {
		sh = list_entry(stripes.next, struct stripe_head, lru);
		list_del_init(&sh->lru);
		release_stripe(sh);
	}
	/* If this takes us to the resync_max point where we have to pause,
	 * then we need to write out the superblock.
	 */
	sector_nr += reshape_sectors;
	if ((sector_nr - mddev->curr_resync_completed) * 2
	    >= mddev->resync_max - mddev->curr_resync_completed) {
		/* Cannot proceed until we've updated the superblock... */
		wait_event(conf->wait_for_overlap,
			   atomic_read(&conf->reshape_stripes) == 0
			   || test_bit(MD_RECOVERY_INTR, &mddev->recovery));
		if (atomic_read(&conf->reshape_stripes) != 0)
			goto ret;
		mddev->reshape_position = conf->reshape_progress;
		mddev->curr_resync_completed = sector_nr;
		conf->reshape_checkpoint = jiffies;
		set_bit(MD_CHANGE_DEVS, &mddev->flags);
		md_wakeup_thread(mddev->thread);
		wait_event(mddev->sb_wait,
			   !test_bit(MD_CHANGE_DEVS, &mddev->flags)
			   || test_bit(MD_RECOVERY_INTR, &mddev->recovery));
		if (test_bit(MD_RECOVERY_INTR, &mddev->recovery))
			goto ret;
		spin_lock_irq(&conf->device_lock);
		conf->reshape_safe = mddev->reshape_position;
		spin_unlock_irq(&conf->device_lock);
		wake_up(&conf->wait_for_overlap);
		sysfs_notify(&mddev->kobj, NULL, "sync_completed");
	}
ret:
	return reshape_sectors;
}

/* FIXME go_faster isn't used */
static inline sector_t sync_request(struct mddev *mddev, sector_t sector_nr, int *skipped, int go_faster)
{
	struct r5conf *conf = mddev->private;
	struct stripe_head *sh;
	sector_t max_sector = mddev->dev_sectors;
	sector_t sync_blocks;
	int still_degraded = 0;
	int i;

	if (sector_nr >= max_sector) {
		/* just being told to finish up .. nothing much to do */

		if (test_bit(MD_RECOVERY_RESHAPE, &mddev->recovery)) {
			end_reshape(conf);
			return 0;
		}

		if (mddev->curr_resync < max_sector) /* aborted */
			bitmap_end_sync(mddev->bitmap, mddev->curr_resync,
					&sync_blocks, 1);
		else /* completed sync */
			conf->fullsync = 0;
		bitmap_close_sync(mddev->bitmap);

		return 0;
	}

	/* Allow raid5_quiesce to complete */
	wait_event(conf->wait_for_overlap, conf->quiesce != 2);

	if (test_bit(MD_RECOVERY_RESHAPE, &mddev->recovery))
		return reshape_request(mddev, sector_nr, skipped);

	/* No need to check resync_max as we never do more than one
	 * stripe, and as resync_max will always be on a chunk boundary,
	 * if the check in md_do_sync didn't fire, there is no chance
	 * of overstepping resync_max here
	 */

	/* if there is too many failed drives and we are trying
	 * to resync, then assert that we are finished, because there is
	 * nothing we can do.
	 */
	if (mddev->degraded >= conf->max_degraded &&
	    test_bit(MD_RECOVERY_SYNC, &mddev->recovery)) {
		sector_t rv = mddev->dev_sectors - sector_nr;
		*skipped = 1;
		return rv;
	}
	if (!test_bit(MD_RECOVERY_REQUESTED, &mddev->recovery) &&
	    !conf->fullsync &&
	    !bitmap_start_sync(mddev->bitmap, sector_nr, &sync_blocks, 1) &&
	    sync_blocks >= STRIPE_SECTORS) {
		/* we can skip this block, and probably more */
		sync_blocks /= STRIPE_SECTORS;
		*skipped = 1;
		return sync_blocks * STRIPE_SECTORS; /* keep things rounded to whole stripes */
	}

	bitmap_cond_end_sync(mddev->bitmap, sector_nr);

	sh = get_active_stripe(conf, sector_nr, 0, 1, 0);
	if (sh == NULL) {
		sh = get_active_stripe(conf, sector_nr, 0, 0, 0);
		/* make sure we don't swamp the stripe cache if someone else
		 * is trying to get access
		 */
		schedule_timeout_uninterruptible(1);
	}
	/* Need to check if array will still be degraded after recovery/resync
	 * We don't need to check the 'failed' flag as when that gets set,
	 * recovery aborts.
	 */
	for (i = 0; i < conf->raid_disks; i++)
		if (conf->disks[i].rdev == NULL)
			still_degraded = 1;

	bitmap_start_sync(mddev->bitmap, sector_nr, &sync_blocks, still_degraded);

	set_bit(STRIPE_SYNC_REQUESTED, &sh->state);

	handle_stripe(sh);
	release_stripe(sh);

	return STRIPE_SECTORS;
}

static int  retry_aligned_read(struct r5conf *conf, struct bio *raid_bio)
{
	/* We may not be able to submit a whole bio at once as there
	 * may not be enough stripe_heads available.
	 * We cannot pre-allocate enough stripe_heads as we may need
	 * more than exist in the cache (if we allow ever large chunks).
	 * So we do one stripe head at a time and record in
	 * ->bi_hw_segments how many have been done.
	 *
	 * We *know* that this entire raid_bio is in one chunk, so
	 * it will be only one 'dd_idx' and only need one call to raid5_compute_sector.
	 */
	struct stripe_head *sh;
	int dd_idx;
	sector_t sector, logical_sector, last_sector;
	int scnt = 0;
	int remaining;
	int handled = 0;

	logical_sector = raid_bio->bi_sector & ~((sector_t)STRIPE_SECTORS-1);
	sector = raid5_compute_sector(conf, logical_sector,
				      0, &dd_idx, NULL);
	last_sector = bio_end_sector(raid_bio);

	for (; logical_sector < last_sector;
	     logical_sector += STRIPE_SECTORS,
		     sector += STRIPE_SECTORS,
		     scnt++) {

		if (scnt < raid5_bi_processed_stripes(raid_bio))
			/* already done this stripe */
			continue;

		sh = get_active_stripe(conf, sector, 0, 1, 0);

		if (!sh) {
			/* failed to get a stripe - must wait */
			raid5_set_bi_processed_stripes(raid_bio, scnt);
			conf->retry_read_aligned = raid_bio;
			return handled;
		}

		if (!add_stripe_bio(sh, raid_bio, dd_idx, 0)) {
			release_stripe(sh);
			raid5_set_bi_processed_stripes(raid_bio, scnt);
			conf->retry_read_aligned = raid_bio;
			return handled;
		}

		set_bit(R5_ReadNoMerge, &sh->dev[dd_idx].flags);
		handle_stripe(sh);
		release_stripe(sh);
		handled++;
	}
	remaining = raid5_dec_bi_active_stripes(raid_bio);
	if (remaining == 0) {
		trace_block_bio_complete(bdev_get_queue(raid_bio->bi_bdev),
					 raid_bio, 0);
		bio_endio(raid_bio, 0);
	}
	if (atomic_dec_and_test(&conf->active_aligned_reads))
		wake_up(&conf->wait_for_stripe);
	return handled;
}

static int handle_active_stripes(struct r5conf *conf, int group,
<<<<<<< HEAD
				 struct r5worker *worker)
=======
				 struct r5worker *worker,
				 struct list_head *temp_inactive_list)
>>>>>>> d8ec26d7
{
	struct stripe_head *batch[MAX_STRIPE_BATCH], *sh;
	int i, batch_size = 0, hash;
	bool release_inactive = false;

	while (batch_size < MAX_STRIPE_BATCH &&
			(sh = __get_priority_stripe(conf, group)) != NULL)
		batch[batch_size++] = sh;

	if (batch_size == 0) {
		for (i = 0; i < NR_STRIPE_HASH_LOCKS; i++)
			if (!list_empty(temp_inactive_list + i))
				break;
		if (i == NR_STRIPE_HASH_LOCKS)
			return batch_size;
		release_inactive = true;
	}
	spin_unlock_irq(&conf->device_lock);

	release_inactive_stripe_list(conf, temp_inactive_list,
				     NR_STRIPE_HASH_LOCKS);

	if (release_inactive) {
		spin_lock_irq(&conf->device_lock);
		return 0;
	}

	for (i = 0; i < batch_size; i++)
		handle_stripe(batch[i]);

	cond_resched();

	spin_lock_irq(&conf->device_lock);
	for (i = 0; i < batch_size; i++) {
		hash = batch[i]->hash_lock_index;
		__release_stripe(conf, batch[i], &temp_inactive_list[hash]);
	}
	return batch_size;
}

static void raid5_do_work(struct work_struct *work)
{
	struct r5worker *worker = container_of(work, struct r5worker, work);
	struct r5worker_group *group = worker->group;
	struct r5conf *conf = group->conf;
	int group_id = group - conf->worker_groups;
	int handled;
	struct blk_plug plug;

	pr_debug("+++ raid5worker active\n");

	blk_start_plug(&plug);
	handled = 0;
	spin_lock_irq(&conf->device_lock);
	while (1) {
		int batch_size, released;

<<<<<<< HEAD
		released = release_stripe_list(conf);

		batch_size = handle_active_stripes(conf, group_id, worker);
=======
		released = release_stripe_list(conf, worker->temp_inactive_list);

		batch_size = handle_active_stripes(conf, group_id, worker,
						   worker->temp_inactive_list);
>>>>>>> d8ec26d7
		worker->working = false;
		if (!batch_size && !released)
			break;
		handled += batch_size;
	}
	pr_debug("%d stripes handled\n", handled);

	spin_unlock_irq(&conf->device_lock);
	blk_finish_plug(&plug);

	pr_debug("--- raid5worker inactive\n");
}

/*
 * This is our raid5 kernel thread.
 *
 * We scan the hash table for stripes which can be handled now.
 * During the scan, completed stripes are saved for us by the interrupt
 * handler, so that they will not have to wait for our next wakeup.
 */
static void raid5d(struct md_thread *thread)
{
	struct mddev *mddev = thread->mddev;
	struct r5conf *conf = mddev->private;
	int handled;
	struct blk_plug plug;

	pr_debug("+++ raid5d active\n");

	md_check_recovery(mddev);

	blk_start_plug(&plug);
	handled = 0;
	spin_lock_irq(&conf->device_lock);
	while (1) {
		struct bio *bio;
		int batch_size, released;

<<<<<<< HEAD
		released = release_stripe_list(conf);
=======
		released = release_stripe_list(conf, conf->temp_inactive_list);
>>>>>>> d8ec26d7

		if (
		    !list_empty(&conf->bitmap_list)) {
			/* Now is a good time to flush some bitmap updates */
			conf->seq_flush++;
			spin_unlock_irq(&conf->device_lock);
			bitmap_unplug(mddev->bitmap);
			spin_lock_irq(&conf->device_lock);
			conf->seq_write = conf->seq_flush;
			activate_bit_delay(conf, conf->temp_inactive_list);
		}
		raid5_activate_delayed(conf);

		while ((bio = remove_bio_from_retry(conf))) {
			int ok;
			spin_unlock_irq(&conf->device_lock);
			ok = retry_aligned_read(conf, bio);
			spin_lock_irq(&conf->device_lock);
			if (!ok)
				break;
			handled++;
		}

<<<<<<< HEAD
		batch_size = handle_active_stripes(conf, ANY_GROUP, NULL);
=======
		batch_size = handle_active_stripes(conf, ANY_GROUP, NULL,
						   conf->temp_inactive_list);
>>>>>>> d8ec26d7
		if (!batch_size && !released)
			break;
		handled += batch_size;

		if (mddev->flags & ~(1<<MD_CHANGE_PENDING)) {
			spin_unlock_irq(&conf->device_lock);
			md_check_recovery(mddev);
			spin_lock_irq(&conf->device_lock);
		}
	}
	pr_debug("%d stripes handled\n", handled);

	spin_unlock_irq(&conf->device_lock);

	async_tx_issue_pending_all();
	blk_finish_plug(&plug);

	pr_debug("--- raid5d inactive\n");
}

static ssize_t
raid5_show_stripe_cache_size(struct mddev *mddev, char *page)
{
	struct r5conf *conf = mddev->private;
	if (conf)
		return sprintf(page, "%d\n", conf->max_nr_stripes);
	else
		return 0;
}

int
raid5_set_cache_size(struct mddev *mddev, int size)
{
	struct r5conf *conf = mddev->private;
	int err;
	int hash;

	if (size <= 16 || size > 32768)
		return -EINVAL;
	hash = (conf->max_nr_stripes - 1) % NR_STRIPE_HASH_LOCKS;
	while (size < conf->max_nr_stripes) {
		if (drop_one_stripe(conf, hash))
			conf->max_nr_stripes--;
		else
			break;
		hash--;
		if (hash < 0)
			hash = NR_STRIPE_HASH_LOCKS - 1;
	}
	err = md_allow_write(mddev);
	if (err)
		return err;
	hash = conf->max_nr_stripes % NR_STRIPE_HASH_LOCKS;
	while (size > conf->max_nr_stripes) {
		if (grow_one_stripe(conf, hash))
			conf->max_nr_stripes++;
		else break;
		hash = (hash + 1) % NR_STRIPE_HASH_LOCKS;
	}
	return 0;
}
EXPORT_SYMBOL(raid5_set_cache_size);

static ssize_t
raid5_store_stripe_cache_size(struct mddev *mddev, const char *page, size_t len)
{
	struct r5conf *conf = mddev->private;
	unsigned long new;
	int err;

	if (len >= PAGE_SIZE)
		return -EINVAL;
	if (!conf)
		return -ENODEV;

	if (kstrtoul(page, 10, &new))
		return -EINVAL;
	err = raid5_set_cache_size(mddev, new);
	if (err)
		return err;
	return len;
}

static struct md_sysfs_entry
raid5_stripecache_size = __ATTR(stripe_cache_size, S_IRUGO | S_IWUSR,
				raid5_show_stripe_cache_size,
				raid5_store_stripe_cache_size);

static ssize_t
raid5_show_preread_threshold(struct mddev *mddev, char *page)
{
	struct r5conf *conf = mddev->private;
	if (conf)
		return sprintf(page, "%d\n", conf->bypass_threshold);
	else
		return 0;
}

static ssize_t
raid5_store_preread_threshold(struct mddev *mddev, const char *page, size_t len)
{
	struct r5conf *conf = mddev->private;
	unsigned long new;
	if (len >= PAGE_SIZE)
		return -EINVAL;
	if (!conf)
		return -ENODEV;

	if (kstrtoul(page, 10, &new))
		return -EINVAL;
	if (new > conf->max_nr_stripes)
		return -EINVAL;
	conf->bypass_threshold = new;
	return len;
}

static struct md_sysfs_entry
raid5_preread_bypass_threshold = __ATTR(preread_bypass_threshold,
					S_IRUGO | S_IWUSR,
					raid5_show_preread_threshold,
					raid5_store_preread_threshold);

static ssize_t
stripe_cache_active_show(struct mddev *mddev, char *page)
{
	struct r5conf *conf = mddev->private;
	if (conf)
		return sprintf(page, "%d\n", atomic_read(&conf->active_stripes));
	else
		return 0;
}

static struct md_sysfs_entry
raid5_stripecache_active = __ATTR_RO(stripe_cache_active);

static ssize_t
raid5_show_group_thread_cnt(struct mddev *mddev, char *page)
{
	struct r5conf *conf = mddev->private;
	if (conf)
		return sprintf(page, "%d\n", conf->worker_cnt_per_group);
	else
		return 0;
}

<<<<<<< HEAD
static int alloc_thread_groups(struct r5conf *conf, int cnt);
=======
static int alloc_thread_groups(struct r5conf *conf, int cnt,
			       int *group_cnt,
			       int *worker_cnt_per_group,
			       struct r5worker_group **worker_groups);
>>>>>>> d8ec26d7
static ssize_t
raid5_store_group_thread_cnt(struct mddev *mddev, const char *page, size_t len)
{
	struct r5conf *conf = mddev->private;
	unsigned long new;
	int err;
<<<<<<< HEAD
	struct r5worker_group *old_groups;
	int old_group_cnt;
=======
	struct r5worker_group *new_groups, *old_groups;
	int group_cnt, worker_cnt_per_group;
>>>>>>> d8ec26d7

	if (len >= PAGE_SIZE)
		return -EINVAL;
	if (!conf)
		return -ENODEV;

	if (kstrtoul(page, 10, &new))
		return -EINVAL;

	if (new == conf->worker_cnt_per_group)
		return len;

	mddev_suspend(mddev);

	old_groups = conf->worker_groups;
<<<<<<< HEAD
	old_group_cnt = conf->worker_cnt_per_group;

	conf->worker_groups = NULL;
	err = alloc_thread_groups(conf, new);
	if (err) {
		conf->worker_groups = old_groups;
		conf->worker_cnt_per_group = old_group_cnt;
	} else {
=======
	if (old_groups)
		flush_workqueue(raid5_wq);

	err = alloc_thread_groups(conf, new,
				  &group_cnt, &worker_cnt_per_group,
				  &new_groups);
	if (!err) {
		spin_lock_irq(&conf->device_lock);
		conf->group_cnt = group_cnt;
		conf->worker_cnt_per_group = worker_cnt_per_group;
		conf->worker_groups = new_groups;
		spin_unlock_irq(&conf->device_lock);

>>>>>>> d8ec26d7
		if (old_groups)
			kfree(old_groups[0].workers);
		kfree(old_groups);
	}

	mddev_resume(mddev);

	if (err)
		return err;
	return len;
}

static struct md_sysfs_entry
raid5_group_thread_cnt = __ATTR(group_thread_cnt, S_IRUGO | S_IWUSR,
				raid5_show_group_thread_cnt,
				raid5_store_group_thread_cnt);

static struct attribute *raid5_attrs[] =  {
	&raid5_stripecache_size.attr,
	&raid5_stripecache_active.attr,
	&raid5_preread_bypass_threshold.attr,
	&raid5_group_thread_cnt.attr,
	NULL,
};
static struct attribute_group raid5_attrs_group = {
	.name = NULL,
	.attrs = raid5_attrs,
};

<<<<<<< HEAD
static int alloc_thread_groups(struct r5conf *conf, int cnt)
{
	int i, j;
	ssize_t size;
	struct r5worker *workers;

	conf->worker_cnt_per_group = cnt;
	if (cnt == 0) {
		conf->worker_groups = NULL;
		return 0;
	}
	conf->group_cnt = num_possible_nodes();
	size = sizeof(struct r5worker) * cnt;
	workers = kzalloc(size * conf->group_cnt, GFP_NOIO);
	conf->worker_groups = kzalloc(sizeof(struct r5worker_group) *
				conf->group_cnt, GFP_NOIO);
	if (!conf->worker_groups || !workers) {
		kfree(workers);
		kfree(conf->worker_groups);
		conf->worker_groups = NULL;
		return -ENOMEM;
	}

	for (i = 0; i < conf->group_cnt; i++) {
		struct r5worker_group *group;

		group = &conf->worker_groups[i];
=======
static int alloc_thread_groups(struct r5conf *conf, int cnt,
			       int *group_cnt,
			       int *worker_cnt_per_group,
			       struct r5worker_group **worker_groups)
{
	int i, j, k;
	ssize_t size;
	struct r5worker *workers;

	*worker_cnt_per_group = cnt;
	if (cnt == 0) {
		*group_cnt = 0;
		*worker_groups = NULL;
		return 0;
	}
	*group_cnt = num_possible_nodes();
	size = sizeof(struct r5worker) * cnt;
	workers = kzalloc(size * *group_cnt, GFP_NOIO);
	*worker_groups = kzalloc(sizeof(struct r5worker_group) *
				*group_cnt, GFP_NOIO);
	if (!*worker_groups || !workers) {
		kfree(workers);
		kfree(*worker_groups);
		return -ENOMEM;
	}

	for (i = 0; i < *group_cnt; i++) {
		struct r5worker_group *group;

		group = &(*worker_groups)[i];
>>>>>>> d8ec26d7
		INIT_LIST_HEAD(&group->handle_list);
		group->conf = conf;
		group->workers = workers + i * cnt;

		for (j = 0; j < cnt; j++) {
<<<<<<< HEAD
			group->workers[j].group = group;
			INIT_WORK(&group->workers[j].work, raid5_do_work);
=======
			struct r5worker *worker = group->workers + j;
			worker->group = group;
			INIT_WORK(&worker->work, raid5_do_work);

			for (k = 0; k < NR_STRIPE_HASH_LOCKS; k++)
				INIT_LIST_HEAD(worker->temp_inactive_list + k);
>>>>>>> d8ec26d7
		}
	}

	return 0;
}

static void free_thread_groups(struct r5conf *conf)
{
	if (conf->worker_groups)
		kfree(conf->worker_groups[0].workers);
	kfree(conf->worker_groups);
	conf->worker_groups = NULL;
}

static sector_t
raid5_size(struct mddev *mddev, sector_t sectors, int raid_disks)
{
	struct r5conf *conf = mddev->private;

	if (!sectors)
		sectors = mddev->dev_sectors;
	if (!raid_disks)
		/* size is defined by the smallest of previous and new size */
		raid_disks = min(conf->raid_disks, conf->previous_raid_disks);

	sectors &= ~((sector_t)mddev->chunk_sectors - 1);
	sectors &= ~((sector_t)mddev->new_chunk_sectors - 1);
	return sectors * (raid_disks - conf->max_degraded);
}

static void raid5_free_percpu(struct r5conf *conf)
{
	struct raid5_percpu *percpu;
	unsigned long cpu;

	if (!conf->percpu)
		return;

	get_online_cpus();
	for_each_possible_cpu(cpu) {
		percpu = per_cpu_ptr(conf->percpu, cpu);
		safe_put_page(percpu->spare_page);
		kfree(percpu->scribble);
	}
#ifdef CONFIG_HOTPLUG_CPU
	unregister_cpu_notifier(&conf->cpu_notify);
#endif
	put_online_cpus();

	free_percpu(conf->percpu);
}

static void free_conf(struct r5conf *conf)
{
	free_thread_groups(conf);
	shrink_stripes(conf);
	raid5_free_percpu(conf);
	kfree(conf->disks);
	kfree(conf->stripe_hashtbl);
	kfree(conf);
}

#ifdef CONFIG_HOTPLUG_CPU
static int raid456_cpu_notify(struct notifier_block *nfb, unsigned long action,
			      void *hcpu)
{
	struct r5conf *conf = container_of(nfb, struct r5conf, cpu_notify);
	long cpu = (long)hcpu;
	struct raid5_percpu *percpu = per_cpu_ptr(conf->percpu, cpu);

	switch (action) {
	case CPU_UP_PREPARE:
	case CPU_UP_PREPARE_FROZEN:
		if (conf->level == 6 && !percpu->spare_page)
			percpu->spare_page = alloc_page(GFP_KERNEL);
		if (!percpu->scribble)
			percpu->scribble = kmalloc(conf->scribble_len, GFP_KERNEL);

		if (!percpu->scribble ||
		    (conf->level == 6 && !percpu->spare_page)) {
			safe_put_page(percpu->spare_page);
			kfree(percpu->scribble);
			pr_err("%s: failed memory allocation for cpu%ld\n",
			       __func__, cpu);
			return notifier_from_errno(-ENOMEM);
		}
		break;
	case CPU_DEAD:
	case CPU_DEAD_FROZEN:
		safe_put_page(percpu->spare_page);
		kfree(percpu->scribble);
		percpu->spare_page = NULL;
		percpu->scribble = NULL;
		break;
	default:
		break;
	}
	return NOTIFY_OK;
}
#endif

static int raid5_alloc_percpu(struct r5conf *conf)
{
	unsigned long cpu;
	struct page *spare_page;
	struct raid5_percpu __percpu *allcpus;
	void *scribble;
	int err;

	allcpus = alloc_percpu(struct raid5_percpu);
	if (!allcpus)
		return -ENOMEM;
	conf->percpu = allcpus;

	get_online_cpus();
	err = 0;
	for_each_present_cpu(cpu) {
		if (conf->level == 6) {
			spare_page = alloc_page(GFP_KERNEL);
			if (!spare_page) {
				err = -ENOMEM;
				break;
			}
			per_cpu_ptr(conf->percpu, cpu)->spare_page = spare_page;
		}
		scribble = kmalloc(conf->scribble_len, GFP_KERNEL);
		if (!scribble) {
			err = -ENOMEM;
			break;
		}
		per_cpu_ptr(conf->percpu, cpu)->scribble = scribble;
	}
#ifdef CONFIG_HOTPLUG_CPU
	conf->cpu_notify.notifier_call = raid456_cpu_notify;
	conf->cpu_notify.priority = 0;
	if (err == 0)
		err = register_cpu_notifier(&conf->cpu_notify);
#endif
	put_online_cpus();

	return err;
}

static struct r5conf *setup_conf(struct mddev *mddev)
{
	struct r5conf *conf;
	int raid_disk, memory, max_disks;
	struct md_rdev *rdev;
	struct disk_info *disk;
	char pers_name[6];
	int i;
	int group_cnt, worker_cnt_per_group;
	struct r5worker_group *new_group;

	if (mddev->new_level != 5
	    && mddev->new_level != 4
	    && mddev->new_level != 6) {
		printk(KERN_ERR "md/raid:%s: raid level not set to 4/5/6 (%d)\n",
		       mdname(mddev), mddev->new_level);
		return ERR_PTR(-EIO);
	}
	if ((mddev->new_level == 5
	     && !algorithm_valid_raid5(mddev->new_layout)) ||
	    (mddev->new_level == 6
	     && !algorithm_valid_raid6(mddev->new_layout))) {
		printk(KERN_ERR "md/raid:%s: layout %d not supported\n",
		       mdname(mddev), mddev->new_layout);
		return ERR_PTR(-EIO);
	}
	if (mddev->new_level == 6 && mddev->raid_disks < 4) {
		printk(KERN_ERR "md/raid:%s: not enough configured devices (%d, minimum 4)\n",
		       mdname(mddev), mddev->raid_disks);
		return ERR_PTR(-EINVAL);
	}

	if (!mddev->new_chunk_sectors ||
	    (mddev->new_chunk_sectors << 9) % PAGE_SIZE ||
	    !is_power_of_2(mddev->new_chunk_sectors)) {
		printk(KERN_ERR "md/raid:%s: invalid chunk size %d\n",
		       mdname(mddev), mddev->new_chunk_sectors << 9);
		return ERR_PTR(-EINVAL);
	}

	conf = kzalloc(sizeof(struct r5conf), GFP_KERNEL);
	if (conf == NULL)
		goto abort;
	/* Don't enable multi-threading by default*/
<<<<<<< HEAD
	if (alloc_thread_groups(conf, 0))
=======
	if (!alloc_thread_groups(conf, 0, &group_cnt, &worker_cnt_per_group,
				 &new_group)) {
		conf->group_cnt = group_cnt;
		conf->worker_cnt_per_group = worker_cnt_per_group;
		conf->worker_groups = new_group;
	} else
>>>>>>> d8ec26d7
		goto abort;
	spin_lock_init(&conf->device_lock);
	seqcount_init(&conf->gen_lock);
	init_waitqueue_head(&conf->wait_for_stripe);
	init_waitqueue_head(&conf->wait_for_overlap);
	INIT_LIST_HEAD(&conf->handle_list);
	INIT_LIST_HEAD(&conf->hold_list);
	INIT_LIST_HEAD(&conf->delayed_list);
	INIT_LIST_HEAD(&conf->bitmap_list);
<<<<<<< HEAD
	INIT_LIST_HEAD(&conf->inactive_list);
=======
>>>>>>> d8ec26d7
	init_llist_head(&conf->released_stripes);
	atomic_set(&conf->active_stripes, 0);
	atomic_set(&conf->preread_active_stripes, 0);
	atomic_set(&conf->active_aligned_reads, 0);
	conf->bypass_threshold = BYPASS_THRESHOLD;
	conf->recovery_disabled = mddev->recovery_disabled - 1;

	conf->raid_disks = mddev->raid_disks;
	if (mddev->reshape_position == MaxSector)
		conf->previous_raid_disks = mddev->raid_disks;
	else
		conf->previous_raid_disks = mddev->raid_disks - mddev->delta_disks;
	max_disks = max(conf->raid_disks, conf->previous_raid_disks);
	conf->scribble_len = scribble_len(max_disks);

	conf->disks = kzalloc(max_disks * sizeof(struct disk_info),
			      GFP_KERNEL);
	if (!conf->disks)
		goto abort;

	conf->mddev = mddev;

	if ((conf->stripe_hashtbl = kzalloc(PAGE_SIZE, GFP_KERNEL)) == NULL)
		goto abort;

	/* We init hash_locks[0] separately to that it can be used
	 * as the reference lock in the spin_lock_nest_lock() call
	 * in lock_all_device_hash_locks_irq in order to convince
	 * lockdep that we know what we are doing.
	 */
	spin_lock_init(conf->hash_locks);
	for (i = 1; i < NR_STRIPE_HASH_LOCKS; i++)
		spin_lock_init(conf->hash_locks + i);

	for (i = 0; i < NR_STRIPE_HASH_LOCKS; i++)
		INIT_LIST_HEAD(conf->inactive_list + i);

	for (i = 0; i < NR_STRIPE_HASH_LOCKS; i++)
		INIT_LIST_HEAD(conf->temp_inactive_list + i);

	conf->level = mddev->new_level;
	if (raid5_alloc_percpu(conf) != 0)
		goto abort;

	pr_debug("raid456: run(%s) called.\n", mdname(mddev));

	rdev_for_each(rdev, mddev) {
		raid_disk = rdev->raid_disk;
		if (raid_disk >= max_disks
		    || raid_disk < 0)
			continue;
		disk = conf->disks + raid_disk;

		if (test_bit(Replacement, &rdev->flags)) {
			if (disk->replacement)
				goto abort;
			disk->replacement = rdev;
		} else {
			if (disk->rdev)
				goto abort;
			disk->rdev = rdev;
		}

		if (test_bit(In_sync, &rdev->flags)) {
			char b[BDEVNAME_SIZE];
			printk(KERN_INFO "md/raid:%s: device %s operational as raid"
			       " disk %d\n",
			       mdname(mddev), bdevname(rdev->bdev, b), raid_disk);
		} else if (rdev->saved_raid_disk != raid_disk)
			/* Cannot rely on bitmap to complete recovery */
			conf->fullsync = 1;
	}

	conf->chunk_sectors = mddev->new_chunk_sectors;
	conf->level = mddev->new_level;
	if (conf->level == 6)
		conf->max_degraded = 2;
	else
		conf->max_degraded = 1;
	conf->algorithm = mddev->new_layout;
	conf->reshape_progress = mddev->reshape_position;
	if (conf->reshape_progress != MaxSector) {
		conf->prev_chunk_sectors = mddev->chunk_sectors;
		conf->prev_algo = mddev->layout;
	}

	memory = conf->max_nr_stripes * (sizeof(struct stripe_head) +
		 max_disks * ((sizeof(struct bio) + PAGE_SIZE))) / 1024;
	atomic_set(&conf->empty_inactive_list_nr, NR_STRIPE_HASH_LOCKS);
	if (grow_stripes(conf, NR_STRIPES)) {
		printk(KERN_ERR
		       "md/raid:%s: couldn't allocate %dkB for buffers\n",
		       mdname(mddev), memory);
		goto abort;
	} else
		printk(KERN_INFO "md/raid:%s: allocated %dkB\n",
		       mdname(mddev), memory);

	sprintf(pers_name, "raid%d", mddev->new_level);
	conf->thread = md_register_thread(raid5d, mddev, pers_name);
	if (!conf->thread) {
		printk(KERN_ERR
		       "md/raid:%s: couldn't allocate thread.\n",
		       mdname(mddev));
		goto abort;
	}

	return conf;

 abort:
	if (conf) {
		free_conf(conf);
		return ERR_PTR(-EIO);
	} else
		return ERR_PTR(-ENOMEM);
}


static int only_parity(int raid_disk, int algo, int raid_disks, int max_degraded)
{
	switch (algo) {
	case ALGORITHM_PARITY_0:
		if (raid_disk < max_degraded)
			return 1;
		break;
	case ALGORITHM_PARITY_N:
		if (raid_disk >= raid_disks - max_degraded)
			return 1;
		break;
	case ALGORITHM_PARITY_0_6:
		if (raid_disk == 0 || 
		    raid_disk == raid_disks - 1)
			return 1;
		break;
	case ALGORITHM_LEFT_ASYMMETRIC_6:
	case ALGORITHM_RIGHT_ASYMMETRIC_6:
	case ALGORITHM_LEFT_SYMMETRIC_6:
	case ALGORITHM_RIGHT_SYMMETRIC_6:
		if (raid_disk == raid_disks - 1)
			return 1;
	}
	return 0;
}

static int run(struct mddev *mddev)
{
	struct r5conf *conf;
	int working_disks = 0;
	int dirty_parity_disks = 0;
	struct md_rdev *rdev;
	sector_t reshape_offset = 0;
	int i;
	long long min_offset_diff = 0;
	int first = 1;

	if (mddev->recovery_cp != MaxSector)
		printk(KERN_NOTICE "md/raid:%s: not clean"
		       " -- starting background reconstruction\n",
		       mdname(mddev));

	rdev_for_each(rdev, mddev) {
		long long diff;
		if (rdev->raid_disk < 0)
			continue;
		diff = (rdev->new_data_offset - rdev->data_offset);
		if (first) {
			min_offset_diff = diff;
			first = 0;
		} else if (mddev->reshape_backwards &&
			 diff < min_offset_diff)
			min_offset_diff = diff;
		else if (!mddev->reshape_backwards &&
			 diff > min_offset_diff)
			min_offset_diff = diff;
	}

	if (mddev->reshape_position != MaxSector) {
		/* Check that we can continue the reshape.
		 * Difficulties arise if the stripe we would write to
		 * next is at or after the stripe we would read from next.
		 * For a reshape that changes the number of devices, this
		 * is only possible for a very short time, and mdadm makes
		 * sure that time appears to have past before assembling
		 * the array.  So we fail if that time hasn't passed.
		 * For a reshape that keeps the number of devices the same
		 * mdadm must be monitoring the reshape can keeping the
		 * critical areas read-only and backed up.  It will start
		 * the array in read-only mode, so we check for that.
		 */
		sector_t here_new, here_old;
		int old_disks;
		int max_degraded = (mddev->level == 6 ? 2 : 1);

		if (mddev->new_level != mddev->level) {
			printk(KERN_ERR "md/raid:%s: unsupported reshape "
			       "required - aborting.\n",
			       mdname(mddev));
			return -EINVAL;
		}
		old_disks = mddev->raid_disks - mddev->delta_disks;
		/* reshape_position must be on a new-stripe boundary, and one
		 * further up in new geometry must map after here in old
		 * geometry.
		 */
		here_new = mddev->reshape_position;
		if (sector_div(here_new, mddev->new_chunk_sectors *
			       (mddev->raid_disks - max_degraded))) {
			printk(KERN_ERR "md/raid:%s: reshape_position not "
			       "on a stripe boundary\n", mdname(mddev));
			return -EINVAL;
		}
		reshape_offset = here_new * mddev->new_chunk_sectors;
		/* here_new is the stripe we will write to */
		here_old = mddev->reshape_position;
		sector_div(here_old, mddev->chunk_sectors *
			   (old_disks-max_degraded));
		/* here_old is the first stripe that we might need to read
		 * from */
		if (mddev->delta_disks == 0) {
			if ((here_new * mddev->new_chunk_sectors !=
			     here_old * mddev->chunk_sectors)) {
				printk(KERN_ERR "md/raid:%s: reshape position is"
				       " confused - aborting\n", mdname(mddev));
				return -EINVAL;
			}
			/* We cannot be sure it is safe to start an in-place
			 * reshape.  It is only safe if user-space is monitoring
			 * and taking constant backups.
			 * mdadm always starts a situation like this in
			 * readonly mode so it can take control before
			 * allowing any writes.  So just check for that.
			 */
			if (abs(min_offset_diff) >= mddev->chunk_sectors &&
			    abs(min_offset_diff) >= mddev->new_chunk_sectors)
				/* not really in-place - so OK */;
			else if (mddev->ro == 0) {
				printk(KERN_ERR "md/raid:%s: in-place reshape "
				       "must be started in read-only mode "
				       "- aborting\n",
				       mdname(mddev));
				return -EINVAL;
			}
		} else if (mddev->reshape_backwards
		    ? (here_new * mddev->new_chunk_sectors + min_offset_diff <=
		       here_old * mddev->chunk_sectors)
		    : (here_new * mddev->new_chunk_sectors >=
		       here_old * mddev->chunk_sectors + (-min_offset_diff))) {
			/* Reading from the same stripe as writing to - bad */
			printk(KERN_ERR "md/raid:%s: reshape_position too early for "
			       "auto-recovery - aborting.\n",
			       mdname(mddev));
			return -EINVAL;
		}
		printk(KERN_INFO "md/raid:%s: reshape will continue\n",
		       mdname(mddev));
		/* OK, we should be able to continue; */
	} else {
		BUG_ON(mddev->level != mddev->new_level);
		BUG_ON(mddev->layout != mddev->new_layout);
		BUG_ON(mddev->chunk_sectors != mddev->new_chunk_sectors);
		BUG_ON(mddev->delta_disks != 0);
	}

	if (mddev->private == NULL)
		conf = setup_conf(mddev);
	else
		conf = mddev->private;

	if (IS_ERR(conf))
		return PTR_ERR(conf);

	conf->min_offset_diff = min_offset_diff;
	mddev->thread = conf->thread;
	conf->thread = NULL;
	mddev->private = conf;

	for (i = 0; i < conf->raid_disks && conf->previous_raid_disks;
	     i++) {
		rdev = conf->disks[i].rdev;
		if (!rdev && conf->disks[i].replacement) {
			/* The replacement is all we have yet */
			rdev = conf->disks[i].replacement;
			conf->disks[i].replacement = NULL;
			clear_bit(Replacement, &rdev->flags);
			conf->disks[i].rdev = rdev;
		}
		if (!rdev)
			continue;
		if (conf->disks[i].replacement &&
		    conf->reshape_progress != MaxSector) {
			/* replacements and reshape simply do not mix. */
			printk(KERN_ERR "md: cannot handle concurrent "
			       "replacement and reshape.\n");
			goto abort;
		}
		if (test_bit(In_sync, &rdev->flags)) {
			working_disks++;
			continue;
		}
		/* This disc is not fully in-sync.  However if it
		 * just stored parity (beyond the recovery_offset),
		 * when we don't need to be concerned about the
		 * array being dirty.
		 * When reshape goes 'backwards', we never have
		 * partially completed devices, so we only need
		 * to worry about reshape going forwards.
		 */
		/* Hack because v0.91 doesn't store recovery_offset properly. */
		if (mddev->major_version == 0 &&
		    mddev->minor_version > 90)
			rdev->recovery_offset = reshape_offset;

		if (rdev->recovery_offset < reshape_offset) {
			/* We need to check old and new layout */
			if (!only_parity(rdev->raid_disk,
					 conf->algorithm,
					 conf->raid_disks,
					 conf->max_degraded))
				continue;
		}
		if (!only_parity(rdev->raid_disk,
				 conf->prev_algo,
				 conf->previous_raid_disks,
				 conf->max_degraded))
			continue;
		dirty_parity_disks++;
	}

	/*
	 * 0 for a fully functional array, 1 or 2 for a degraded array.
	 */
	mddev->degraded = calc_degraded(conf);

	if (has_failed(conf)) {
		printk(KERN_ERR "md/raid:%s: not enough operational devices"
			" (%d/%d failed)\n",
			mdname(mddev), mddev->degraded, conf->raid_disks);
		goto abort;
	}

	/* device size must be a multiple of chunk size */
	mddev->dev_sectors &= ~(mddev->chunk_sectors - 1);
	mddev->resync_max_sectors = mddev->dev_sectors;

	if (mddev->degraded > dirty_parity_disks &&
	    mddev->recovery_cp != MaxSector) {
		if (mddev->ok_start_degraded)
			printk(KERN_WARNING
			       "md/raid:%s: starting dirty degraded array"
			       " - data corruption possible.\n",
			       mdname(mddev));
		else {
			printk(KERN_ERR
			       "md/raid:%s: cannot start dirty degraded array.\n",
			       mdname(mddev));
			goto abort;
		}
	}

	if (mddev->degraded == 0)
		printk(KERN_INFO "md/raid:%s: raid level %d active with %d out of %d"
		       " devices, algorithm %d\n", mdname(mddev), conf->level,
		       mddev->raid_disks-mddev->degraded, mddev->raid_disks,
		       mddev->new_layout);
	else
		printk(KERN_ALERT "md/raid:%s: raid level %d active with %d"
		       " out of %d devices, algorithm %d\n",
		       mdname(mddev), conf->level,
		       mddev->raid_disks - mddev->degraded,
		       mddev->raid_disks, mddev->new_layout);

	print_raid5_conf(conf);

	if (conf->reshape_progress != MaxSector) {
		conf->reshape_safe = conf->reshape_progress;
		atomic_set(&conf->reshape_stripes, 0);
		clear_bit(MD_RECOVERY_SYNC, &mddev->recovery);
		clear_bit(MD_RECOVERY_CHECK, &mddev->recovery);
		set_bit(MD_RECOVERY_RESHAPE, &mddev->recovery);
		set_bit(MD_RECOVERY_RUNNING, &mddev->recovery);
		mddev->sync_thread = md_register_thread(md_do_sync, mddev,
							"reshape");
	}


	/* Ok, everything is just fine now */
	if (mddev->to_remove == &raid5_attrs_group)
		mddev->to_remove = NULL;
	else if (mddev->kobj.sd &&
	    sysfs_create_group(&mddev->kobj, &raid5_attrs_group))
		printk(KERN_WARNING
		       "raid5: failed to create sysfs attributes for %s\n",
		       mdname(mddev));
	md_set_array_sectors(mddev, raid5_size(mddev, 0, 0));

	if (mddev->queue) {
		int chunk_size;
		bool discard_supported = true;
		/* read-ahead size must cover two whole stripes, which
		 * is 2 * (datadisks) * chunksize where 'n' is the
		 * number of raid devices
		 */
		int data_disks = conf->previous_raid_disks - conf->max_degraded;
		int stripe = data_disks *
			((mddev->chunk_sectors << 9) / PAGE_SIZE);
		if (mddev->queue->backing_dev_info.ra_pages < 2 * stripe)
			mddev->queue->backing_dev_info.ra_pages = 2 * stripe;

		blk_queue_merge_bvec(mddev->queue, raid5_mergeable_bvec);

		mddev->queue->backing_dev_info.congested_data = mddev;
		mddev->queue->backing_dev_info.congested_fn = raid5_congested;

		chunk_size = mddev->chunk_sectors << 9;
		blk_queue_io_min(mddev->queue, chunk_size);
		blk_queue_io_opt(mddev->queue, chunk_size *
				 (conf->raid_disks - conf->max_degraded));
		/*
		 * We can only discard a whole stripe. It doesn't make sense to
		 * discard data disk but write parity disk
		 */
		stripe = stripe * PAGE_SIZE;
		/* Round up to power of 2, as discard handling
		 * currently assumes that */
		while ((stripe-1) & stripe)
			stripe = (stripe | (stripe-1)) + 1;
		mddev->queue->limits.discard_alignment = stripe;
		mddev->queue->limits.discard_granularity = stripe;
		/*
		 * unaligned part of discard request will be ignored, so can't
		 * guarantee discard_zerors_data
		 */
		mddev->queue->limits.discard_zeroes_data = 0;

		blk_queue_max_write_same_sectors(mddev->queue, 0);

		rdev_for_each(rdev, mddev) {
			disk_stack_limits(mddev->gendisk, rdev->bdev,
					  rdev->data_offset << 9);
			disk_stack_limits(mddev->gendisk, rdev->bdev,
					  rdev->new_data_offset << 9);
			/*
			 * discard_zeroes_data is required, otherwise data
			 * could be lost. Consider a scenario: discard a stripe
			 * (the stripe could be inconsistent if
			 * discard_zeroes_data is 0); write one disk of the
			 * stripe (the stripe could be inconsistent again
			 * depending on which disks are used to calculate
			 * parity); the disk is broken; The stripe data of this
			 * disk is lost.
			 */
			if (!blk_queue_discard(bdev_get_queue(rdev->bdev)) ||
			    !bdev_get_queue(rdev->bdev)->
						limits.discard_zeroes_data)
				discard_supported = false;
		}

		if (discard_supported &&
		   mddev->queue->limits.max_discard_sectors >= stripe &&
		   mddev->queue->limits.discard_granularity >= stripe)
			queue_flag_set_unlocked(QUEUE_FLAG_DISCARD,
						mddev->queue);
		else
			queue_flag_clear_unlocked(QUEUE_FLAG_DISCARD,
						mddev->queue);
	}

	return 0;
abort:
	md_unregister_thread(&mddev->thread);
	print_raid5_conf(conf);
	free_conf(conf);
	mddev->private = NULL;
	printk(KERN_ALERT "md/raid:%s: failed to run raid set.\n", mdname(mddev));
	return -EIO;
}

static int stop(struct mddev *mddev)
{
	struct r5conf *conf = mddev->private;

	md_unregister_thread(&mddev->thread);
	if (mddev->queue)
		mddev->queue->backing_dev_info.congested_fn = NULL;
	free_conf(conf);
	mddev->private = NULL;
	mddev->to_remove = &raid5_attrs_group;
	return 0;
}

static void status(struct seq_file *seq, struct mddev *mddev)
{
	struct r5conf *conf = mddev->private;
	int i;

	seq_printf(seq, " level %d, %dk chunk, algorithm %d", mddev->level,
		mddev->chunk_sectors / 2, mddev->layout);
	seq_printf (seq, " [%d/%d] [", conf->raid_disks, conf->raid_disks - mddev->degraded);
	for (i = 0; i < conf->raid_disks; i++)
		seq_printf (seq, "%s",
			       conf->disks[i].rdev &&
			       test_bit(In_sync, &conf->disks[i].rdev->flags) ? "U" : "_");
	seq_printf (seq, "]");
}

static void print_raid5_conf (struct r5conf *conf)
{
	int i;
	struct disk_info *tmp;

	printk(KERN_DEBUG "RAID conf printout:\n");
	if (!conf) {
		printk("(conf==NULL)\n");
		return;
	}
	printk(KERN_DEBUG " --- level:%d rd:%d wd:%d\n", conf->level,
	       conf->raid_disks,
	       conf->raid_disks - conf->mddev->degraded);

	for (i = 0; i < conf->raid_disks; i++) {
		char b[BDEVNAME_SIZE];
		tmp = conf->disks + i;
		if (tmp->rdev)
			printk(KERN_DEBUG " disk %d, o:%d, dev:%s\n",
			       i, !test_bit(Faulty, &tmp->rdev->flags),
			       bdevname(tmp->rdev->bdev, b));
	}
}

static int raid5_spare_active(struct mddev *mddev)
{
	int i;
	struct r5conf *conf = mddev->private;
	struct disk_info *tmp;
	int count = 0;
	unsigned long flags;

	for (i = 0; i < conf->raid_disks; i++) {
		tmp = conf->disks + i;
		if (tmp->replacement
		    && tmp->replacement->recovery_offset == MaxSector
		    && !test_bit(Faulty, &tmp->replacement->flags)
		    && !test_and_set_bit(In_sync, &tmp->replacement->flags)) {
			/* Replacement has just become active. */
			if (!tmp->rdev
			    || !test_and_clear_bit(In_sync, &tmp->rdev->flags))
				count++;
			if (tmp->rdev) {
				/* Replaced device not technically faulty,
				 * but we need to be sure it gets removed
				 * and never re-added.
				 */
				set_bit(Faulty, &tmp->rdev->flags);
				sysfs_notify_dirent_safe(
					tmp->rdev->sysfs_state);
			}
			sysfs_notify_dirent_safe(tmp->replacement->sysfs_state);
		} else if (tmp->rdev
		    && tmp->rdev->recovery_offset == MaxSector
		    && !test_bit(Faulty, &tmp->rdev->flags)
		    && !test_and_set_bit(In_sync, &tmp->rdev->flags)) {
			count++;
			sysfs_notify_dirent_safe(tmp->rdev->sysfs_state);
		}
	}
	spin_lock_irqsave(&conf->device_lock, flags);
	mddev->degraded = calc_degraded(conf);
	spin_unlock_irqrestore(&conf->device_lock, flags);
	print_raid5_conf(conf);
	return count;
}

static int raid5_remove_disk(struct mddev *mddev, struct md_rdev *rdev)
{
	struct r5conf *conf = mddev->private;
	int err = 0;
	int number = rdev->raid_disk;
	struct md_rdev **rdevp;
	struct disk_info *p = conf->disks + number;

	print_raid5_conf(conf);
	if (rdev == p->rdev)
		rdevp = &p->rdev;
	else if (rdev == p->replacement)
		rdevp = &p->replacement;
	else
		return 0;

	if (number >= conf->raid_disks &&
	    conf->reshape_progress == MaxSector)
		clear_bit(In_sync, &rdev->flags);

	if (test_bit(In_sync, &rdev->flags) ||
	    atomic_read(&rdev->nr_pending)) {
		err = -EBUSY;
		goto abort;
	}
	/* Only remove non-faulty devices if recovery
	 * isn't possible.
	 */
	if (!test_bit(Faulty, &rdev->flags) &&
	    mddev->recovery_disabled != conf->recovery_disabled &&
	    !has_failed(conf) &&
	    (!p->replacement || p->replacement == rdev) &&
	    number < conf->raid_disks) {
		err = -EBUSY;
		goto abort;
	}
	*rdevp = NULL;
	synchronize_rcu();
	if (atomic_read(&rdev->nr_pending)) {
		/* lost the race, try later */
		err = -EBUSY;
		*rdevp = rdev;
	} else if (p->replacement) {
		/* We must have just cleared 'rdev' */
		p->rdev = p->replacement;
		clear_bit(Replacement, &p->replacement->flags);
		smp_mb(); /* Make sure other CPUs may see both as identical
			   * but will never see neither - if they are careful
			   */
		p->replacement = NULL;
		clear_bit(WantReplacement, &rdev->flags);
	} else
		/* We might have just removed the Replacement as faulty-
		 * clear the bit just in case
		 */
		clear_bit(WantReplacement, &rdev->flags);
abort:

	print_raid5_conf(conf);
	return err;
}

static int raid5_add_disk(struct mddev *mddev, struct md_rdev *rdev)
{
	struct r5conf *conf = mddev->private;
	int err = -EEXIST;
	int disk;
	struct disk_info *p;
	int first = 0;
	int last = conf->raid_disks - 1;

	if (mddev->recovery_disabled == conf->recovery_disabled)
		return -EBUSY;

	if (rdev->saved_raid_disk < 0 && has_failed(conf))
		/* no point adding a device */
		return -EINVAL;

	if (rdev->raid_disk >= 0)
		first = last = rdev->raid_disk;

	/*
	 * find the disk ... but prefer rdev->saved_raid_disk
	 * if possible.
	 */
	if (rdev->saved_raid_disk >= 0 &&
	    rdev->saved_raid_disk >= first &&
	    conf->disks[rdev->saved_raid_disk].rdev == NULL)
		first = rdev->saved_raid_disk;

	for (disk = first; disk <= last; disk++) {
		p = conf->disks + disk;
		if (p->rdev == NULL) {
			clear_bit(In_sync, &rdev->flags);
			rdev->raid_disk = disk;
			err = 0;
			if (rdev->saved_raid_disk != disk)
				conf->fullsync = 1;
			rcu_assign_pointer(p->rdev, rdev);
			goto out;
		}
	}
	for (disk = first; disk <= last; disk++) {
		p = conf->disks + disk;
		if (test_bit(WantReplacement, &p->rdev->flags) &&
		    p->replacement == NULL) {
			clear_bit(In_sync, &rdev->flags);
			set_bit(Replacement, &rdev->flags);
			rdev->raid_disk = disk;
			err = 0;
			conf->fullsync = 1;
			rcu_assign_pointer(p->replacement, rdev);
			break;
		}
	}
out:
	print_raid5_conf(conf);
	return err;
}

static int raid5_resize(struct mddev *mddev, sector_t sectors)
{
	/* no resync is happening, and there is enough space
	 * on all devices, so we can resize.
	 * We need to make sure resync covers any new space.
	 * If the array is shrinking we should possibly wait until
	 * any io in the removed space completes, but it hardly seems
	 * worth it.
	 */
	sector_t newsize;
	sectors &= ~((sector_t)mddev->chunk_sectors - 1);
	newsize = raid5_size(mddev, sectors, mddev->raid_disks);
	if (mddev->external_size &&
	    mddev->array_sectors > newsize)
		return -EINVAL;
	if (mddev->bitmap) {
		int ret = bitmap_resize(mddev->bitmap, sectors, 0, 0);
		if (ret)
			return ret;
	}
	md_set_array_sectors(mddev, newsize);
	set_capacity(mddev->gendisk, mddev->array_sectors);
	revalidate_disk(mddev->gendisk);
	if (sectors > mddev->dev_sectors &&
	    mddev->recovery_cp > mddev->dev_sectors) {
		mddev->recovery_cp = mddev->dev_sectors;
		set_bit(MD_RECOVERY_NEEDED, &mddev->recovery);
	}
	mddev->dev_sectors = sectors;
	mddev->resync_max_sectors = sectors;
	return 0;
}

static int check_stripe_cache(struct mddev *mddev)
{
	/* Can only proceed if there are plenty of stripe_heads.
	 * We need a minimum of one full stripe,, and for sensible progress
	 * it is best to have about 4 times that.
	 * If we require 4 times, then the default 256 4K stripe_heads will
	 * allow for chunk sizes up to 256K, which is probably OK.
	 * If the chunk size is greater, user-space should request more
	 * stripe_heads first.
	 */
	struct r5conf *conf = mddev->private;
	if (((mddev->chunk_sectors << 9) / STRIPE_SIZE) * 4
	    > conf->max_nr_stripes ||
	    ((mddev->new_chunk_sectors << 9) / STRIPE_SIZE) * 4
	    > conf->max_nr_stripes) {
		printk(KERN_WARNING "md/raid:%s: reshape: not enough stripes.  Needed %lu\n",
		       mdname(mddev),
		       ((max(mddev->chunk_sectors, mddev->new_chunk_sectors) << 9)
			/ STRIPE_SIZE)*4);
		return 0;
	}
	return 1;
}

static int check_reshape(struct mddev *mddev)
{
	struct r5conf *conf = mddev->private;

	if (mddev->delta_disks == 0 &&
	    mddev->new_layout == mddev->layout &&
	    mddev->new_chunk_sectors == mddev->chunk_sectors)
		return 0; /* nothing to do */
	if (has_failed(conf))
		return -EINVAL;
	if (mddev->delta_disks < 0 && mddev->reshape_position == MaxSector) {
		/* We might be able to shrink, but the devices must
		 * be made bigger first.
		 * For raid6, 4 is the minimum size.
		 * Otherwise 2 is the minimum
		 */
		int min = 2;
		if (mddev->level == 6)
			min = 4;
		if (mddev->raid_disks + mddev->delta_disks < min)
			return -EINVAL;
	}

	if (!check_stripe_cache(mddev))
		return -ENOSPC;

	return resize_stripes(conf, (conf->previous_raid_disks
				     + mddev->delta_disks));
}

static int raid5_start_reshape(struct mddev *mddev)
{
	struct r5conf *conf = mddev->private;
	struct md_rdev *rdev;
	int spares = 0;
	unsigned long flags;

	if (test_bit(MD_RECOVERY_RUNNING, &mddev->recovery))
		return -EBUSY;

	if (!check_stripe_cache(mddev))
		return -ENOSPC;

	if (has_failed(conf))
		return -EINVAL;

	rdev_for_each(rdev, mddev) {
		if (!test_bit(In_sync, &rdev->flags)
		    && !test_bit(Faulty, &rdev->flags))
			spares++;
	}

	if (spares - mddev->degraded < mddev->delta_disks - conf->max_degraded)
		/* Not enough devices even to make a degraded array
		 * of that size
		 */
		return -EINVAL;

	/* Refuse to reduce size of the array.  Any reductions in
	 * array size must be through explicit setting of array_size
	 * attribute.
	 */
	if (raid5_size(mddev, 0, conf->raid_disks + mddev->delta_disks)
	    < mddev->array_sectors) {
		printk(KERN_ERR "md/raid:%s: array size must be reduced "
		       "before number of disks\n", mdname(mddev));
		return -EINVAL;
	}

	atomic_set(&conf->reshape_stripes, 0);
	spin_lock_irq(&conf->device_lock);
	write_seqcount_begin(&conf->gen_lock);
	conf->previous_raid_disks = conf->raid_disks;
	conf->raid_disks += mddev->delta_disks;
	conf->prev_chunk_sectors = conf->chunk_sectors;
	conf->chunk_sectors = mddev->new_chunk_sectors;
	conf->prev_algo = conf->algorithm;
	conf->algorithm = mddev->new_layout;
	conf->generation++;
	/* Code that selects data_offset needs to see the generation update
	 * if reshape_progress has been set - so a memory barrier needed.
	 */
	smp_mb();
	if (mddev->reshape_backwards)
		conf->reshape_progress = raid5_size(mddev, 0, 0);
	else
		conf->reshape_progress = 0;
	conf->reshape_safe = conf->reshape_progress;
	write_seqcount_end(&conf->gen_lock);
	spin_unlock_irq(&conf->device_lock);

	/* Now make sure any requests that proceeded on the assumption
	 * the reshape wasn't running - like Discard or Read - have
	 * completed.
	 */
	mddev_suspend(mddev);
	mddev_resume(mddev);

	/* Add some new drives, as many as will fit.
	 * We know there are enough to make the newly sized array work.
	 * Don't add devices if we are reducing the number of
	 * devices in the array.  This is because it is not possible
	 * to correctly record the "partially reconstructed" state of
	 * such devices during the reshape and confusion could result.
	 */
	if (mddev->delta_disks >= 0) {
		rdev_for_each(rdev, mddev)
			if (rdev->raid_disk < 0 &&
			    !test_bit(Faulty, &rdev->flags)) {
				if (raid5_add_disk(mddev, rdev) == 0) {
					if (rdev->raid_disk
					    >= conf->previous_raid_disks)
						set_bit(In_sync, &rdev->flags);
					else
						rdev->recovery_offset = 0;

					if (sysfs_link_rdev(mddev, rdev))
						/* Failure here is OK */;
				}
			} else if (rdev->raid_disk >= conf->previous_raid_disks
				   && !test_bit(Faulty, &rdev->flags)) {
				/* This is a spare that was manually added */
				set_bit(In_sync, &rdev->flags);
			}

		/* When a reshape changes the number of devices,
		 * ->degraded is measured against the larger of the
		 * pre and post number of devices.
		 */
		spin_lock_irqsave(&conf->device_lock, flags);
		mddev->degraded = calc_degraded(conf);
		spin_unlock_irqrestore(&conf->device_lock, flags);
	}
	mddev->raid_disks = conf->raid_disks;
	mddev->reshape_position = conf->reshape_progress;
	set_bit(MD_CHANGE_DEVS, &mddev->flags);

	clear_bit(MD_RECOVERY_SYNC, &mddev->recovery);
	clear_bit(MD_RECOVERY_CHECK, &mddev->recovery);
	set_bit(MD_RECOVERY_RESHAPE, &mddev->recovery);
	set_bit(MD_RECOVERY_RUNNING, &mddev->recovery);
	mddev->sync_thread = md_register_thread(md_do_sync, mddev,
						"reshape");
	if (!mddev->sync_thread) {
		mddev->recovery = 0;
		spin_lock_irq(&conf->device_lock);
		write_seqcount_begin(&conf->gen_lock);
		mddev->raid_disks = conf->raid_disks = conf->previous_raid_disks;
		mddev->new_chunk_sectors =
			conf->chunk_sectors = conf->prev_chunk_sectors;
		mddev->new_layout = conf->algorithm = conf->prev_algo;
		rdev_for_each(rdev, mddev)
			rdev->new_data_offset = rdev->data_offset;
		smp_wmb();
		conf->generation --;
		conf->reshape_progress = MaxSector;
		mddev->reshape_position = MaxSector;
		write_seqcount_end(&conf->gen_lock);
		spin_unlock_irq(&conf->device_lock);
		return -EAGAIN;
	}
	conf->reshape_checkpoint = jiffies;
	md_wakeup_thread(mddev->sync_thread);
	md_new_event(mddev);
	return 0;
}

/* This is called from the reshape thread and should make any
 * changes needed in 'conf'
 */
static void end_reshape(struct r5conf *conf)
{

	if (!test_bit(MD_RECOVERY_INTR, &conf->mddev->recovery)) {
		struct md_rdev *rdev;

		spin_lock_irq(&conf->device_lock);
		conf->previous_raid_disks = conf->raid_disks;
		rdev_for_each(rdev, conf->mddev)
			rdev->data_offset = rdev->new_data_offset;
		smp_wmb();
		conf->reshape_progress = MaxSector;
		spin_unlock_irq(&conf->device_lock);
		wake_up(&conf->wait_for_overlap);

		/* read-ahead size must cover two whole stripes, which is
		 * 2 * (datadisks) * chunksize where 'n' is the number of raid devices
		 */
		if (conf->mddev->queue) {
			int data_disks = conf->raid_disks - conf->max_degraded;
			int stripe = data_disks * ((conf->chunk_sectors << 9)
						   / PAGE_SIZE);
			if (conf->mddev->queue->backing_dev_info.ra_pages < 2 * stripe)
				conf->mddev->queue->backing_dev_info.ra_pages = 2 * stripe;
		}
	}
}

/* This is called from the raid5d thread with mddev_lock held.
 * It makes config changes to the device.
 */
static void raid5_finish_reshape(struct mddev *mddev)
{
	struct r5conf *conf = mddev->private;

	if (!test_bit(MD_RECOVERY_INTR, &mddev->recovery)) {

		if (mddev->delta_disks > 0) {
			md_set_array_sectors(mddev, raid5_size(mddev, 0, 0));
			set_capacity(mddev->gendisk, mddev->array_sectors);
			revalidate_disk(mddev->gendisk);
		} else {
			int d;
			spin_lock_irq(&conf->device_lock);
			mddev->degraded = calc_degraded(conf);
			spin_unlock_irq(&conf->device_lock);
			for (d = conf->raid_disks ;
			     d < conf->raid_disks - mddev->delta_disks;
			     d++) {
				struct md_rdev *rdev = conf->disks[d].rdev;
				if (rdev)
					clear_bit(In_sync, &rdev->flags);
				rdev = conf->disks[d].replacement;
				if (rdev)
					clear_bit(In_sync, &rdev->flags);
			}
		}
		mddev->layout = conf->algorithm;
		mddev->chunk_sectors = conf->chunk_sectors;
		mddev->reshape_position = MaxSector;
		mddev->delta_disks = 0;
		mddev->reshape_backwards = 0;
	}
}

static void raid5_quiesce(struct mddev *mddev, int state)
{
	struct r5conf *conf = mddev->private;

	switch(state) {
	case 2: /* resume for a suspend */
		wake_up(&conf->wait_for_overlap);
		break;

	case 1: /* stop all writes */
		lock_all_device_hash_locks_irq(conf);
		/* '2' tells resync/reshape to pause so that all
		 * active stripes can drain
		 */
		conf->quiesce = 2;
		wait_event_cmd(conf->wait_for_stripe,
				    atomic_read(&conf->active_stripes) == 0 &&
				    atomic_read(&conf->active_aligned_reads) == 0,
				    unlock_all_device_hash_locks_irq(conf),
				    lock_all_device_hash_locks_irq(conf));
		conf->quiesce = 1;
		unlock_all_device_hash_locks_irq(conf);
		/* allow reshape to continue */
		wake_up(&conf->wait_for_overlap);
		break;

	case 0: /* re-enable writes */
		lock_all_device_hash_locks_irq(conf);
		conf->quiesce = 0;
		wake_up(&conf->wait_for_stripe);
		wake_up(&conf->wait_for_overlap);
		unlock_all_device_hash_locks_irq(conf);
		break;
	}
}


static void *raid45_takeover_raid0(struct mddev *mddev, int level)
{
	struct r0conf *raid0_conf = mddev->private;
	sector_t sectors;

	/* for raid0 takeover only one zone is supported */
	if (raid0_conf->nr_strip_zones > 1) {
		printk(KERN_ERR "md/raid:%s: cannot takeover raid0 with more than one zone.\n",
		       mdname(mddev));
		return ERR_PTR(-EINVAL);
	}

	sectors = raid0_conf->strip_zone[0].zone_end;
	sector_div(sectors, raid0_conf->strip_zone[0].nb_dev);
	mddev->dev_sectors = sectors;
	mddev->new_level = level;
	mddev->new_layout = ALGORITHM_PARITY_N;
	mddev->new_chunk_sectors = mddev->chunk_sectors;
	mddev->raid_disks += 1;
	mddev->delta_disks = 1;
	/* make sure it will be not marked as dirty */
	mddev->recovery_cp = MaxSector;

	return setup_conf(mddev);
}


static void *raid5_takeover_raid1(struct mddev *mddev)
{
	int chunksect;

	if (mddev->raid_disks != 2 ||
	    mddev->degraded > 1)
		return ERR_PTR(-EINVAL);

	/* Should check if there are write-behind devices? */

	chunksect = 64*2; /* 64K by default */

	/* The array must be an exact multiple of chunksize */
	while (chunksect && (mddev->array_sectors & (chunksect-1)))
		chunksect >>= 1;

	if ((chunksect<<9) < STRIPE_SIZE)
		/* array size does not allow a suitable chunk size */
		return ERR_PTR(-EINVAL);

	mddev->new_level = 5;
	mddev->new_layout = ALGORITHM_LEFT_SYMMETRIC;
	mddev->new_chunk_sectors = chunksect;

	return setup_conf(mddev);
}

static void *raid5_takeover_raid6(struct mddev *mddev)
{
	int new_layout;

	switch (mddev->layout) {
	case ALGORITHM_LEFT_ASYMMETRIC_6:
		new_layout = ALGORITHM_LEFT_ASYMMETRIC;
		break;
	case ALGORITHM_RIGHT_ASYMMETRIC_6:
		new_layout = ALGORITHM_RIGHT_ASYMMETRIC;
		break;
	case ALGORITHM_LEFT_SYMMETRIC_6:
		new_layout = ALGORITHM_LEFT_SYMMETRIC;
		break;
	case ALGORITHM_RIGHT_SYMMETRIC_6:
		new_layout = ALGORITHM_RIGHT_SYMMETRIC;
		break;
	case ALGORITHM_PARITY_0_6:
		new_layout = ALGORITHM_PARITY_0;
		break;
	case ALGORITHM_PARITY_N:
		new_layout = ALGORITHM_PARITY_N;
		break;
	default:
		return ERR_PTR(-EINVAL);
	}
	mddev->new_level = 5;
	mddev->new_layout = new_layout;
	mddev->delta_disks = -1;
	mddev->raid_disks -= 1;
	return setup_conf(mddev);
}


static int raid5_check_reshape(struct mddev *mddev)
{
	/* For a 2-drive array, the layout and chunk size can be changed
	 * immediately as not restriping is needed.
	 * For larger arrays we record the new value - after validation
	 * to be used by a reshape pass.
	 */
	struct r5conf *conf = mddev->private;
	int new_chunk = mddev->new_chunk_sectors;

	if (mddev->new_layout >= 0 && !algorithm_valid_raid5(mddev->new_layout))
		return -EINVAL;
	if (new_chunk > 0) {
		if (!is_power_of_2(new_chunk))
			return -EINVAL;
		if (new_chunk < (PAGE_SIZE>>9))
			return -EINVAL;
		if (mddev->array_sectors & (new_chunk-1))
			/* not factor of array size */
			return -EINVAL;
	}

	/* They look valid */

	if (mddev->raid_disks == 2) {
		/* can make the change immediately */
		if (mddev->new_layout >= 0) {
			conf->algorithm = mddev->new_layout;
			mddev->layout = mddev->new_layout;
		}
		if (new_chunk > 0) {
			conf->chunk_sectors = new_chunk ;
			mddev->chunk_sectors = new_chunk;
		}
		set_bit(MD_CHANGE_DEVS, &mddev->flags);
		md_wakeup_thread(mddev->thread);
	}
	return check_reshape(mddev);
}

static int raid6_check_reshape(struct mddev *mddev)
{
	int new_chunk = mddev->new_chunk_sectors;

	if (mddev->new_layout >= 0 && !algorithm_valid_raid6(mddev->new_layout))
		return -EINVAL;
	if (new_chunk > 0) {
		if (!is_power_of_2(new_chunk))
			return -EINVAL;
		if (new_chunk < (PAGE_SIZE >> 9))
			return -EINVAL;
		if (mddev->array_sectors & (new_chunk-1))
			/* not factor of array size */
			return -EINVAL;
	}

	/* They look valid */
	return check_reshape(mddev);
}

static void *raid5_takeover(struct mddev *mddev)
{
	/* raid5 can take over:
	 *  raid0 - if there is only one strip zone - make it a raid4 layout
	 *  raid1 - if there are two drives.  We need to know the chunk size
	 *  raid4 - trivial - just use a raid4 layout.
	 *  raid6 - Providing it is a *_6 layout
	 */
	if (mddev->level == 0)
		return raid45_takeover_raid0(mddev, 5);
	if (mddev->level == 1)
		return raid5_takeover_raid1(mddev);
	if (mddev->level == 4) {
		mddev->new_layout = ALGORITHM_PARITY_N;
		mddev->new_level = 5;
		return setup_conf(mddev);
	}
	if (mddev->level == 6)
		return raid5_takeover_raid6(mddev);

	return ERR_PTR(-EINVAL);
}

static void *raid4_takeover(struct mddev *mddev)
{
	/* raid4 can take over:
	 *  raid0 - if there is only one strip zone
	 *  raid5 - if layout is right
	 */
	if (mddev->level == 0)
		return raid45_takeover_raid0(mddev, 4);
	if (mddev->level == 5 &&
	    mddev->layout == ALGORITHM_PARITY_N) {
		mddev->new_layout = 0;
		mddev->new_level = 4;
		return setup_conf(mddev);
	}
	return ERR_PTR(-EINVAL);
}

static struct md_personality raid5_personality;

static void *raid6_takeover(struct mddev *mddev)
{
	/* Currently can only take over a raid5.  We map the
	 * personality to an equivalent raid6 personality
	 * with the Q block at the end.
	 */
	int new_layout;

	if (mddev->pers != &raid5_personality)
		return ERR_PTR(-EINVAL);
	if (mddev->degraded > 1)
		return ERR_PTR(-EINVAL);
	if (mddev->raid_disks > 253)
		return ERR_PTR(-EINVAL);
	if (mddev->raid_disks < 3)
		return ERR_PTR(-EINVAL);

	switch (mddev->layout) {
	case ALGORITHM_LEFT_ASYMMETRIC:
		new_layout = ALGORITHM_LEFT_ASYMMETRIC_6;
		break;
	case ALGORITHM_RIGHT_ASYMMETRIC:
		new_layout = ALGORITHM_RIGHT_ASYMMETRIC_6;
		break;
	case ALGORITHM_LEFT_SYMMETRIC:
		new_layout = ALGORITHM_LEFT_SYMMETRIC_6;
		break;
	case ALGORITHM_RIGHT_SYMMETRIC:
		new_layout = ALGORITHM_RIGHT_SYMMETRIC_6;
		break;
	case ALGORITHM_PARITY_0:
		new_layout = ALGORITHM_PARITY_0_6;
		break;
	case ALGORITHM_PARITY_N:
		new_layout = ALGORITHM_PARITY_N;
		break;
	default:
		return ERR_PTR(-EINVAL);
	}
	mddev->new_level = 6;
	mddev->new_layout = new_layout;
	mddev->delta_disks = 1;
	mddev->raid_disks += 1;
	return setup_conf(mddev);
}


static struct md_personality raid6_personality =
{
	.name		= "raid6",
	.level		= 6,
	.owner		= THIS_MODULE,
	.make_request	= make_request,
	.run		= run,
	.stop		= stop,
	.status		= status,
	.error_handler	= error,
	.hot_add_disk	= raid5_add_disk,
	.hot_remove_disk= raid5_remove_disk,
	.spare_active	= raid5_spare_active,
	.sync_request	= sync_request,
	.resize		= raid5_resize,
	.size		= raid5_size,
	.check_reshape	= raid6_check_reshape,
	.start_reshape  = raid5_start_reshape,
	.finish_reshape = raid5_finish_reshape,
	.quiesce	= raid5_quiesce,
	.takeover	= raid6_takeover,
};
static struct md_personality raid5_personality =
{
	.name		= "raid5",
	.level		= 5,
	.owner		= THIS_MODULE,
	.make_request	= make_request,
	.run		= run,
	.stop		= stop,
	.status		= status,
	.error_handler	= error,
	.hot_add_disk	= raid5_add_disk,
	.hot_remove_disk= raid5_remove_disk,
	.spare_active	= raid5_spare_active,
	.sync_request	= sync_request,
	.resize		= raid5_resize,
	.size		= raid5_size,
	.check_reshape	= raid5_check_reshape,
	.start_reshape  = raid5_start_reshape,
	.finish_reshape = raid5_finish_reshape,
	.quiesce	= raid5_quiesce,
	.takeover	= raid5_takeover,
};

static struct md_personality raid4_personality =
{
	.name		= "raid4",
	.level		= 4,
	.owner		= THIS_MODULE,
	.make_request	= make_request,
	.run		= run,
	.stop		= stop,
	.status		= status,
	.error_handler	= error,
	.hot_add_disk	= raid5_add_disk,
	.hot_remove_disk= raid5_remove_disk,
	.spare_active	= raid5_spare_active,
	.sync_request	= sync_request,
	.resize		= raid5_resize,
	.size		= raid5_size,
	.check_reshape	= raid5_check_reshape,
	.start_reshape  = raid5_start_reshape,
	.finish_reshape = raid5_finish_reshape,
	.quiesce	= raid5_quiesce,
	.takeover	= raid4_takeover,
};

static int __init raid5_init(void)
{
	raid5_wq = alloc_workqueue("raid5wq",
		WQ_UNBOUND|WQ_MEM_RECLAIM|WQ_CPU_INTENSIVE|WQ_SYSFS, 0);
	if (!raid5_wq)
		return -ENOMEM;
	register_md_personality(&raid6_personality);
	register_md_personality(&raid5_personality);
	register_md_personality(&raid4_personality);
	return 0;
}

static void raid5_exit(void)
{
	unregister_md_personality(&raid6_personality);
	unregister_md_personality(&raid5_personality);
	unregister_md_personality(&raid4_personality);
	destroy_workqueue(raid5_wq);
}

module_init(raid5_init);
module_exit(raid5_exit);
MODULE_LICENSE("GPL");
MODULE_DESCRIPTION("RAID4/5/6 (striping with parity) personality for MD");
MODULE_ALIAS("md-personality-4"); /* RAID5 */
MODULE_ALIAS("md-raid5");
MODULE_ALIAS("md-raid4");
MODULE_ALIAS("md-level-5");
MODULE_ALIAS("md-level-4");
MODULE_ALIAS("md-personality-8"); /* RAID6 */
MODULE_ALIAS("md-raid6");
MODULE_ALIAS("md-level-6");

/* This used to be two separate modules, they were: */
MODULE_ALIAS("raid5");
MODULE_ALIAS("raid6");<|MERGE_RESOLUTION|>--- conflicted
+++ resolved
@@ -285,12 +285,8 @@
 	}
 }
 
-<<<<<<< HEAD
-static void do_release_stripe(struct r5conf *conf, struct stripe_head *sh)
-=======
 static void do_release_stripe(struct r5conf *conf, struct stripe_head *sh,
 			      struct list_head *temp_inactive_list)
->>>>>>> d8ec26d7
 {
 	BUG_ON(!list_empty(&sh->lru));
 	BUG_ON(atomic_read(&conf->active_stripes)==0);
@@ -409,63 +405,16 @@
 	return count;
 }
 
-static struct llist_node *llist_reverse_order(struct llist_node *head)
-{
-	struct llist_node *new_head = NULL;
-
-	while (head) {
-		struct llist_node *tmp = head;
-		head = head->next;
-		tmp->next = new_head;
-		new_head = tmp;
-	}
-
-	return new_head;
-}
-
-/* should hold conf->device_lock already */
-static int release_stripe_list(struct r5conf *conf)
-{
-	struct stripe_head *sh;
-	int count = 0;
-	struct llist_node *head;
-
-	head = llist_del_all(&conf->released_stripes);
-	head = llist_reverse_order(head);
-	while (head) {
-		sh = llist_entry(head, struct stripe_head, release_list);
-		head = llist_next(head);
-		/* sh could be readded after STRIPE_ON_RELEASE_LIST is cleard */
-		smp_mb();
-		clear_bit(STRIPE_ON_RELEASE_LIST, &sh->state);
-		/*
-		 * Don't worry the bit is set here, because if the bit is set
-		 * again, the count is always > 1. This is true for
-		 * STRIPE_ON_UNPLUG_LIST bit too.
-		 */
-		__release_stripe(conf, sh);
-		count++;
-	}
-
-	return count;
-}
-
 static void release_stripe(struct stripe_head *sh)
 {
 	struct r5conf *conf = sh->raid_conf;
 	unsigned long flags;
-<<<<<<< HEAD
-	bool wakeup;
-
-	if (test_and_set_bit(STRIPE_ON_RELEASE_LIST, &sh->state))
-=======
 	struct list_head list;
 	int hash;
 	bool wakeup;
 
 	if (unlikely(!conf->mddev->thread) ||
 		test_and_set_bit(STRIPE_ON_RELEASE_LIST, &sh->state))
->>>>>>> d8ec26d7
 		goto slow_path;
 	wakeup = llist_add(&sh->release_list, &conf->released_stripes);
 	if (wakeup)
@@ -734,11 +683,7 @@
 				BUG_ON(!list_empty(&sh->lru)
 				    && !test_bit(STRIPE_EXPANDING, &sh->state)
 				    && !test_bit(STRIPE_ON_UNPLUG_LIST, &sh->state)
-<<<<<<< HEAD
-				    && !test_bit(STRIPE_ON_RELEASE_LIST, &sh->state));
-=======
 					);
->>>>>>> d8ec26d7
 			} else {
 				if (!test_bit(STRIPE_HANDLE, &sh->state))
 					atomic_inc(&conf->active_stripes);
@@ -4465,12 +4410,8 @@
 			 * STRIPE_ON_RELEASE_LIST could be set here. In that
 			 * case, the count is always > 1 here
 			 */
-<<<<<<< HEAD
-			__release_stripe(conf, sh);
-=======
 			hash = sh->hash_lock_index;
 			__release_stripe(conf, sh, &cb->temp_inactive_list[hash]);
->>>>>>> d8ec26d7
 			cnt++;
 		}
 		spin_unlock_irq(&conf->device_lock);
@@ -5158,12 +5099,8 @@
 }
 
 static int handle_active_stripes(struct r5conf *conf, int group,
-<<<<<<< HEAD
-				 struct r5worker *worker)
-=======
 				 struct r5worker *worker,
 				 struct list_head *temp_inactive_list)
->>>>>>> d8ec26d7
 {
 	struct stripe_head *batch[MAX_STRIPE_BATCH], *sh;
 	int i, batch_size = 0, hash;
@@ -5221,16 +5158,10 @@
 	while (1) {
 		int batch_size, released;
 
-<<<<<<< HEAD
-		released = release_stripe_list(conf);
-
-		batch_size = handle_active_stripes(conf, group_id, worker);
-=======
 		released = release_stripe_list(conf, worker->temp_inactive_list);
 
 		batch_size = handle_active_stripes(conf, group_id, worker,
 						   worker->temp_inactive_list);
->>>>>>> d8ec26d7
 		worker->working = false;
 		if (!batch_size && !released)
 			break;
@@ -5269,11 +5200,7 @@
 		struct bio *bio;
 		int batch_size, released;
 
-<<<<<<< HEAD
-		released = release_stripe_list(conf);
-=======
 		released = release_stripe_list(conf, conf->temp_inactive_list);
->>>>>>> d8ec26d7
 
 		if (
 		    !list_empty(&conf->bitmap_list)) {
@@ -5297,12 +5224,8 @@
 			handled++;
 		}
 
-<<<<<<< HEAD
-		batch_size = handle_active_stripes(conf, ANY_GROUP, NULL);
-=======
 		batch_size = handle_active_stripes(conf, ANY_GROUP, NULL,
 						   conf->temp_inactive_list);
->>>>>>> d8ec26d7
 		if (!batch_size && !released)
 			break;
 		handled += batch_size;
@@ -5448,27 +5371,18 @@
 		return 0;
 }
 
-<<<<<<< HEAD
-static int alloc_thread_groups(struct r5conf *conf, int cnt);
-=======
 static int alloc_thread_groups(struct r5conf *conf, int cnt,
 			       int *group_cnt,
 			       int *worker_cnt_per_group,
 			       struct r5worker_group **worker_groups);
->>>>>>> d8ec26d7
 static ssize_t
 raid5_store_group_thread_cnt(struct mddev *mddev, const char *page, size_t len)
 {
 	struct r5conf *conf = mddev->private;
 	unsigned long new;
 	int err;
-<<<<<<< HEAD
-	struct r5worker_group *old_groups;
-	int old_group_cnt;
-=======
 	struct r5worker_group *new_groups, *old_groups;
 	int group_cnt, worker_cnt_per_group;
->>>>>>> d8ec26d7
 
 	if (len >= PAGE_SIZE)
 		return -EINVAL;
@@ -5484,16 +5398,6 @@
 	mddev_suspend(mddev);
 
 	old_groups = conf->worker_groups;
-<<<<<<< HEAD
-	old_group_cnt = conf->worker_cnt_per_group;
-
-	conf->worker_groups = NULL;
-	err = alloc_thread_groups(conf, new);
-	if (err) {
-		conf->worker_groups = old_groups;
-		conf->worker_cnt_per_group = old_group_cnt;
-	} else {
-=======
 	if (old_groups)
 		flush_workqueue(raid5_wq);
 
@@ -5507,7 +5411,6 @@
 		conf->worker_groups = new_groups;
 		spin_unlock_irq(&conf->device_lock);
 
->>>>>>> d8ec26d7
 		if (old_groups)
 			kfree(old_groups[0].workers);
 		kfree(old_groups);
@@ -5537,35 +5440,6 @@
 	.attrs = raid5_attrs,
 };
 
-<<<<<<< HEAD
-static int alloc_thread_groups(struct r5conf *conf, int cnt)
-{
-	int i, j;
-	ssize_t size;
-	struct r5worker *workers;
-
-	conf->worker_cnt_per_group = cnt;
-	if (cnt == 0) {
-		conf->worker_groups = NULL;
-		return 0;
-	}
-	conf->group_cnt = num_possible_nodes();
-	size = sizeof(struct r5worker) * cnt;
-	workers = kzalloc(size * conf->group_cnt, GFP_NOIO);
-	conf->worker_groups = kzalloc(sizeof(struct r5worker_group) *
-				conf->group_cnt, GFP_NOIO);
-	if (!conf->worker_groups || !workers) {
-		kfree(workers);
-		kfree(conf->worker_groups);
-		conf->worker_groups = NULL;
-		return -ENOMEM;
-	}
-
-	for (i = 0; i < conf->group_cnt; i++) {
-		struct r5worker_group *group;
-
-		group = &conf->worker_groups[i];
-=======
 static int alloc_thread_groups(struct r5conf *conf, int cnt,
 			       int *group_cnt,
 			       int *worker_cnt_per_group,
@@ -5596,23 +5470,17 @@
 		struct r5worker_group *group;
 
 		group = &(*worker_groups)[i];
->>>>>>> d8ec26d7
 		INIT_LIST_HEAD(&group->handle_list);
 		group->conf = conf;
 		group->workers = workers + i * cnt;
 
 		for (j = 0; j < cnt; j++) {
-<<<<<<< HEAD
-			group->workers[j].group = group;
-			INIT_WORK(&group->workers[j].work, raid5_do_work);
-=======
 			struct r5worker *worker = group->workers + j;
 			worker->group = group;
 			INIT_WORK(&worker->work, raid5_do_work);
 
 			for (k = 0; k < NR_STRIPE_HASH_LOCKS; k++)
 				INIT_LIST_HEAD(worker->temp_inactive_list + k);
->>>>>>> d8ec26d7
 		}
 	}
 
@@ -5800,16 +5668,12 @@
 	if (conf == NULL)
 		goto abort;
 	/* Don't enable multi-threading by default*/
-<<<<<<< HEAD
-	if (alloc_thread_groups(conf, 0))
-=======
 	if (!alloc_thread_groups(conf, 0, &group_cnt, &worker_cnt_per_group,
 				 &new_group)) {
 		conf->group_cnt = group_cnt;
 		conf->worker_cnt_per_group = worker_cnt_per_group;
 		conf->worker_groups = new_group;
 	} else
->>>>>>> d8ec26d7
 		goto abort;
 	spin_lock_init(&conf->device_lock);
 	seqcount_init(&conf->gen_lock);
@@ -5819,10 +5683,6 @@
 	INIT_LIST_HEAD(&conf->hold_list);
 	INIT_LIST_HEAD(&conf->delayed_list);
 	INIT_LIST_HEAD(&conf->bitmap_list);
-<<<<<<< HEAD
-	INIT_LIST_HEAD(&conf->inactive_list);
-=======
->>>>>>> d8ec26d7
 	init_llist_head(&conf->released_stripes);
 	atomic_set(&conf->active_stripes, 0);
 	atomic_set(&conf->preread_active_stripes, 0);
