--- conflicted
+++ resolved
@@ -227,11 +227,7 @@
 }
 
 #ifdef CONFIG_XEN_ACPI
-<<<<<<< HEAD
-int pcistub_get_gsi_from_sbdf(unsigned int sbdf)
-=======
 static int pcistub_get_gsi_from_sbdf(unsigned int sbdf)
->>>>>>> 8ee0f23e
 {
 	struct pcistub_device *psdev;
 	int domain = (sbdf >> 16) & 0xffff;
@@ -246,10 +242,6 @@
 
 	return psdev->gsi;
 }
-<<<<<<< HEAD
-EXPORT_SYMBOL_GPL(pcistub_get_gsi_from_sbdf);
-=======
->>>>>>> 8ee0f23e
 #endif
 
 struct pci_dev *pcistub_get_pci_dev_by_slot(struct xen_pcibk_device *pdev,
