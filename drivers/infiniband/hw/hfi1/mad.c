/*
 * Copyright(c) 2015-2017 Intel Corporation.
 *
 * This file is provided under a dual BSD/GPLv2 license.  When using or
 * redistributing this file, you may do so under either license.
 *
 * GPL LICENSE SUMMARY
 *
 * This program is free software; you can redistribute it and/or modify
 * it under the terms of version 2 of the GNU General Public License as
 * published by the Free Software Foundation.
 *
 * This program is distributed in the hope that it will be useful, but
 * WITHOUT ANY WARRANTY; without even the implied warranty of
 * MERCHANTABILITY or FITNESS FOR A PARTICULAR PURPOSE.  See the GNU
 * General Public License for more details.
 *
 * BSD LICENSE
 *
 * Redistribution and use in source and binary forms, with or without
 * modification, are permitted provided that the following conditions
 * are met:
 *
 *  - Redistributions of source code must retain the above copyright
 *    notice, this list of conditions and the following disclaimer.
 *  - Redistributions in binary form must reproduce the above copyright
 *    notice, this list of conditions and the following disclaimer in
 *    the documentation and/or other materials provided with the
 *    distribution.
 *  - Neither the name of Intel Corporation nor the names of its
 *    contributors may be used to endorse or promote products derived
 *    from this software without specific prior written permission.
 *
 * THIS SOFTWARE IS PROVIDED BY THE COPYRIGHT HOLDERS AND CONTRIBUTORS
 * "AS IS" AND ANY EXPRESS OR IMPLIED WARRANTIES, INCLUDING, BUT NOT
 * LIMITED TO, THE IMPLIED WARRANTIES OF MERCHANTABILITY AND FITNESS FOR
 * A PARTICULAR PURPOSE ARE DISCLAIMED. IN NO EVENT SHALL THE COPYRIGHT
 * OWNER OR CONTRIBUTORS BE LIABLE FOR ANY DIRECT, INDIRECT, INCIDENTAL,
 * SPECIAL, EXEMPLARY, OR CONSEQUENTIAL DAMAGES (INCLUDING, BUT NOT
 * LIMITED TO, PROCUREMENT OF SUBSTITUTE GOODS OR SERVICES; LOSS OF USE,
 * DATA, OR PROFITS; OR BUSINESS INTERRUPTION) HOWEVER CAUSED AND ON ANY
 * THEORY OF LIABILITY, WHETHER IN CONTRACT, STRICT LIABILITY, OR TORT
 * (INCLUDING NEGLIGENCE OR OTHERWISE) ARISING IN ANY WAY OUT OF THE USE
 * OF THIS SOFTWARE, EVEN IF ADVISED OF THE POSSIBILITY OF SUCH DAMAGE.
 *
 */

#include <linux/net.h>
#include <rdma/opa_addr.h>
#define OPA_NUM_PKEY_BLOCKS_PER_SMP (OPA_SMP_DR_DATA_SIZE \
			/ (OPA_PARTITION_TABLE_BLK_SIZE * sizeof(u16)))

#include "hfi.h"
#include "mad.h"
#include "trace.h"
#include "qp.h"
#include "vnic.h"

/* the reset value from the FM is supposed to be 0xffff, handle both */
#define OPA_LINK_WIDTH_RESET_OLD 0x0fff
#define OPA_LINK_WIDTH_RESET 0xffff

struct trap_node {
	struct list_head list;
	struct opa_mad_notice_attr data;
	__be64 tid;
	int len;
	u32 retry;
	u8 in_use;
	u8 repress;
};

static int smp_length_check(u32 data_size, u32 request_len)
{
	if (unlikely(request_len < data_size))
		return -EINVAL;

	return 0;
}

static int reply(struct ib_mad_hdr *smp)
{
	/*
	 * The verbs framework will handle the directed/LID route
	 * packet changes.
	 */
	smp->method = IB_MGMT_METHOD_GET_RESP;
	if (smp->mgmt_class == IB_MGMT_CLASS_SUBN_DIRECTED_ROUTE)
		smp->status |= IB_SMP_DIRECTION;
	return IB_MAD_RESULT_SUCCESS | IB_MAD_RESULT_REPLY;
}

static inline void clear_opa_smp_data(struct opa_smp *smp)
{
	void *data = opa_get_smp_data(smp);
	size_t size = opa_get_smp_data_size(smp);

	memset(data, 0, size);
}

static u16 hfi1_lookup_pkey_value(struct hfi1_ibport *ibp, int pkey_idx)
{
	struct hfi1_pportdata *ppd = ppd_from_ibp(ibp);

	if (pkey_idx < ARRAY_SIZE(ppd->pkeys))
		return ppd->pkeys[pkey_idx];

	return 0;
}

void hfi1_event_pkey_change(struct hfi1_devdata *dd, u8 port)
{
	struct ib_event event;

	event.event = IB_EVENT_PKEY_CHANGE;
	event.device = &dd->verbs_dev.rdi.ibdev;
	event.element.port_num = port;
	ib_dispatch_event(&event);
}

/*
 * If the port is down, clean up all pending traps.  We need to be careful
 * with the given trap, because it may be queued.
 */
static void cleanup_traps(struct hfi1_ibport *ibp, struct trap_node *trap)
{
	struct trap_node *node, *q;
	unsigned long flags;
	struct list_head trap_list;
	int i;

	for (i = 0; i < RVT_MAX_TRAP_LISTS; i++) {
		spin_lock_irqsave(&ibp->rvp.lock, flags);
		list_replace_init(&ibp->rvp.trap_lists[i].list, &trap_list);
		ibp->rvp.trap_lists[i].list_len = 0;
		spin_unlock_irqrestore(&ibp->rvp.lock, flags);

		/*
		 * Remove all items from the list, freeing all the non-given
		 * traps.
		 */
		list_for_each_entry_safe(node, q, &trap_list, list) {
			list_del(&node->list);
			if (node != trap)
				kfree(node);
		}
	}

	/*
	 * If this wasn't on one of the lists it would not be freed.  If it
	 * was on the list, it is now safe to free.
	 */
	kfree(trap);
}

static struct trap_node *check_and_add_trap(struct hfi1_ibport *ibp,
					    struct trap_node *trap)
{
	struct trap_node *node;
	struct trap_list *trap_list;
	unsigned long flags;
	unsigned long timeout;
	int found = 0;
	unsigned int queue_id;
	static int trap_count;

	queue_id = trap->data.generic_type & 0x0F;
	if (queue_id >= RVT_MAX_TRAP_LISTS) {
		trap_count++;
		pr_err_ratelimited("hfi1: Invalid trap 0x%0x dropped. Total dropped: %d\n",
				   trap->data.generic_type, trap_count);
		kfree(trap);
		return NULL;
	}

	/*
	 * Since the retry (handle timeout) does not remove a trap request
	 * from the list, all we have to do is compare the node.
	 */
	spin_lock_irqsave(&ibp->rvp.lock, flags);
	trap_list = &ibp->rvp.trap_lists[queue_id];

	list_for_each_entry(node, &trap_list->list, list) {
		if (node == trap) {
			node->retry++;
			found = 1;
			break;
		}
	}

	/* If it is not on the list, add it, limited to RVT-MAX_TRAP_LEN. */
	if (!found) {
		if (trap_list->list_len < RVT_MAX_TRAP_LEN) {
			trap_list->list_len++;
			list_add_tail(&trap->list, &trap_list->list);
		} else {
			pr_warn_ratelimited("hfi1: Maximum trap limit reached for 0x%0x traps\n",
					    trap->data.generic_type);
			kfree(trap);
		}
	}

	/*
	 * Next check to see if there is a timer pending.  If not, set it up
	 * and get the first trap from the list.
	 */
	node = NULL;
	if (!timer_pending(&ibp->rvp.trap_timer)) {
		/*
		 * o14-2
		 * If the time out is set we have to wait until it expires
		 * before the trap can be sent.
		 * This should be > RVT_TRAP_TIMEOUT
		 */
		timeout = (RVT_TRAP_TIMEOUT *
			   (1UL << ibp->rvp.subnet_timeout)) / 1000;
		mod_timer(&ibp->rvp.trap_timer,
			  jiffies + usecs_to_jiffies(timeout));
		node = list_first_entry(&trap_list->list, struct trap_node,
					list);
		node->in_use = 1;
	}
	spin_unlock_irqrestore(&ibp->rvp.lock, flags);

	return node;
}

static void subn_handle_opa_trap_repress(struct hfi1_ibport *ibp,
					 struct opa_smp *smp)
{
	struct trap_list *trap_list;
	struct trap_node *trap;
	unsigned long flags;
	int i;

	if (smp->attr_id != IB_SMP_ATTR_NOTICE)
		return;

	spin_lock_irqsave(&ibp->rvp.lock, flags);
	for (i = 0; i < RVT_MAX_TRAP_LISTS; i++) {
		trap_list = &ibp->rvp.trap_lists[i];
		trap = list_first_entry_or_null(&trap_list->list,
						struct trap_node, list);
		if (trap && trap->tid == smp->tid) {
			if (trap->in_use) {
				trap->repress = 1;
			} else {
				trap_list->list_len--;
				list_del(&trap->list);
				kfree(trap);
			}
			break;
		}
	}
	spin_unlock_irqrestore(&ibp->rvp.lock, flags);
}

static void hfi1_update_sm_ah_attr(struct hfi1_ibport *ibp,
				   struct rdma_ah_attr *attr, u32 dlid)
{
	rdma_ah_set_dlid(attr, dlid);
	rdma_ah_set_port_num(attr, ppd_from_ibp(ibp)->port);
	if (dlid >= be16_to_cpu(IB_MULTICAST_LID_BASE)) {
		struct ib_global_route *grh = rdma_ah_retrieve_grh(attr);

		rdma_ah_set_ah_flags(attr, IB_AH_GRH);
		grh->sgid_index = 0;
		grh->hop_limit = 1;
		grh->dgid.global.subnet_prefix =
			ibp->rvp.gid_prefix;
		grh->dgid.global.interface_id = OPA_MAKE_ID(dlid);
	}
}

static int hfi1_modify_qp0_ah(struct hfi1_ibport *ibp,
			      struct rvt_ah *ah, u32 dlid)
{
	struct rdma_ah_attr attr;
	struct rvt_qp *qp0;
	int ret = -EINVAL;

	memset(&attr, 0, sizeof(attr));
	attr.type = ah->ibah.type;
	hfi1_update_sm_ah_attr(ibp, &attr, dlid);
	rcu_read_lock();
	qp0 = rcu_dereference(ibp->rvp.qp[0]);
	if (qp0)
		ret = rdma_modify_ah(&ah->ibah, &attr);
	rcu_read_unlock();
	return ret;
}

static struct ib_ah *hfi1_create_qp0_ah(struct hfi1_ibport *ibp, u32 dlid)
{
	struct rdma_ah_attr attr;
	struct ib_ah *ah = ERR_PTR(-EINVAL);
	struct rvt_qp *qp0;
	struct hfi1_pportdata *ppd = ppd_from_ibp(ibp);
	struct hfi1_devdata *dd = dd_from_ppd(ppd);
	u8 port_num = ppd->port;

	memset(&attr, 0, sizeof(attr));
	attr.type = rdma_ah_find_type(&dd->verbs_dev.rdi.ibdev, port_num);
	hfi1_update_sm_ah_attr(ibp, &attr, dlid);
	rcu_read_lock();
	qp0 = rcu_dereference(ibp->rvp.qp[0]);
	if (qp0)
		ah = rdma_create_ah(qp0->ibqp.pd, &attr);
	rcu_read_unlock();
	return ah;
}

static void send_trap(struct hfi1_ibport *ibp, struct trap_node *trap)
{
	struct ib_mad_send_buf *send_buf;
	struct ib_mad_agent *agent;
	struct opa_smp *smp;
	unsigned long flags;
	int pkey_idx;
	u32 qpn = ppd_from_ibp(ibp)->sm_trap_qp;

	agent = ibp->rvp.send_agent;
	if (!agent) {
		cleanup_traps(ibp, trap);
		return;
	}

	/* o14-3.2.1 */
	if (driver_lstate(ppd_from_ibp(ibp)) != IB_PORT_ACTIVE) {
		cleanup_traps(ibp, trap);
		return;
	}

	/* Add the trap to the list if necessary and see if we can send it */
	trap = check_and_add_trap(ibp, trap);
	if (!trap)
		return;

	pkey_idx = hfi1_lookup_pkey_idx(ibp, LIM_MGMT_P_KEY);
	if (pkey_idx < 0) {
		pr_warn("%s: failed to find limited mgmt pkey, defaulting 0x%x\n",
			__func__, hfi1_get_pkey(ibp, 1));
		pkey_idx = 1;
	}

	send_buf = ib_create_send_mad(agent, qpn, pkey_idx, 0,
				      IB_MGMT_MAD_HDR, IB_MGMT_MAD_DATA,
				      GFP_ATOMIC, IB_MGMT_BASE_VERSION);
	if (IS_ERR(send_buf))
		return;

	smp = send_buf->mad;
	smp->base_version = OPA_MGMT_BASE_VERSION;
	smp->mgmt_class = IB_MGMT_CLASS_SUBN_LID_ROUTED;
	smp->class_version = OPA_SM_CLASS_VERSION;
	smp->method = IB_MGMT_METHOD_TRAP;

	/* Only update the transaction ID for new traps (o13-5). */
	if (trap->tid == 0) {
		ibp->rvp.tid++;
		/* make sure that tid != 0 */
		if (ibp->rvp.tid == 0)
			ibp->rvp.tid++;
		trap->tid = cpu_to_be64(ibp->rvp.tid);
	}
	smp->tid = trap->tid;

	smp->attr_id = IB_SMP_ATTR_NOTICE;
	/* o14-1: smp->mkey = 0; */

	memcpy(smp->route.lid.data, &trap->data, trap->len);

	spin_lock_irqsave(&ibp->rvp.lock, flags);
	if (!ibp->rvp.sm_ah) {
		if (ibp->rvp.sm_lid != be16_to_cpu(IB_LID_PERMISSIVE)) {
			struct ib_ah *ah;

			ah = hfi1_create_qp0_ah(ibp, ibp->rvp.sm_lid);
			if (IS_ERR(ah)) {
				spin_unlock_irqrestore(&ibp->rvp.lock, flags);
				return;
			}
			send_buf->ah = ah;
			ibp->rvp.sm_ah = ibah_to_rvtah(ah);
		} else {
			spin_unlock_irqrestore(&ibp->rvp.lock, flags);
			return;
		}
	} else {
		send_buf->ah = &ibp->rvp.sm_ah->ibah;
	}

	/*
	 * If the trap was repressed while things were getting set up, don't
	 * bother sending it. This could happen for a retry.
	 */
	if (trap->repress) {
		list_del(&trap->list);
		spin_unlock_irqrestore(&ibp->rvp.lock, flags);
		kfree(trap);
		ib_free_send_mad(send_buf);
		return;
	}

	trap->in_use = 0;
	spin_unlock_irqrestore(&ibp->rvp.lock, flags);

	if (ib_post_send_mad(send_buf, NULL))
		ib_free_send_mad(send_buf);
}

void hfi1_handle_trap_timer(struct timer_list *t)
{
	struct hfi1_ibport *ibp = from_timer(ibp, t, rvp.trap_timer);
	struct trap_node *trap = NULL;
	unsigned long flags;
	int i;

	/* Find the trap with the highest priority */
	spin_lock_irqsave(&ibp->rvp.lock, flags);
	for (i = 0; !trap && i < RVT_MAX_TRAP_LISTS; i++) {
		trap = list_first_entry_or_null(&ibp->rvp.trap_lists[i].list,
						struct trap_node, list);
	}
	spin_unlock_irqrestore(&ibp->rvp.lock, flags);

	if (trap)
		send_trap(ibp, trap);
}

static struct trap_node *create_trap_node(u8 type, __be16 trap_num, u32 lid)
{
	struct trap_node *trap;

	trap = kzalloc(sizeof(*trap), GFP_ATOMIC);
	if (!trap)
		return NULL;

	INIT_LIST_HEAD(&trap->list);
	trap->data.generic_type = type;
	trap->data.prod_type_lsb = IB_NOTICE_PROD_CA;
	trap->data.trap_num = trap_num;
	trap->data.issuer_lid = cpu_to_be32(lid);

	return trap;
}

/*
 * Send a bad P_Key trap (ch. 14.3.8).
 */
void hfi1_bad_pkey(struct hfi1_ibport *ibp, u32 key, u32 sl,
		   u32 qp1, u32 qp2, u32 lid1, u32 lid2)
{
	struct trap_node *trap;
	u32 lid = ppd_from_ibp(ibp)->lid;

	ibp->rvp.n_pkt_drops++;
	ibp->rvp.pkey_violations++;

	trap = create_trap_node(IB_NOTICE_TYPE_SECURITY, OPA_TRAP_BAD_P_KEY,
				lid);
	if (!trap)
		return;

	/* Send violation trap */
	trap->data.ntc_257_258.lid1 = cpu_to_be32(lid1);
	trap->data.ntc_257_258.lid2 = cpu_to_be32(lid2);
	trap->data.ntc_257_258.key = cpu_to_be32(key);
	trap->data.ntc_257_258.sl = sl << 3;
	trap->data.ntc_257_258.qp1 = cpu_to_be32(qp1);
	trap->data.ntc_257_258.qp2 = cpu_to_be32(qp2);

	trap->len = sizeof(trap->data);
	send_trap(ibp, trap);
}

/*
 * Send a bad M_Key trap (ch. 14.3.9).
 */
static void bad_mkey(struct hfi1_ibport *ibp, struct ib_mad_hdr *mad,
		     __be64 mkey, __be32 dr_slid, u8 return_path[], u8 hop_cnt)
{
	struct trap_node *trap;
	u32 lid = ppd_from_ibp(ibp)->lid;

	trap = create_trap_node(IB_NOTICE_TYPE_SECURITY, OPA_TRAP_BAD_M_KEY,
				lid);
	if (!trap)
		return;

	/* Send violation trap */
	trap->data.ntc_256.lid = trap->data.issuer_lid;
	trap->data.ntc_256.method = mad->method;
	trap->data.ntc_256.attr_id = mad->attr_id;
	trap->data.ntc_256.attr_mod = mad->attr_mod;
	trap->data.ntc_256.mkey = mkey;
	if (mad->mgmt_class == IB_MGMT_CLASS_SUBN_DIRECTED_ROUTE) {
		trap->data.ntc_256.dr_slid = dr_slid;
		trap->data.ntc_256.dr_trunc_hop = IB_NOTICE_TRAP_DR_NOTICE;
		if (hop_cnt > ARRAY_SIZE(trap->data.ntc_256.dr_rtn_path)) {
			trap->data.ntc_256.dr_trunc_hop |=
				IB_NOTICE_TRAP_DR_TRUNC;
			hop_cnt = ARRAY_SIZE(trap->data.ntc_256.dr_rtn_path);
		}
		trap->data.ntc_256.dr_trunc_hop |= hop_cnt;
		memcpy(trap->data.ntc_256.dr_rtn_path, return_path,
		       hop_cnt);
	}

	trap->len = sizeof(trap->data);

	send_trap(ibp, trap);
}

/*
 * Send a Port Capability Mask Changed trap (ch. 14.3.11).
 */
void hfi1_cap_mask_chg(struct rvt_dev_info *rdi, u8 port_num)
{
	struct trap_node *trap;
	struct hfi1_ibdev *verbs_dev = dev_from_rdi(rdi);
	struct hfi1_devdata *dd = dd_from_dev(verbs_dev);
	struct hfi1_ibport *ibp = &dd->pport[port_num - 1].ibport_data;
	u32 lid = ppd_from_ibp(ibp)->lid;

	trap = create_trap_node(IB_NOTICE_TYPE_INFO,
				OPA_TRAP_CHANGE_CAPABILITY,
				lid);
	if (!trap)
		return;

	trap->data.ntc_144.lid = trap->data.issuer_lid;
	trap->data.ntc_144.new_cap_mask = cpu_to_be32(ibp->rvp.port_cap_flags);
	trap->data.ntc_144.cap_mask3 = cpu_to_be16(ibp->rvp.port_cap3_flags);

	trap->len = sizeof(trap->data);
	send_trap(ibp, trap);
}

/*
 * Send a System Image GUID Changed trap (ch. 14.3.12).
 */
void hfi1_sys_guid_chg(struct hfi1_ibport *ibp)
{
	struct trap_node *trap;
	u32 lid = ppd_from_ibp(ibp)->lid;

	trap = create_trap_node(IB_NOTICE_TYPE_INFO, OPA_TRAP_CHANGE_SYSGUID,
				lid);
	if (!trap)
		return;

	trap->data.ntc_145.new_sys_guid = ib_hfi1_sys_image_guid;
	trap->data.ntc_145.lid = trap->data.issuer_lid;

	trap->len = sizeof(trap->data);
	send_trap(ibp, trap);
}

/*
 * Send a Node Description Changed trap (ch. 14.3.13).
 */
void hfi1_node_desc_chg(struct hfi1_ibport *ibp)
{
	struct trap_node *trap;
	u32 lid = ppd_from_ibp(ibp)->lid;

	trap = create_trap_node(IB_NOTICE_TYPE_INFO,
				OPA_TRAP_CHANGE_CAPABILITY,
				lid);
	if (!trap)
		return;

	trap->data.ntc_144.lid = trap->data.issuer_lid;
	trap->data.ntc_144.change_flags =
		cpu_to_be16(OPA_NOTICE_TRAP_NODE_DESC_CHG);

	trap->len = sizeof(trap->data);
	send_trap(ibp, trap);
}

static int __subn_get_opa_nodedesc(struct opa_smp *smp, u32 am,
				   u8 *data, struct ib_device *ibdev,
				   u8 port, u32 *resp_len, u32 max_len)
{
	struct opa_node_description *nd;

	if (am || smp_length_check(sizeof(*nd), max_len)) {
		smp->status |= IB_SMP_INVALID_FIELD;
		return reply((struct ib_mad_hdr *)smp);
	}

	nd = (struct opa_node_description *)data;

	memcpy(nd->data, ibdev->node_desc, sizeof(nd->data));

	if (resp_len)
		*resp_len += sizeof(*nd);

	return reply((struct ib_mad_hdr *)smp);
}

static int __subn_get_opa_nodeinfo(struct opa_smp *smp, u32 am, u8 *data,
				   struct ib_device *ibdev, u8 port,
				   u32 *resp_len, u32 max_len)
{
	struct opa_node_info *ni;
	struct hfi1_devdata *dd = dd_from_ibdev(ibdev);
	unsigned pidx = port - 1; /* IB number port from 1, hw from 0 */

	ni = (struct opa_node_info *)data;

	/* GUID 0 is illegal */
	if (am || pidx >= dd->num_pports || ibdev->node_guid == 0 ||
	    smp_length_check(sizeof(*ni), max_len) ||
	    get_sguid(to_iport(ibdev, port), HFI1_PORT_GUID_INDEX) == 0) {
		smp->status |= IB_SMP_INVALID_FIELD;
		return reply((struct ib_mad_hdr *)smp);
	}

	ni->port_guid = get_sguid(to_iport(ibdev, port), HFI1_PORT_GUID_INDEX);
	ni->base_version = OPA_MGMT_BASE_VERSION;
	ni->class_version = OPA_SM_CLASS_VERSION;
	ni->node_type = 1;     /* channel adapter */
	ni->num_ports = ibdev->phys_port_cnt;
	/* This is already in network order */
	ni->system_image_guid = ib_hfi1_sys_image_guid;
	ni->node_guid = ibdev->node_guid;
	ni->partition_cap = cpu_to_be16(hfi1_get_npkeys(dd));
	ni->device_id = cpu_to_be16(dd->pcidev->device);
	ni->revision = cpu_to_be32(dd->minrev);
	ni->local_port_num = port;
	ni->vendor_id[0] = dd->oui1;
	ni->vendor_id[1] = dd->oui2;
	ni->vendor_id[2] = dd->oui3;

	if (resp_len)
		*resp_len += sizeof(*ni);

	return reply((struct ib_mad_hdr *)smp);
}

static int subn_get_nodeinfo(struct ib_smp *smp, struct ib_device *ibdev,
			     u8 port)
{
	struct ib_node_info *nip = (struct ib_node_info *)&smp->data;
	struct hfi1_devdata *dd = dd_from_ibdev(ibdev);
	unsigned pidx = port - 1; /* IB number port from 1, hw from 0 */

	/* GUID 0 is illegal */
	if (smp->attr_mod || pidx >= dd->num_pports ||
	    ibdev->node_guid == 0 ||
	    get_sguid(to_iport(ibdev, port), HFI1_PORT_GUID_INDEX) == 0) {
		smp->status |= IB_SMP_INVALID_FIELD;
		return reply((struct ib_mad_hdr *)smp);
	}

	nip->port_guid = get_sguid(to_iport(ibdev, port), HFI1_PORT_GUID_INDEX);
	nip->base_version = OPA_MGMT_BASE_VERSION;
	nip->class_version = OPA_SM_CLASS_VERSION;
	nip->node_type = 1;     /* channel adapter */
	nip->num_ports = ibdev->phys_port_cnt;
	/* This is already in network order */
	nip->sys_guid = ib_hfi1_sys_image_guid;
	nip->node_guid = ibdev->node_guid;
	nip->partition_cap = cpu_to_be16(hfi1_get_npkeys(dd));
	nip->device_id = cpu_to_be16(dd->pcidev->device);
	nip->revision = cpu_to_be32(dd->minrev);
	nip->local_port_num = port;
	nip->vendor_id[0] = dd->oui1;
	nip->vendor_id[1] = dd->oui2;
	nip->vendor_id[2] = dd->oui3;

	return reply((struct ib_mad_hdr *)smp);
}

static void set_link_width_enabled(struct hfi1_pportdata *ppd, u32 w)
{
	(void)hfi1_set_ib_cfg(ppd, HFI1_IB_CFG_LWID_ENB, w);
}

static void set_link_width_downgrade_enabled(struct hfi1_pportdata *ppd, u32 w)
{
	(void)hfi1_set_ib_cfg(ppd, HFI1_IB_CFG_LWID_DG_ENB, w);
}

static void set_link_speed_enabled(struct hfi1_pportdata *ppd, u32 s)
{
	(void)hfi1_set_ib_cfg(ppd, HFI1_IB_CFG_SPD_ENB, s);
}

static int check_mkey(struct hfi1_ibport *ibp, struct ib_mad_hdr *mad,
		      int mad_flags, __be64 mkey, __be32 dr_slid,
		      u8 return_path[], u8 hop_cnt)
{
	int valid_mkey = 0;
	int ret = 0;

	/* Is the mkey in the process of expiring? */
	if (ibp->rvp.mkey_lease_timeout &&
	    time_after_eq(jiffies, ibp->rvp.mkey_lease_timeout)) {
		/* Clear timeout and mkey protection field. */
		ibp->rvp.mkey_lease_timeout = 0;
		ibp->rvp.mkeyprot = 0;
	}

	if ((mad_flags & IB_MAD_IGNORE_MKEY) ||  ibp->rvp.mkey == 0 ||
	    ibp->rvp.mkey == mkey)
		valid_mkey = 1;

	/* Unset lease timeout on any valid Get/Set/TrapRepress */
	if (valid_mkey && ibp->rvp.mkey_lease_timeout &&
	    (mad->method == IB_MGMT_METHOD_GET ||
	     mad->method == IB_MGMT_METHOD_SET ||
	     mad->method == IB_MGMT_METHOD_TRAP_REPRESS))
		ibp->rvp.mkey_lease_timeout = 0;

	if (!valid_mkey) {
		switch (mad->method) {
		case IB_MGMT_METHOD_GET:
			/* Bad mkey not a violation below level 2 */
			if (ibp->rvp.mkeyprot < 2)
				break;
			/* fall through */
		case IB_MGMT_METHOD_SET:
		case IB_MGMT_METHOD_TRAP_REPRESS:
			if (ibp->rvp.mkey_violations != 0xFFFF)
				++ibp->rvp.mkey_violations;
			if (!ibp->rvp.mkey_lease_timeout &&
			    ibp->rvp.mkey_lease_period)
				ibp->rvp.mkey_lease_timeout = jiffies +
					ibp->rvp.mkey_lease_period * HZ;
			/* Generate a trap notice. */
			bad_mkey(ibp, mad, mkey, dr_slid, return_path,
				 hop_cnt);
			ret = 1;
		}
	}

	return ret;
}

/*
 * The SMA caches reads from LCB registers in case the LCB is unavailable.
 * (The LCB is unavailable in certain link states, for example.)
 */
struct lcb_datum {
	u32 off;
	u64 val;
};

static struct lcb_datum lcb_cache[] = {
	{ DC_LCB_STS_ROUND_TRIP_LTP_CNT, 0 },
};

static int write_lcb_cache(u32 off, u64 val)
{
	int i;

	for (i = 0; i < ARRAY_SIZE(lcb_cache); i++) {
		if (lcb_cache[i].off == off) {
			lcb_cache[i].val = val;
			return 0;
		}
	}

	pr_warn("%s bad offset 0x%x\n", __func__, off);
	return -1;
}

static int read_lcb_cache(u32 off, u64 *val)
{
	int i;

	for (i = 0; i < ARRAY_SIZE(lcb_cache); i++) {
		if (lcb_cache[i].off == off) {
			*val = lcb_cache[i].val;
			return 0;
		}
	}

	pr_warn("%s bad offset 0x%x\n", __func__, off);
	return -1;
}

void read_ltp_rtt(struct hfi1_devdata *dd)
{
	u64 reg;

	if (read_lcb_csr(dd, DC_LCB_STS_ROUND_TRIP_LTP_CNT, &reg))
		dd_dev_err(dd, "%s: unable to read LTP RTT\n", __func__);
	else
		write_lcb_cache(DC_LCB_STS_ROUND_TRIP_LTP_CNT, reg);
}

static int __subn_get_opa_portinfo(struct opa_smp *smp, u32 am, u8 *data,
				   struct ib_device *ibdev, u8 port,
				   u32 *resp_len, u32 max_len)
{
	int i;
	struct hfi1_devdata *dd;
	struct hfi1_pportdata *ppd;
	struct hfi1_ibport *ibp;
	struct opa_port_info *pi = (struct opa_port_info *)data;
	u8 mtu;
	u8 credit_rate;
	u8 is_beaconing_active;
	u32 state;
	u32 num_ports = OPA_AM_NPORT(am);
	u32 start_of_sm_config = OPA_AM_START_SM_CFG(am);
	u32 buffer_units;
	u64 tmp = 0;

	if (num_ports != 1 || smp_length_check(sizeof(*pi), max_len)) {
		smp->status |= IB_SMP_INVALID_FIELD;
		return reply((struct ib_mad_hdr *)smp);
	}

	dd = dd_from_ibdev(ibdev);
	/* IB numbers ports from 1, hw from 0 */
	ppd = dd->pport + (port - 1);
	ibp = &ppd->ibport_data;

	if (ppd->vls_supported / 2 > ARRAY_SIZE(pi->neigh_mtu.pvlx_to_mtu) ||
	    ppd->vls_supported > ARRAY_SIZE(dd->vld)) {
		smp->status |= IB_SMP_INVALID_FIELD;
		return reply((struct ib_mad_hdr *)smp);
	}

	pi->lid = cpu_to_be32(ppd->lid);

	/* Only return the mkey if the protection field allows it. */
	if (!(smp->method == IB_MGMT_METHOD_GET &&
	      ibp->rvp.mkey != smp->mkey &&
	      ibp->rvp.mkeyprot == 1))
		pi->mkey = ibp->rvp.mkey;

	pi->subnet_prefix = ibp->rvp.gid_prefix;
	pi->sm_lid = cpu_to_be32(ibp->rvp.sm_lid);
	pi->ib_cap_mask = cpu_to_be32(ibp->rvp.port_cap_flags);
	pi->mkey_lease_period = cpu_to_be16(ibp->rvp.mkey_lease_period);
	pi->sm_trap_qp = cpu_to_be32(ppd->sm_trap_qp);
	pi->sa_qp = cpu_to_be32(ppd->sa_qp);

	pi->link_width.enabled = cpu_to_be16(ppd->link_width_enabled);
	pi->link_width.supported = cpu_to_be16(ppd->link_width_supported);
	pi->link_width.active = cpu_to_be16(ppd->link_width_active);

	pi->link_width_downgrade.supported =
			cpu_to_be16(ppd->link_width_downgrade_supported);
	pi->link_width_downgrade.enabled =
			cpu_to_be16(ppd->link_width_downgrade_enabled);
	pi->link_width_downgrade.tx_active =
			cpu_to_be16(ppd->link_width_downgrade_tx_active);
	pi->link_width_downgrade.rx_active =
			cpu_to_be16(ppd->link_width_downgrade_rx_active);

	pi->link_speed.supported = cpu_to_be16(ppd->link_speed_supported);
	pi->link_speed.active = cpu_to_be16(ppd->link_speed_active);
	pi->link_speed.enabled = cpu_to_be16(ppd->link_speed_enabled);

	state = driver_lstate(ppd);

	if (start_of_sm_config && (state == IB_PORT_INIT))
		ppd->is_sm_config_started = 1;

	pi->port_phys_conf = (ppd->port_type & 0xf);

	pi->port_states.ledenable_offlinereason = ppd->neighbor_normal << 4;
	pi->port_states.ledenable_offlinereason |=
		ppd->is_sm_config_started << 5;
	/*
	 * This pairs with the memory barrier in hfi1_start_led_override to
	 * ensure that we read the correct state of LED beaconing represented
	 * by led_override_timer_active
	 */
	smp_rmb();
	is_beaconing_active = !!atomic_read(&ppd->led_override_timer_active);
	pi->port_states.ledenable_offlinereason |= is_beaconing_active << 6;
	pi->port_states.ledenable_offlinereason |=
		ppd->offline_disabled_reason;

	pi->port_states.portphysstate_portstate =
		(driver_pstate(ppd) << 4) | state;

	pi->mkeyprotect_lmc = (ibp->rvp.mkeyprot << 6) | ppd->lmc;

	memset(pi->neigh_mtu.pvlx_to_mtu, 0, sizeof(pi->neigh_mtu.pvlx_to_mtu));
	for (i = 0; i < ppd->vls_supported; i++) {
		mtu = mtu_to_enum(dd->vld[i].mtu, HFI1_DEFAULT_ACTIVE_MTU);
		if ((i % 2) == 0)
			pi->neigh_mtu.pvlx_to_mtu[i / 2] |= (mtu << 4);
		else
			pi->neigh_mtu.pvlx_to_mtu[i / 2] |= mtu;
	}
	/* don't forget VL 15 */
	mtu = mtu_to_enum(dd->vld[15].mtu, 2048);
	pi->neigh_mtu.pvlx_to_mtu[15 / 2] |= mtu;
	pi->smsl = ibp->rvp.sm_sl & OPA_PI_MASK_SMSL;
	pi->operational_vls = hfi1_get_ib_cfg(ppd, HFI1_IB_CFG_OP_VLS);
	pi->partenforce_filterraw |=
		(ppd->linkinit_reason & OPA_PI_MASK_LINKINIT_REASON);
	if (ppd->part_enforce & HFI1_PART_ENFORCE_IN)
		pi->partenforce_filterraw |= OPA_PI_MASK_PARTITION_ENFORCE_IN;
	if (ppd->part_enforce & HFI1_PART_ENFORCE_OUT)
		pi->partenforce_filterraw |= OPA_PI_MASK_PARTITION_ENFORCE_OUT;
	pi->mkey_violations = cpu_to_be16(ibp->rvp.mkey_violations);
	/* P_KeyViolations are counted by hardware. */
	pi->pkey_violations = cpu_to_be16(ibp->rvp.pkey_violations);
	pi->qkey_violations = cpu_to_be16(ibp->rvp.qkey_violations);

	pi->vl.cap = ppd->vls_supported;
	pi->vl.high_limit = cpu_to_be16(ibp->rvp.vl_high_limit);
	pi->vl.arb_high_cap = (u8)hfi1_get_ib_cfg(ppd, HFI1_IB_CFG_VL_HIGH_CAP);
	pi->vl.arb_low_cap = (u8)hfi1_get_ib_cfg(ppd, HFI1_IB_CFG_VL_LOW_CAP);

	pi->clientrereg_subnettimeout = ibp->rvp.subnet_timeout;

	pi->port_link_mode  = cpu_to_be16(OPA_PORT_LINK_MODE_OPA << 10 |
					  OPA_PORT_LINK_MODE_OPA << 5 |
					  OPA_PORT_LINK_MODE_OPA);

	pi->port_ltp_crc_mode = cpu_to_be16(ppd->port_ltp_crc_mode);

	pi->port_mode = cpu_to_be16(
				ppd->is_active_optimize_enabled ?
					OPA_PI_MASK_PORT_ACTIVE_OPTOMIZE : 0);

	pi->port_packet_format.supported =
		cpu_to_be16(OPA_PORT_PACKET_FORMAT_9B |
			    OPA_PORT_PACKET_FORMAT_16B);
	pi->port_packet_format.enabled =
		cpu_to_be16(OPA_PORT_PACKET_FORMAT_9B |
			    OPA_PORT_PACKET_FORMAT_16B);

	/* flit_control.interleave is (OPA V1, version .76):
	 * bits		use
	 * ----		---
	 * 2		res
	 * 2		DistanceSupported
	 * 2		DistanceEnabled
	 * 5		MaxNextLevelTxEnabled
	 * 5		MaxNestLevelRxSupported
	 *
	 * HFI supports only "distance mode 1" (see OPA V1, version .76,
	 * section 9.6.2), so set DistanceSupported, DistanceEnabled
	 * to 0x1.
	 */
	pi->flit_control.interleave = cpu_to_be16(0x1400);

	pi->link_down_reason = ppd->local_link_down_reason.sma;
	pi->neigh_link_down_reason = ppd->neigh_link_down_reason.sma;
	pi->port_error_action = cpu_to_be32(ppd->port_error_action);
	pi->mtucap = mtu_to_enum(hfi1_max_mtu, IB_MTU_4096);

	/* 32.768 usec. response time (guessing) */
	pi->resptimevalue = 3;

	pi->local_port_num = port;

	/* buffer info for FM */
	pi->overall_buffer_space = cpu_to_be16(dd->link_credits);

	pi->neigh_node_guid = cpu_to_be64(ppd->neighbor_guid);
	pi->neigh_port_num = ppd->neighbor_port_number;
	pi->port_neigh_mode =
		(ppd->neighbor_type & OPA_PI_MASK_NEIGH_NODE_TYPE) |
		(ppd->mgmt_allowed ? OPA_PI_MASK_NEIGH_MGMT_ALLOWED : 0) |
		(ppd->neighbor_fm_security ?
			OPA_PI_MASK_NEIGH_FW_AUTH_BYPASS : 0);

	/* HFIs shall always return VL15 credits to their
	 * neighbor in a timely manner, without any credit return pacing.
	 */
	credit_rate = 0;
	buffer_units  = (dd->vau) & OPA_PI_MASK_BUF_UNIT_BUF_ALLOC;
	buffer_units |= (dd->vcu << 3) & OPA_PI_MASK_BUF_UNIT_CREDIT_ACK;
	buffer_units |= (credit_rate << 6) &
				OPA_PI_MASK_BUF_UNIT_VL15_CREDIT_RATE;
	buffer_units |= (dd->vl15_init << 11) & OPA_PI_MASK_BUF_UNIT_VL15_INIT;
	pi->buffer_units = cpu_to_be32(buffer_units);

	pi->opa_cap_mask = cpu_to_be16(ibp->rvp.port_cap3_flags);
	pi->collectivemask_multicastmask = ((OPA_COLLECTIVE_NR & 0x7)
					    << 3 | (OPA_MCAST_NR & 0x7));

	/* HFI supports a replay buffer 128 LTPs in size */
	pi->replay_depth.buffer = 0x80;
	/* read the cached value of DC_LCB_STS_ROUND_TRIP_LTP_CNT */
	read_lcb_cache(DC_LCB_STS_ROUND_TRIP_LTP_CNT, &tmp);

	/*
	 * this counter is 16 bits wide, but the replay_depth.wire
	 * variable is only 8 bits
	 */
	if (tmp > 0xff)
		tmp = 0xff;
	pi->replay_depth.wire = tmp;

	if (resp_len)
		*resp_len += sizeof(struct opa_port_info);

	return reply((struct ib_mad_hdr *)smp);
}

/**
 * get_pkeys - return the PKEY table
 * @dd: the hfi1_ib device
 * @port: the IB port number
 * @pkeys: the pkey table is placed here
 */
static int get_pkeys(struct hfi1_devdata *dd, u8 port, u16 *pkeys)
{
	struct hfi1_pportdata *ppd = dd->pport + port - 1;

	memcpy(pkeys, ppd->pkeys, sizeof(ppd->pkeys));

	return 0;
}

static int __subn_get_opa_pkeytable(struct opa_smp *smp, u32 am, u8 *data,
				    struct ib_device *ibdev, u8 port,
				    u32 *resp_len, u32 max_len)
{
	struct hfi1_devdata *dd = dd_from_ibdev(ibdev);
	u32 n_blocks_req = OPA_AM_NBLK(am);
	u32 start_block = am & 0x7ff;
	__be16 *p;
	u16 *q;
	int i;
	u16 n_blocks_avail;
	unsigned npkeys = hfi1_get_npkeys(dd);
	size_t size;

	if (n_blocks_req == 0) {
		pr_warn("OPA Get PKey AM Invalid : P = %d; B = 0x%x; N = 0x%x\n",
			port, start_block, n_blocks_req);
		smp->status |= IB_SMP_INVALID_FIELD;
		return reply((struct ib_mad_hdr *)smp);
	}

	n_blocks_avail = (u16)(npkeys / OPA_PARTITION_TABLE_BLK_SIZE) + 1;

	size = (n_blocks_req * OPA_PARTITION_TABLE_BLK_SIZE) * sizeof(u16);

	if (smp_length_check(size, max_len)) {
		smp->status |= IB_SMP_INVALID_FIELD;
		return reply((struct ib_mad_hdr *)smp);
	}

	if (start_block + n_blocks_req > n_blocks_avail ||
	    n_blocks_req > OPA_NUM_PKEY_BLOCKS_PER_SMP) {
		pr_warn("OPA Get PKey AM Invalid : s 0x%x; req 0x%x; "
			"avail 0x%x; blk/smp 0x%lx\n",
			start_block, n_blocks_req, n_blocks_avail,
			OPA_NUM_PKEY_BLOCKS_PER_SMP);
		smp->status |= IB_SMP_INVALID_FIELD;
		return reply((struct ib_mad_hdr *)smp);
	}

	p = (__be16 *)data;
	q = (u16 *)data;
	/* get the real pkeys if we are requesting the first block */
	if (start_block == 0) {
		get_pkeys(dd, port, q);
		for (i = 0; i < npkeys; i++)
			p[i] = cpu_to_be16(q[i]);
		if (resp_len)
			*resp_len += size;
	} else {
		smp->status |= IB_SMP_INVALID_FIELD;
	}
	return reply((struct ib_mad_hdr *)smp);
}

enum {
	HFI_TRANSITION_DISALLOWED,
	HFI_TRANSITION_IGNORED,
	HFI_TRANSITION_ALLOWED,
	HFI_TRANSITION_UNDEFINED,
};

/*
 * Use shortened names to improve readability of
 * {logical,physical}_state_transitions
 */
enum {
	__D = HFI_TRANSITION_DISALLOWED,
	__I = HFI_TRANSITION_IGNORED,
	__A = HFI_TRANSITION_ALLOWED,
	__U = HFI_TRANSITION_UNDEFINED,
};

/*
 * IB_PORTPHYSSTATE_POLLING (2) through OPA_PORTPHYSSTATE_MAX (11) are
 * represented in physical_state_transitions.
 */
#define __N_PHYSTATES (OPA_PORTPHYSSTATE_MAX - IB_PORTPHYSSTATE_POLLING + 1)

/*
 * Within physical_state_transitions, rows represent "old" states,
 * columns "new" states, and physical_state_transitions.allowed[old][new]
 * indicates if the transition from old state to new state is legal (see
 * OPAg1v1, Table 6-4).
 */
static const struct {
	u8 allowed[__N_PHYSTATES][__N_PHYSTATES];
} physical_state_transitions = {
	{
		/* 2    3    4    5    6    7    8    9   10   11 */
	/* 2 */	{ __A, __A, __D, __D, __D, __D, __D, __D, __D, __D },
	/* 3 */	{ __A, __I, __D, __D, __D, __D, __D, __D, __D, __A },
	/* 4 */	{ __U, __U, __U, __U, __U, __U, __U, __U, __U, __U },
	/* 5 */	{ __A, __A, __D, __I, __D, __D, __D, __D, __D, __D },
	/* 6 */	{ __U, __U, __U, __U, __U, __U, __U, __U, __U, __U },
	/* 7 */	{ __D, __A, __D, __D, __D, __I, __D, __D, __D, __D },
	/* 8 */	{ __U, __U, __U, __U, __U, __U, __U, __U, __U, __U },
	/* 9 */	{ __I, __A, __D, __D, __D, __D, __D, __I, __D, __D },
	/*10 */	{ __U, __U, __U, __U, __U, __U, __U, __U, __U, __U },
	/*11 */	{ __D, __A, __D, __D, __D, __D, __D, __D, __D, __I },
	}
};

/*
 * IB_PORT_DOWN (1) through IB_PORT_ACTIVE_DEFER (5) are represented
 * logical_state_transitions
 */

#define __N_LOGICAL_STATES (IB_PORT_ACTIVE_DEFER - IB_PORT_DOWN + 1)

/*
 * Within logical_state_transitions rows represent "old" states,
 * columns "new" states, and logical_state_transitions.allowed[old][new]
 * indicates if the transition from old state to new state is legal (see
 * OPAg1v1, Table 9-12).
 */
static const struct {
	u8 allowed[__N_LOGICAL_STATES][__N_LOGICAL_STATES];
} logical_state_transitions = {
	{
		/* 1    2    3    4    5 */
	/* 1 */	{ __I, __D, __D, __D, __U},
	/* 2 */	{ __D, __I, __A, __D, __U},
	/* 3 */	{ __D, __D, __I, __A, __U},
	/* 4 */	{ __D, __D, __I, __I, __U},
	/* 5 */	{ __U, __U, __U, __U, __U},
	}
};

static int logical_transition_allowed(int old, int new)
{
	if (old < IB_PORT_NOP || old > IB_PORT_ACTIVE_DEFER ||
	    new < IB_PORT_NOP || new > IB_PORT_ACTIVE_DEFER) {
		pr_warn("invalid logical state(s) (old %d new %d)\n",
			old, new);
		return HFI_TRANSITION_UNDEFINED;
	}

	if (new == IB_PORT_NOP)
		return HFI_TRANSITION_ALLOWED; /* always allowed */

	/* adjust states for indexing into logical_state_transitions */
	old -= IB_PORT_DOWN;
	new -= IB_PORT_DOWN;

	if (old < 0 || new < 0)
		return HFI_TRANSITION_UNDEFINED;
	return logical_state_transitions.allowed[old][new];
}

static int physical_transition_allowed(int old, int new)
{
	if (old < IB_PORTPHYSSTATE_NOP || old > OPA_PORTPHYSSTATE_MAX ||
	    new < IB_PORTPHYSSTATE_NOP || new > OPA_PORTPHYSSTATE_MAX) {
		pr_warn("invalid physical state(s) (old %d new %d)\n",
			old, new);
		return HFI_TRANSITION_UNDEFINED;
	}

	if (new == IB_PORTPHYSSTATE_NOP)
		return HFI_TRANSITION_ALLOWED; /* always allowed */

	/* adjust states for indexing into physical_state_transitions */
	old -= IB_PORTPHYSSTATE_POLLING;
	new -= IB_PORTPHYSSTATE_POLLING;

	if (old < 0 || new < 0)
		return HFI_TRANSITION_UNDEFINED;
	return physical_state_transitions.allowed[old][new];
}

static int port_states_transition_allowed(struct hfi1_pportdata *ppd,
					  u32 logical_new, u32 physical_new)
{
	u32 physical_old = driver_pstate(ppd);
	u32 logical_old = driver_lstate(ppd);
	int ret, logical_allowed, physical_allowed;

	ret = logical_transition_allowed(logical_old, logical_new);
	logical_allowed = ret;

	if (ret == HFI_TRANSITION_DISALLOWED ||
	    ret == HFI_TRANSITION_UNDEFINED) {
		pr_warn("invalid logical state transition %s -> %s\n",
			opa_lstate_name(logical_old),
			opa_lstate_name(logical_new));
		return ret;
	}

	ret = physical_transition_allowed(physical_old, physical_new);
	physical_allowed = ret;

	if (ret == HFI_TRANSITION_DISALLOWED ||
	    ret == HFI_TRANSITION_UNDEFINED) {
		pr_warn("invalid physical state transition %s -> %s\n",
			opa_pstate_name(physical_old),
			opa_pstate_name(physical_new));
		return ret;
	}

	if (logical_allowed == HFI_TRANSITION_IGNORED &&
	    physical_allowed == HFI_TRANSITION_IGNORED)
		return HFI_TRANSITION_IGNORED;

	/*
	 * A change request of Physical Port State from
	 * 'Offline' to 'Polling' should be ignored.
	 */
	if ((physical_old == OPA_PORTPHYSSTATE_OFFLINE) &&
	    (physical_new == IB_PORTPHYSSTATE_POLLING))
		return HFI_TRANSITION_IGNORED;

	/*
	 * Either physical_allowed or logical_allowed is
	 * HFI_TRANSITION_ALLOWED.
	 */
	return HFI_TRANSITION_ALLOWED;
}

static int set_port_states(struct hfi1_pportdata *ppd, struct opa_smp *smp,
			   u32 logical_state, u32 phys_state)
{
	struct hfi1_devdata *dd = ppd->dd;
	u32 link_state;
	int ret;

	ret = port_states_transition_allowed(ppd, logical_state, phys_state);
	if (ret == HFI_TRANSITION_DISALLOWED ||
	    ret == HFI_TRANSITION_UNDEFINED) {
		/* error message emitted above */
		smp->status |= IB_SMP_INVALID_FIELD;
		return 0;
	}

	if (ret == HFI_TRANSITION_IGNORED)
		return 0;

	if ((phys_state != IB_PORTPHYSSTATE_NOP) &&
	    !(logical_state == IB_PORT_DOWN ||
	      logical_state == IB_PORT_NOP)){
		pr_warn("SubnSet(OPA_PortInfo) port state invalid: logical_state 0x%x physical_state 0x%x\n",
			logical_state, phys_state);
		smp->status |= IB_SMP_INVALID_FIELD;
	}

	/*
	 * Logical state changes are summarized in OPAv1g1 spec.,
	 * Table 9-12; physical state changes are summarized in
	 * OPAv1g1 spec., Table 6.4.
	 */
	switch (logical_state) {
	case IB_PORT_NOP:
		if (phys_state == IB_PORTPHYSSTATE_NOP)
			break;
		/* FALLTHROUGH */
	case IB_PORT_DOWN:
		if (phys_state == IB_PORTPHYSSTATE_NOP) {
			link_state = HLS_DN_DOWNDEF;
		} else if (phys_state == IB_PORTPHYSSTATE_POLLING) {
			link_state = HLS_DN_POLL;
			set_link_down_reason(ppd, OPA_LINKDOWN_REASON_FM_BOUNCE,
					     0, OPA_LINKDOWN_REASON_FM_BOUNCE);
		} else if (phys_state == IB_PORTPHYSSTATE_DISABLED) {
			link_state = HLS_DN_DISABLE;
		} else {
			pr_warn("SubnSet(OPA_PortInfo) invalid physical state 0x%x\n",
				phys_state);
			smp->status |= IB_SMP_INVALID_FIELD;
			break;
		}

		if ((link_state == HLS_DN_POLL ||
		     link_state == HLS_DN_DOWNDEF)) {
			/*
			 * Going to poll.  No matter what the current state,
			 * always move offline first, then tune and start the
			 * link.  This correctly handles a FM link bounce and
			 * a link enable.  Going offline is a no-op if already
			 * offline.
			 */
			set_link_state(ppd, HLS_DN_OFFLINE);
			start_link(ppd);
		} else {
			set_link_state(ppd, link_state);
		}
		if (link_state == HLS_DN_DISABLE &&
		    (ppd->offline_disabled_reason >
		     HFI1_ODR_MASK(OPA_LINKDOWN_REASON_SMA_DISABLED) ||
		     ppd->offline_disabled_reason ==
		     HFI1_ODR_MASK(OPA_LINKDOWN_REASON_NONE)))
			ppd->offline_disabled_reason =
			HFI1_ODR_MASK(OPA_LINKDOWN_REASON_SMA_DISABLED);
		/*
		 * Don't send a reply if the response would be sent
		 * through the disabled port.
		 */
		if (link_state == HLS_DN_DISABLE && smp->hop_cnt)
			return IB_MAD_RESULT_SUCCESS | IB_MAD_RESULT_CONSUMED;
		break;
	case IB_PORT_ARMED:
		ret = set_link_state(ppd, HLS_UP_ARMED);
		if (!ret)
			send_idle_sma(dd, SMA_IDLE_ARM);
		break;
	case IB_PORT_ACTIVE:
		if (ppd->neighbor_normal) {
			ret = set_link_state(ppd, HLS_UP_ACTIVE);
			if (ret == 0)
				send_idle_sma(dd, SMA_IDLE_ACTIVE);
		} else {
			pr_warn("SubnSet(OPA_PortInfo) Cannot move to Active with NeighborNormal 0\n");
			smp->status |= IB_SMP_INVALID_FIELD;
		}
		break;
	default:
		pr_warn("SubnSet(OPA_PortInfo) invalid logical state 0x%x\n",
			logical_state);
		smp->status |= IB_SMP_INVALID_FIELD;
	}

	return 0;
}

/**
 * subn_set_opa_portinfo - set port information
 * @smp: the incoming SM packet
 * @ibdev: the infiniband device
 * @port: the port on the device
 *
 */
static int __subn_set_opa_portinfo(struct opa_smp *smp, u32 am, u8 *data,
				   struct ib_device *ibdev, u8 port,
				   u32 *resp_len, u32 max_len)
{
	struct opa_port_info *pi = (struct opa_port_info *)data;
	struct ib_event event;
	struct hfi1_devdata *dd;
	struct hfi1_pportdata *ppd;
	struct hfi1_ibport *ibp;
	u8 clientrereg;
	unsigned long flags;
	u32 smlid;
	u32 lid;
	u8 ls_old, ls_new, ps_new;
	u8 vls;
	u8 msl;
	u8 crc_enabled;
	u16 lse, lwe, mtu;
	u32 num_ports = OPA_AM_NPORT(am);
	u32 start_of_sm_config = OPA_AM_START_SM_CFG(am);
	int ret, i, invalid = 0, call_set_mtu = 0;
	int call_link_downgrade_policy = 0;

	if (num_ports != 1 ||
	    smp_length_check(sizeof(*pi), max_len)) {
		smp->status |= IB_SMP_INVALID_FIELD;
		return reply((struct ib_mad_hdr *)smp);
	}

	lid = be32_to_cpu(pi->lid);
	if (lid & 0xFF000000) {
		pr_warn("OPA_PortInfo lid out of range: %X\n", lid);
		smp->status |= IB_SMP_INVALID_FIELD;
		goto get_only;
	}


	smlid = be32_to_cpu(pi->sm_lid);
	if (smlid & 0xFF000000) {
		pr_warn("OPA_PortInfo SM lid out of range: %X\n", smlid);
		smp->status |= IB_SMP_INVALID_FIELD;
		goto get_only;
	}

	clientrereg = (pi->clientrereg_subnettimeout &
			OPA_PI_MASK_CLIENT_REREGISTER);

	dd = dd_from_ibdev(ibdev);
	/* IB numbers ports from 1, hw from 0 */
	ppd = dd->pport + (port - 1);
	ibp = &ppd->ibport_data;
	event.device = ibdev;
	event.element.port_num = port;

	ls_old = driver_lstate(ppd);

	ibp->rvp.mkey = pi->mkey;
	if (ibp->rvp.gid_prefix != pi->subnet_prefix) {
		ibp->rvp.gid_prefix = pi->subnet_prefix;
		event.event = IB_EVENT_GID_CHANGE;
		ib_dispatch_event(&event);
	}
	ibp->rvp.mkey_lease_period = be16_to_cpu(pi->mkey_lease_period);

	/* Must be a valid unicast LID address. */
	if ((lid == 0 && ls_old > IB_PORT_INIT) ||
	     (hfi1_is_16B_mcast(lid))) {
		smp->status |= IB_SMP_INVALID_FIELD;
		pr_warn("SubnSet(OPA_PortInfo) lid invalid 0x%x\n",
			lid);
	} else if (ppd->lid != lid ||
		 ppd->lmc != (pi->mkeyprotect_lmc & OPA_PI_MASK_LMC)) {
		if (ppd->lid != lid)
			hfi1_set_uevent_bits(ppd, _HFI1_EVENT_LID_CHANGE_BIT);
		if (ppd->lmc != (pi->mkeyprotect_lmc & OPA_PI_MASK_LMC))
			hfi1_set_uevent_bits(ppd, _HFI1_EVENT_LMC_CHANGE_BIT);
		hfi1_set_lid(ppd, lid, pi->mkeyprotect_lmc & OPA_PI_MASK_LMC);
		event.event = IB_EVENT_LID_CHANGE;
		ib_dispatch_event(&event);

		if (HFI1_PORT_GUID_INDEX + 1 < HFI1_GUIDS_PER_PORT) {
			/* Manufacture GID from LID to support extended
			 * addresses
			 */
			ppd->guids[HFI1_PORT_GUID_INDEX + 1] =
				be64_to_cpu(OPA_MAKE_ID(lid));
			event.event = IB_EVENT_GID_CHANGE;
			ib_dispatch_event(&event);
		}
	}

	msl = pi->smsl & OPA_PI_MASK_SMSL;
	if (pi->partenforce_filterraw & OPA_PI_MASK_LINKINIT_REASON)
		ppd->linkinit_reason =
			(pi->partenforce_filterraw &
			 OPA_PI_MASK_LINKINIT_REASON);

	/* Must be a valid unicast LID address. */
	if ((smlid == 0 && ls_old > IB_PORT_INIT) ||
	     (hfi1_is_16B_mcast(smlid))) {
		smp->status |= IB_SMP_INVALID_FIELD;
		pr_warn("SubnSet(OPA_PortInfo) smlid invalid 0x%x\n", smlid);
	} else if (smlid != ibp->rvp.sm_lid || msl != ibp->rvp.sm_sl) {
		pr_warn("SubnSet(OPA_PortInfo) smlid 0x%x\n", smlid);
		spin_lock_irqsave(&ibp->rvp.lock, flags);
		if (ibp->rvp.sm_ah) {
			if (smlid != ibp->rvp.sm_lid)
				hfi1_modify_qp0_ah(ibp, ibp->rvp.sm_ah, smlid);
			if (msl != ibp->rvp.sm_sl)
				rdma_ah_set_sl(&ibp->rvp.sm_ah->attr, msl);
		}
		spin_unlock_irqrestore(&ibp->rvp.lock, flags);
		if (smlid != ibp->rvp.sm_lid)
			ibp->rvp.sm_lid = smlid;
		if (msl != ibp->rvp.sm_sl)
			ibp->rvp.sm_sl = msl;
		event.event = IB_EVENT_SM_CHANGE;
		ib_dispatch_event(&event);
	}

	if (pi->link_down_reason == 0) {
		ppd->local_link_down_reason.sma = 0;
		ppd->local_link_down_reason.latest = 0;
	}

	if (pi->neigh_link_down_reason == 0) {
		ppd->neigh_link_down_reason.sma = 0;
		ppd->neigh_link_down_reason.latest = 0;
	}

	ppd->sm_trap_qp = be32_to_cpu(pi->sm_trap_qp);
	ppd->sa_qp = be32_to_cpu(pi->sa_qp);

	ppd->port_error_action = be32_to_cpu(pi->port_error_action);
	lwe = be16_to_cpu(pi->link_width.enabled);
	if (lwe) {
		if (lwe == OPA_LINK_WIDTH_RESET ||
		    lwe == OPA_LINK_WIDTH_RESET_OLD)
			set_link_width_enabled(ppd, ppd->link_width_supported);
		else if ((lwe & ~ppd->link_width_supported) == 0)
			set_link_width_enabled(ppd, lwe);
		else
			smp->status |= IB_SMP_INVALID_FIELD;
	}
	lwe = be16_to_cpu(pi->link_width_downgrade.enabled);
	/* LWD.E is always applied - 0 means "disabled" */
	if (lwe == OPA_LINK_WIDTH_RESET ||
	    lwe == OPA_LINK_WIDTH_RESET_OLD) {
		set_link_width_downgrade_enabled(ppd,
						 ppd->
						 link_width_downgrade_supported
						 );
	} else if ((lwe & ~ppd->link_width_downgrade_supported) == 0) {
		/* only set and apply if something changed */
		if (lwe != ppd->link_width_downgrade_enabled) {
			set_link_width_downgrade_enabled(ppd, lwe);
			call_link_downgrade_policy = 1;
		}
	} else {
		smp->status |= IB_SMP_INVALID_FIELD;
	}
	lse = be16_to_cpu(pi->link_speed.enabled);
	if (lse) {
		if (lse & be16_to_cpu(pi->link_speed.supported))
			set_link_speed_enabled(ppd, lse);
		else
			smp->status |= IB_SMP_INVALID_FIELD;
	}

	ibp->rvp.mkeyprot =
		(pi->mkeyprotect_lmc & OPA_PI_MASK_MKEY_PROT_BIT) >> 6;
	ibp->rvp.vl_high_limit = be16_to_cpu(pi->vl.high_limit) & 0xFF;
	(void)hfi1_set_ib_cfg(ppd, HFI1_IB_CFG_VL_HIGH_LIMIT,
				    ibp->rvp.vl_high_limit);

	if (ppd->vls_supported / 2 > ARRAY_SIZE(pi->neigh_mtu.pvlx_to_mtu) ||
	    ppd->vls_supported > ARRAY_SIZE(dd->vld)) {
		smp->status |= IB_SMP_INVALID_FIELD;
		return reply((struct ib_mad_hdr *)smp);
	}
	for (i = 0; i < ppd->vls_supported; i++) {
		if ((i % 2) == 0)
			mtu = enum_to_mtu((pi->neigh_mtu.pvlx_to_mtu[i / 2] >>
					   4) & 0xF);
		else
			mtu = enum_to_mtu(pi->neigh_mtu.pvlx_to_mtu[i / 2] &
					  0xF);
		if (mtu == 0xffff) {
			pr_warn("SubnSet(OPA_PortInfo) mtu invalid %d (0x%x)\n",
				mtu,
				(pi->neigh_mtu.pvlx_to_mtu[0] >> 4) & 0xF);
			smp->status |= IB_SMP_INVALID_FIELD;
			mtu = hfi1_max_mtu; /* use a valid MTU */
		}
		if (dd->vld[i].mtu != mtu) {
			dd_dev_info(dd,
				    "MTU change on vl %d from %d to %d\n",
				    i, dd->vld[i].mtu, mtu);
			dd->vld[i].mtu = mtu;
			call_set_mtu++;
		}
	}
	/* As per OPAV1 spec: VL15 must support and be configured
	 * for operation with a 2048 or larger MTU.
	 */
	mtu = enum_to_mtu(pi->neigh_mtu.pvlx_to_mtu[15 / 2] & 0xF);
	if (mtu < 2048 || mtu == 0xffff)
		mtu = 2048;
	if (dd->vld[15].mtu != mtu) {
		dd_dev_info(dd,
			    "MTU change on vl 15 from %d to %d\n",
			    dd->vld[15].mtu, mtu);
		dd->vld[15].mtu = mtu;
		call_set_mtu++;
	}
	if (call_set_mtu)
		set_mtu(ppd);

	/* Set operational VLs */
	vls = pi->operational_vls & OPA_PI_MASK_OPERATIONAL_VL;
	if (vls) {
		if (vls > ppd->vls_supported) {
			pr_warn("SubnSet(OPA_PortInfo) VL's supported invalid %d\n",
				pi->operational_vls);
			smp->status |= IB_SMP_INVALID_FIELD;
		} else {
			if (hfi1_set_ib_cfg(ppd, HFI1_IB_CFG_OP_VLS,
					    vls) == -EINVAL)
				smp->status |= IB_SMP_INVALID_FIELD;
		}
	}

	if (pi->mkey_violations == 0)
		ibp->rvp.mkey_violations = 0;

	if (pi->pkey_violations == 0)
		ibp->rvp.pkey_violations = 0;

	if (pi->qkey_violations == 0)
		ibp->rvp.qkey_violations = 0;

	ibp->rvp.subnet_timeout =
		pi->clientrereg_subnettimeout & OPA_PI_MASK_SUBNET_TIMEOUT;

	crc_enabled = be16_to_cpu(pi->port_ltp_crc_mode);
	crc_enabled >>= 4;
	crc_enabled &= 0xf;

	if (crc_enabled != 0)
		ppd->port_crc_mode_enabled = port_ltp_to_cap(crc_enabled);

	ppd->is_active_optimize_enabled =
			!!(be16_to_cpu(pi->port_mode)
					& OPA_PI_MASK_PORT_ACTIVE_OPTOMIZE);

	ls_new = pi->port_states.portphysstate_portstate &
			OPA_PI_MASK_PORT_STATE;
	ps_new = (pi->port_states.portphysstate_portstate &
			OPA_PI_MASK_PORT_PHYSICAL_STATE) >> 4;

	if (ls_old == IB_PORT_INIT) {
		if (start_of_sm_config) {
			if (ls_new == ls_old || (ls_new == IB_PORT_ARMED))
				ppd->is_sm_config_started = 1;
		} else if (ls_new == IB_PORT_ARMED) {
			if (ppd->is_sm_config_started == 0) {
				invalid = 1;
				smp->status |= IB_SMP_INVALID_FIELD;
			}
		}
	}

	/* Handle CLIENT_REREGISTER event b/c SM asked us for it */
	if (clientrereg) {
		event.event = IB_EVENT_CLIENT_REREGISTER;
		ib_dispatch_event(&event);
	}

	/*
	 * Do the port state change now that the other link parameters
	 * have been set.
	 * Changing the port physical state only makes sense if the link
	 * is down or is being set to down.
	 */

	if (!invalid) {
		ret = set_port_states(ppd, smp, ls_new, ps_new);
		if (ret)
			return ret;
	}

	ret = __subn_get_opa_portinfo(smp, am, data, ibdev, port, resp_len,
				      max_len);

	/* restore re-reg bit per o14-12.2.1 */
	pi->clientrereg_subnettimeout |= clientrereg;

	/*
	 * Apply the new link downgrade policy.  This may result in a link
	 * bounce.  Do this after everything else so things are settled.
	 * Possible problem: if setting the port state above fails, then
	 * the policy change is not applied.
	 */
	if (call_link_downgrade_policy)
		apply_link_downgrade_policy(ppd, 0);

	return ret;

get_only:
	return __subn_get_opa_portinfo(smp, am, data, ibdev, port, resp_len,
				       max_len);
}

/**
 * set_pkeys - set the PKEY table for ctxt 0
 * @dd: the hfi1_ib device
 * @port: the IB port number
 * @pkeys: the PKEY table
 */
static int set_pkeys(struct hfi1_devdata *dd, u8 port, u16 *pkeys)
{
	struct hfi1_pportdata *ppd;
	int i;
	int changed = 0;
	int update_includes_mgmt_partition = 0;

	/*
	 * IB port one/two always maps to context zero/one,
	 * always a kernel context, no locking needed
	 * If we get here with ppd setup, no need to check
	 * that rcd is valid.
	 */
	ppd = dd->pport + (port - 1);
	/*
	 * If the update does not include the management pkey, don't do it.
	 */
	for (i = 0; i < ARRAY_SIZE(ppd->pkeys); i++) {
		if (pkeys[i] == LIM_MGMT_P_KEY) {
			update_includes_mgmt_partition = 1;
			break;
		}
	}

	if (!update_includes_mgmt_partition)
		return 1;

	for (i = 0; i < ARRAY_SIZE(ppd->pkeys); i++) {
		u16 key = pkeys[i];
		u16 okey = ppd->pkeys[i];

		if (key == okey)
			continue;
		/*
		 * The SM gives us the complete PKey table. We have
		 * to ensure that we put the PKeys in the matching
		 * slots.
		 */
		ppd->pkeys[i] = key;
		changed = 1;
	}

	if (changed) {
		(void)hfi1_set_ib_cfg(ppd, HFI1_IB_CFG_PKEYS, 0);
		hfi1_event_pkey_change(dd, port);
	}

	return 0;
}

static int __subn_set_opa_pkeytable(struct opa_smp *smp, u32 am, u8 *data,
				    struct ib_device *ibdev, u8 port,
				    u32 *resp_len, u32 max_len)
{
	struct hfi1_devdata *dd = dd_from_ibdev(ibdev);
	u32 n_blocks_sent = OPA_AM_NBLK(am);
	u32 start_block = am & 0x7ff;
	u16 *p = (u16 *)data;
	__be16 *q = (__be16 *)data;
	int i;
	u16 n_blocks_avail;
	unsigned npkeys = hfi1_get_npkeys(dd);
	u32 size = 0;

	if (n_blocks_sent == 0) {
		pr_warn("OPA Get PKey AM Invalid : P = %d; B = 0x%x; N = 0x%x\n",
			port, start_block, n_blocks_sent);
		smp->status |= IB_SMP_INVALID_FIELD;
		return reply((struct ib_mad_hdr *)smp);
	}

	n_blocks_avail = (u16)(npkeys / OPA_PARTITION_TABLE_BLK_SIZE) + 1;

	size = sizeof(u16) * (n_blocks_sent * OPA_PARTITION_TABLE_BLK_SIZE);

	if (smp_length_check(size, max_len)) {
		smp->status |= IB_SMP_INVALID_FIELD;
		return reply((struct ib_mad_hdr *)smp);
	}

	if (start_block + n_blocks_sent > n_blocks_avail ||
	    n_blocks_sent > OPA_NUM_PKEY_BLOCKS_PER_SMP) {
		pr_warn("OPA Set PKey AM Invalid : s 0x%x; req 0x%x; avail 0x%x; blk/smp 0x%lx\n",
			start_block, n_blocks_sent, n_blocks_avail,
			OPA_NUM_PKEY_BLOCKS_PER_SMP);
		smp->status |= IB_SMP_INVALID_FIELD;
		return reply((struct ib_mad_hdr *)smp);
	}

	for (i = 0; i < n_blocks_sent * OPA_PARTITION_TABLE_BLK_SIZE; i++)
		p[i] = be16_to_cpu(q[i]);

	if (start_block == 0 && set_pkeys(dd, port, p) != 0) {
		smp->status |= IB_SMP_INVALID_FIELD;
		return reply((struct ib_mad_hdr *)smp);
	}

	return __subn_get_opa_pkeytable(smp, am, data, ibdev, port, resp_len,
					max_len);
}

#define ILLEGAL_VL 12
/*
 * filter_sc2vlt changes mappings to VL15 to ILLEGAL_VL (except
 * for SC15, which must map to VL15). If we don't remap things this
 * way it is possible for VL15 counters to increment when we try to
 * send on a SC which is mapped to an invalid VL.
 * When getting the table convert ILLEGAL_VL back to VL15.
 */
static void filter_sc2vlt(void *data, bool set)
{
	int i;
	u8 *pd = data;

	for (i = 0; i < OPA_MAX_SCS; i++) {
		if (i == 15)
			continue;

		if (set) {
			if ((pd[i] & 0x1f) == 0xf)
				pd[i] = ILLEGAL_VL;
		} else {
			if ((pd[i] & 0x1f) == ILLEGAL_VL)
				pd[i] = 0xf;
		}
	}
}

static int set_sc2vlt_tables(struct hfi1_devdata *dd, void *data)
{
	u64 *val = data;

	filter_sc2vlt(data, true);

	write_csr(dd, SEND_SC2VLT0, *val++);
	write_csr(dd, SEND_SC2VLT1, *val++);
	write_csr(dd, SEND_SC2VLT2, *val++);
	write_csr(dd, SEND_SC2VLT3, *val++);
	write_seqlock_irq(&dd->sc2vl_lock);
	memcpy(dd->sc2vl, data, sizeof(dd->sc2vl));
	write_sequnlock_irq(&dd->sc2vl_lock);
	return 0;
}

static int get_sc2vlt_tables(struct hfi1_devdata *dd, void *data)
{
	u64 *val = (u64 *)data;

	*val++ = read_csr(dd, SEND_SC2VLT0);
	*val++ = read_csr(dd, SEND_SC2VLT1);
	*val++ = read_csr(dd, SEND_SC2VLT2);
	*val++ = read_csr(dd, SEND_SC2VLT3);

	filter_sc2vlt((u64 *)data, false);
	return 0;
}

static int __subn_get_opa_sl_to_sc(struct opa_smp *smp, u32 am, u8 *data,
				   struct ib_device *ibdev, u8 port,
				   u32 *resp_len, u32 max_len)
{
	struct hfi1_ibport *ibp = to_iport(ibdev, port);
	u8 *p = data;
	size_t size = ARRAY_SIZE(ibp->sl_to_sc); /* == 32 */
	unsigned i;

	if (am || smp_length_check(size, max_len)) {
		smp->status |= IB_SMP_INVALID_FIELD;
		return reply((struct ib_mad_hdr *)smp);
	}

	for (i = 0; i < ARRAY_SIZE(ibp->sl_to_sc); i++)
		*p++ = ibp->sl_to_sc[i];

	if (resp_len)
		*resp_len += size;

	return reply((struct ib_mad_hdr *)smp);
}

static int __subn_set_opa_sl_to_sc(struct opa_smp *smp, u32 am, u8 *data,
				   struct ib_device *ibdev, u8 port,
				   u32 *resp_len, u32 max_len)
{
	struct hfi1_ibport *ibp = to_iport(ibdev, port);
	u8 *p = data;
	size_t size = ARRAY_SIZE(ibp->sl_to_sc);
	int i;
	u8 sc;

	if (am || smp_length_check(size, max_len)) {
		smp->status |= IB_SMP_INVALID_FIELD;
		return reply((struct ib_mad_hdr *)smp);
	}

	for (i = 0; i <  ARRAY_SIZE(ibp->sl_to_sc); i++) {
		sc = *p++;
		if (ibp->sl_to_sc[i] != sc) {
			ibp->sl_to_sc[i] = sc;

			/* Put all stale qps into error state */
			hfi1_error_port_qps(ibp, i);
		}
	}

	return __subn_get_opa_sl_to_sc(smp, am, data, ibdev, port, resp_len,
				       max_len);
}

static int __subn_get_opa_sc_to_sl(struct opa_smp *smp, u32 am, u8 *data,
				   struct ib_device *ibdev, u8 port,
				   u32 *resp_len, u32 max_len)
{
	struct hfi1_ibport *ibp = to_iport(ibdev, port);
	u8 *p = data;
	size_t size = ARRAY_SIZE(ibp->sc_to_sl); /* == 32 */
	unsigned i;

	if (am || smp_length_check(size, max_len)) {
		smp->status |= IB_SMP_INVALID_FIELD;
		return reply((struct ib_mad_hdr *)smp);
	}

	for (i = 0; i < ARRAY_SIZE(ibp->sc_to_sl); i++)
		*p++ = ibp->sc_to_sl[i];

	if (resp_len)
		*resp_len += size;

	return reply((struct ib_mad_hdr *)smp);
}

static int __subn_set_opa_sc_to_sl(struct opa_smp *smp, u32 am, u8 *data,
				   struct ib_device *ibdev, u8 port,
				   u32 *resp_len, u32 max_len)
{
	struct hfi1_ibport *ibp = to_iport(ibdev, port);
	size_t size = ARRAY_SIZE(ibp->sc_to_sl);
	u8 *p = data;
	int i;

	if (am || smp_length_check(size, max_len)) {
		smp->status |= IB_SMP_INVALID_FIELD;
		return reply((struct ib_mad_hdr *)smp);
	}

	for (i = 0; i < ARRAY_SIZE(ibp->sc_to_sl); i++)
		ibp->sc_to_sl[i] = *p++;

	return __subn_get_opa_sc_to_sl(smp, am, data, ibdev, port, resp_len,
				       max_len);
}

static int __subn_get_opa_sc_to_vlt(struct opa_smp *smp, u32 am, u8 *data,
				    struct ib_device *ibdev, u8 port,
				    u32 *resp_len, u32 max_len)
{
	u32 n_blocks = OPA_AM_NBLK(am);
	struct hfi1_devdata *dd = dd_from_ibdev(ibdev);
	void *vp = (void *)data;
	size_t size = 4 * sizeof(u64);

	if (n_blocks != 1 || smp_length_check(size, max_len)) {
		smp->status |= IB_SMP_INVALID_FIELD;
		return reply((struct ib_mad_hdr *)smp);
	}

	get_sc2vlt_tables(dd, vp);

	if (resp_len)
		*resp_len += size;

	return reply((struct ib_mad_hdr *)smp);
}

static int __subn_set_opa_sc_to_vlt(struct opa_smp *smp, u32 am, u8 *data,
				    struct ib_device *ibdev, u8 port,
				    u32 *resp_len, u32 max_len)
{
	u32 n_blocks = OPA_AM_NBLK(am);
	int async_update = OPA_AM_ASYNC(am);
	struct hfi1_devdata *dd = dd_from_ibdev(ibdev);
	void *vp = (void *)data;
	struct hfi1_pportdata *ppd;
	int lstate;
	/*
	 * set_sc2vlt_tables writes the information contained in *data
	 * to four 64-bit registers SendSC2VLt[0-3]. We need to make
	 * sure *max_len is not greater than the total size of the four
	 * SendSC2VLt[0-3] registers.
	 */
	size_t size = 4 * sizeof(u64);

	if (n_blocks != 1 || async_update || smp_length_check(size, max_len)) {
		smp->status |= IB_SMP_INVALID_FIELD;
		return reply((struct ib_mad_hdr *)smp);
	}

	/* IB numbers ports from 1, hw from 0 */
	ppd = dd->pport + (port - 1);
	lstate = driver_lstate(ppd);
	/*
	 * it's known that async_update is 0 by this point, but include
	 * the explicit check for clarity
	 */
	if (!async_update &&
	    (lstate == IB_PORT_ARMED || lstate == IB_PORT_ACTIVE)) {
		smp->status |= IB_SMP_INVALID_FIELD;
		return reply((struct ib_mad_hdr *)smp);
	}

	set_sc2vlt_tables(dd, vp);

	return __subn_get_opa_sc_to_vlt(smp, am, data, ibdev, port, resp_len,
					max_len);
}

static int __subn_get_opa_sc_to_vlnt(struct opa_smp *smp, u32 am, u8 *data,
				     struct ib_device *ibdev, u8 port,
				     u32 *resp_len, u32 max_len)
{
	u32 n_blocks = OPA_AM_NPORT(am);
	struct hfi1_devdata *dd = dd_from_ibdev(ibdev);
	struct hfi1_pportdata *ppd;
	void *vp = (void *)data;
	int size = sizeof(struct sc2vlnt);

	if (n_blocks != 1 || smp_length_check(size, max_len)) {
		smp->status |= IB_SMP_INVALID_FIELD;
		return reply((struct ib_mad_hdr *)smp);
	}

	ppd = dd->pport + (port - 1);

	fm_get_table(ppd, FM_TBL_SC2VLNT, vp);

	if (resp_len)
		*resp_len += size;

	return reply((struct ib_mad_hdr *)smp);
}

static int __subn_set_opa_sc_to_vlnt(struct opa_smp *smp, u32 am, u8 *data,
				     struct ib_device *ibdev, u8 port,
				     u32 *resp_len, u32 max_len)
{
	u32 n_blocks = OPA_AM_NPORT(am);
	struct hfi1_devdata *dd = dd_from_ibdev(ibdev);
	struct hfi1_pportdata *ppd;
	void *vp = (void *)data;
	int lstate;
	int size = sizeof(struct sc2vlnt);

	if (n_blocks != 1 || smp_length_check(size, max_len)) {
		smp->status |= IB_SMP_INVALID_FIELD;
		return reply((struct ib_mad_hdr *)smp);
	}

	/* IB numbers ports from 1, hw from 0 */
	ppd = dd->pport + (port - 1);
	lstate = driver_lstate(ppd);
	if (lstate == IB_PORT_ARMED || lstate == IB_PORT_ACTIVE) {
		smp->status |= IB_SMP_INVALID_FIELD;
		return reply((struct ib_mad_hdr *)smp);
	}

	ppd = dd->pport + (port - 1);

	fm_set_table(ppd, FM_TBL_SC2VLNT, vp);

	return __subn_get_opa_sc_to_vlnt(smp, am, data, ibdev, port,
					 resp_len, max_len);
}

static int __subn_get_opa_psi(struct opa_smp *smp, u32 am, u8 *data,
			      struct ib_device *ibdev, u8 port,
			      u32 *resp_len, u32 max_len)
{
	u32 nports = OPA_AM_NPORT(am);
	u32 start_of_sm_config = OPA_AM_START_SM_CFG(am);
	u32 lstate;
	struct hfi1_ibport *ibp;
	struct hfi1_pportdata *ppd;
	struct opa_port_state_info *psi = (struct opa_port_state_info *)data;

	if (nports != 1 || smp_length_check(sizeof(*psi), max_len)) {
		smp->status |= IB_SMP_INVALID_FIELD;
		return reply((struct ib_mad_hdr *)smp);
	}

	ibp = to_iport(ibdev, port);
	ppd = ppd_from_ibp(ibp);

	lstate = driver_lstate(ppd);

	if (start_of_sm_config && (lstate == IB_PORT_INIT))
		ppd->is_sm_config_started = 1;

	psi->port_states.ledenable_offlinereason = ppd->neighbor_normal << 4;
	psi->port_states.ledenable_offlinereason |=
		ppd->is_sm_config_started << 5;
	psi->port_states.ledenable_offlinereason |=
		ppd->offline_disabled_reason;

	psi->port_states.portphysstate_portstate =
		(driver_pstate(ppd) << 4) | (lstate & 0xf);
	psi->link_width_downgrade_tx_active =
		cpu_to_be16(ppd->link_width_downgrade_tx_active);
	psi->link_width_downgrade_rx_active =
		cpu_to_be16(ppd->link_width_downgrade_rx_active);
	if (resp_len)
		*resp_len += sizeof(struct opa_port_state_info);

	return reply((struct ib_mad_hdr *)smp);
}

static int __subn_set_opa_psi(struct opa_smp *smp, u32 am, u8 *data,
			      struct ib_device *ibdev, u8 port,
			      u32 *resp_len, u32 max_len)
{
	u32 nports = OPA_AM_NPORT(am);
	u32 start_of_sm_config = OPA_AM_START_SM_CFG(am);
	u32 ls_old;
	u8 ls_new, ps_new;
	struct hfi1_ibport *ibp;
	struct hfi1_pportdata *ppd;
	struct opa_port_state_info *psi = (struct opa_port_state_info *)data;
	int ret, invalid = 0;

	if (nports != 1 || smp_length_check(sizeof(*psi), max_len)) {
		smp->status |= IB_SMP_INVALID_FIELD;
		return reply((struct ib_mad_hdr *)smp);
	}

	ibp = to_iport(ibdev, port);
	ppd = ppd_from_ibp(ibp);

	ls_old = driver_lstate(ppd);

	ls_new = port_states_to_logical_state(&psi->port_states);
	ps_new = port_states_to_phys_state(&psi->port_states);

	if (ls_old == IB_PORT_INIT) {
		if (start_of_sm_config) {
			if (ls_new == ls_old || (ls_new == IB_PORT_ARMED))
				ppd->is_sm_config_started = 1;
		} else if (ls_new == IB_PORT_ARMED) {
			if (ppd->is_sm_config_started == 0) {
				invalid = 1;
				smp->status |= IB_SMP_INVALID_FIELD;
			}
		}
	}

	if (!invalid) {
		ret = set_port_states(ppd, smp, ls_new, ps_new);
		if (ret)
			return ret;
	}

	return __subn_get_opa_psi(smp, am, data, ibdev, port, resp_len,
				  max_len);
}

static int __subn_get_opa_cable_info(struct opa_smp *smp, u32 am, u8 *data,
				     struct ib_device *ibdev, u8 port,
				     u32 *resp_len, u32 max_len)
{
	struct hfi1_devdata *dd = dd_from_ibdev(ibdev);
	u32 addr = OPA_AM_CI_ADDR(am);
	u32 len = OPA_AM_CI_LEN(am) + 1;
	int ret;

	if (dd->pport->port_type != PORT_TYPE_QSFP ||
	    smp_length_check(len, max_len)) {
		smp->status |= IB_SMP_INVALID_FIELD;
		return reply((struct ib_mad_hdr *)smp);
	}

#define __CI_PAGE_SIZE BIT(7) /* 128 bytes */
#define __CI_PAGE_MASK ~(__CI_PAGE_SIZE - 1)
#define __CI_PAGE_NUM(a) ((a) & __CI_PAGE_MASK)

	/*
	 * check that addr is within spec, and
	 * addr and (addr + len - 1) are on the same "page"
	 */
	if (addr >= 4096 ||
	    (__CI_PAGE_NUM(addr) != __CI_PAGE_NUM(addr + len - 1))) {
		smp->status |= IB_SMP_INVALID_FIELD;
		return reply((struct ib_mad_hdr *)smp);
	}

	ret = get_cable_info(dd, port, addr, len, data);

	if (ret == -ENODEV) {
		smp->status |= IB_SMP_UNSUP_METH_ATTR;
		return reply((struct ib_mad_hdr *)smp);
	}

	/* The address range for the CableInfo SMA query is wider than the
	 * memory available on the QSFP cable. We want to return a valid
	 * response, albeit zeroed out, for address ranges beyond available
	 * memory but that are within the CableInfo query spec
	 */
	if (ret < 0 && ret != -ERANGE) {
		smp->status |= IB_SMP_INVALID_FIELD;
		return reply((struct ib_mad_hdr *)smp);
	}

	if (resp_len)
		*resp_len += len;

	return reply((struct ib_mad_hdr *)smp);
}

static int __subn_get_opa_bct(struct opa_smp *smp, u32 am, u8 *data,
			      struct ib_device *ibdev, u8 port, u32 *resp_len,
			      u32 max_len)
{
	u32 num_ports = OPA_AM_NPORT(am);
	struct hfi1_devdata *dd = dd_from_ibdev(ibdev);
	struct hfi1_pportdata *ppd;
	struct buffer_control *p = (struct buffer_control *)data;
	int size = sizeof(struct buffer_control);

	if (num_ports != 1 || smp_length_check(size, max_len)) {
		smp->status |= IB_SMP_INVALID_FIELD;
		return reply((struct ib_mad_hdr *)smp);
	}

	ppd = dd->pport + (port - 1);
	fm_get_table(ppd, FM_TBL_BUFFER_CONTROL, p);
	trace_bct_get(dd, p);
	if (resp_len)
		*resp_len += size;

	return reply((struct ib_mad_hdr *)smp);
}

static int __subn_set_opa_bct(struct opa_smp *smp, u32 am, u8 *data,
			      struct ib_device *ibdev, u8 port, u32 *resp_len,
			      u32 max_len)
{
	u32 num_ports = OPA_AM_NPORT(am);
	struct hfi1_devdata *dd = dd_from_ibdev(ibdev);
	struct hfi1_pportdata *ppd;
	struct buffer_control *p = (struct buffer_control *)data;

	if (num_ports != 1 || smp_length_check(sizeof(*p), max_len)) {
		smp->status |= IB_SMP_INVALID_FIELD;
		return reply((struct ib_mad_hdr *)smp);
	}
	ppd = dd->pport + (port - 1);
	trace_bct_set(dd, p);
	if (fm_set_table(ppd, FM_TBL_BUFFER_CONTROL, p) < 0) {
		smp->status |= IB_SMP_INVALID_FIELD;
		return reply((struct ib_mad_hdr *)smp);
	}

	return __subn_get_opa_bct(smp, am, data, ibdev, port, resp_len,
				  max_len);
}

static int __subn_get_opa_vl_arb(struct opa_smp *smp, u32 am, u8 *data,
				 struct ib_device *ibdev, u8 port,
				 u32 *resp_len, u32 max_len)
{
	struct hfi1_pportdata *ppd = ppd_from_ibp(to_iport(ibdev, port));
	u32 num_ports = OPA_AM_NPORT(am);
	u8 section = (am & 0x00ff0000) >> 16;
	u8 *p = data;
	int size = 256;

	if (num_ports != 1 || smp_length_check(size, max_len)) {
		smp->status |= IB_SMP_INVALID_FIELD;
		return reply((struct ib_mad_hdr *)smp);
	}

	switch (section) {
	case OPA_VLARB_LOW_ELEMENTS:
		fm_get_table(ppd, FM_TBL_VL_LOW_ARB, p);
		break;
	case OPA_VLARB_HIGH_ELEMENTS:
		fm_get_table(ppd, FM_TBL_VL_HIGH_ARB, p);
		break;
	case OPA_VLARB_PREEMPT_ELEMENTS:
		fm_get_table(ppd, FM_TBL_VL_PREEMPT_ELEMS, p);
		break;
	case OPA_VLARB_PREEMPT_MATRIX:
		fm_get_table(ppd, FM_TBL_VL_PREEMPT_MATRIX, p);
		break;
	default:
		pr_warn("OPA SubnGet(VL Arb) AM Invalid : 0x%x\n",
			be32_to_cpu(smp->attr_mod));
		smp->status |= IB_SMP_INVALID_FIELD;
		size = 0;
		break;
	}

	if (size > 0 && resp_len)
		*resp_len += size;

	return reply((struct ib_mad_hdr *)smp);
}

static int __subn_set_opa_vl_arb(struct opa_smp *smp, u32 am, u8 *data,
				 struct ib_device *ibdev, u8 port,
				 u32 *resp_len, u32 max_len)
{
	struct hfi1_pportdata *ppd = ppd_from_ibp(to_iport(ibdev, port));
	u32 num_ports = OPA_AM_NPORT(am);
	u8 section = (am & 0x00ff0000) >> 16;
	u8 *p = data;
	int size = 256;

	if (num_ports != 1 || smp_length_check(size, max_len)) {
		smp->status |= IB_SMP_INVALID_FIELD;
		return reply((struct ib_mad_hdr *)smp);
	}

	switch (section) {
	case OPA_VLARB_LOW_ELEMENTS:
		(void)fm_set_table(ppd, FM_TBL_VL_LOW_ARB, p);
		break;
	case OPA_VLARB_HIGH_ELEMENTS:
		(void)fm_set_table(ppd, FM_TBL_VL_HIGH_ARB, p);
		break;
	/*
	 * neither OPA_VLARB_PREEMPT_ELEMENTS, or OPA_VLARB_PREEMPT_MATRIX
	 * can be changed from the default values
	 */
	case OPA_VLARB_PREEMPT_ELEMENTS:
		/* FALLTHROUGH */
	case OPA_VLARB_PREEMPT_MATRIX:
		smp->status |= IB_SMP_UNSUP_METH_ATTR;
		break;
	default:
		pr_warn("OPA SubnSet(VL Arb) AM Invalid : 0x%x\n",
			be32_to_cpu(smp->attr_mod));
		smp->status |= IB_SMP_INVALID_FIELD;
		break;
	}

	return __subn_get_opa_vl_arb(smp, am, data, ibdev, port, resp_len,
				     max_len);
}

struct opa_pma_mad {
	struct ib_mad_hdr mad_hdr;
	u8 data[2024];
} __packed;

struct opa_port_status_req {
	__u8 port_num;
	__u8 reserved[3];
	__be32 vl_select_mask;
};

#define VL_MASK_ALL		0x000080ff

struct opa_port_status_rsp {
	__u8 port_num;
	__u8 reserved[3];
	__be32  vl_select_mask;

	/* Data counters */
	__be64 port_xmit_data;
	__be64 port_rcv_data;
	__be64 port_xmit_pkts;
	__be64 port_rcv_pkts;
	__be64 port_multicast_xmit_pkts;
	__be64 port_multicast_rcv_pkts;
	__be64 port_xmit_wait;
	__be64 sw_port_congestion;
	__be64 port_rcv_fecn;
	__be64 port_rcv_becn;
	__be64 port_xmit_time_cong;
	__be64 port_xmit_wasted_bw;
	__be64 port_xmit_wait_data;
	__be64 port_rcv_bubble;
	__be64 port_mark_fecn;
	/* Error counters */
	__be64 port_rcv_constraint_errors;
	__be64 port_rcv_switch_relay_errors;
	__be64 port_xmit_discards;
	__be64 port_xmit_constraint_errors;
	__be64 port_rcv_remote_physical_errors;
	__be64 local_link_integrity_errors;
	__be64 port_rcv_errors;
	__be64 excessive_buffer_overruns;
	__be64 fm_config_errors;
	__be32 link_error_recovery;
	__be32 link_downed;
	u8 uncorrectable_errors;

	u8 link_quality_indicator; /* 5res, 3bit */
	u8 res2[6];
	struct _vls_pctrs {
		/* per-VL Data counters */
		__be64 port_vl_xmit_data;
		__be64 port_vl_rcv_data;
		__be64 port_vl_xmit_pkts;
		__be64 port_vl_rcv_pkts;
		__be64 port_vl_xmit_wait;
		__be64 sw_port_vl_congestion;
		__be64 port_vl_rcv_fecn;
		__be64 port_vl_rcv_becn;
		__be64 port_xmit_time_cong;
		__be64 port_vl_xmit_wasted_bw;
		__be64 port_vl_xmit_wait_data;
		__be64 port_vl_rcv_bubble;
		__be64 port_vl_mark_fecn;
		__be64 port_vl_xmit_discards;
	} vls[0]; /* real array size defined by # bits set in vl_select_mask */
};

enum counter_selects {
	CS_PORT_XMIT_DATA			= (1 << 31),
	CS_PORT_RCV_DATA			= (1 << 30),
	CS_PORT_XMIT_PKTS			= (1 << 29),
	CS_PORT_RCV_PKTS			= (1 << 28),
	CS_PORT_MCAST_XMIT_PKTS			= (1 << 27),
	CS_PORT_MCAST_RCV_PKTS			= (1 << 26),
	CS_PORT_XMIT_WAIT			= (1 << 25),
	CS_SW_PORT_CONGESTION			= (1 << 24),
	CS_PORT_RCV_FECN			= (1 << 23),
	CS_PORT_RCV_BECN			= (1 << 22),
	CS_PORT_XMIT_TIME_CONG			= (1 << 21),
	CS_PORT_XMIT_WASTED_BW			= (1 << 20),
	CS_PORT_XMIT_WAIT_DATA			= (1 << 19),
	CS_PORT_RCV_BUBBLE			= (1 << 18),
	CS_PORT_MARK_FECN			= (1 << 17),
	CS_PORT_RCV_CONSTRAINT_ERRORS		= (1 << 16),
	CS_PORT_RCV_SWITCH_RELAY_ERRORS		= (1 << 15),
	CS_PORT_XMIT_DISCARDS			= (1 << 14),
	CS_PORT_XMIT_CONSTRAINT_ERRORS		= (1 << 13),
	CS_PORT_RCV_REMOTE_PHYSICAL_ERRORS	= (1 << 12),
	CS_LOCAL_LINK_INTEGRITY_ERRORS		= (1 << 11),
	CS_PORT_RCV_ERRORS			= (1 << 10),
	CS_EXCESSIVE_BUFFER_OVERRUNS		= (1 << 9),
	CS_FM_CONFIG_ERRORS			= (1 << 8),
	CS_LINK_ERROR_RECOVERY			= (1 << 7),
	CS_LINK_DOWNED				= (1 << 6),
	CS_UNCORRECTABLE_ERRORS			= (1 << 5),
};

struct opa_clear_port_status {
	__be64 port_select_mask[4];
	__be32 counter_select_mask;
};

struct opa_aggregate {
	__be16 attr_id;
	__be16 err_reqlength;	/* 1 bit, 8 res, 7 bit */
	__be32 attr_mod;
	u8 data[0];
};

#define MSK_LLI 0x000000f0
#define MSK_LLI_SFT 4
#define MSK_LER 0x0000000f
#define MSK_LER_SFT 0
#define ADD_LLI 8
#define ADD_LER 2

/* Request contains first three fields, response contains those plus the rest */
struct opa_port_data_counters_msg {
	__be64 port_select_mask[4];
	__be32 vl_select_mask;
	__be32 resolution;

	/* Response fields follow */
	struct _port_dctrs {
		u8 port_number;
		u8 reserved2[3];
		__be32 link_quality_indicator; /* 29res, 3bit */

		/* Data counters */
		__be64 port_xmit_data;
		__be64 port_rcv_data;
		__be64 port_xmit_pkts;
		__be64 port_rcv_pkts;
		__be64 port_multicast_xmit_pkts;
		__be64 port_multicast_rcv_pkts;
		__be64 port_xmit_wait;
		__be64 sw_port_congestion;
		__be64 port_rcv_fecn;
		__be64 port_rcv_becn;
		__be64 port_xmit_time_cong;
		__be64 port_xmit_wasted_bw;
		__be64 port_xmit_wait_data;
		__be64 port_rcv_bubble;
		__be64 port_mark_fecn;

		__be64 port_error_counter_summary;
		/* Sum of error counts/port */

		struct _vls_dctrs {
			/* per-VL Data counters */
			__be64 port_vl_xmit_data;
			__be64 port_vl_rcv_data;
			__be64 port_vl_xmit_pkts;
			__be64 port_vl_rcv_pkts;
			__be64 port_vl_xmit_wait;
			__be64 sw_port_vl_congestion;
			__be64 port_vl_rcv_fecn;
			__be64 port_vl_rcv_becn;
			__be64 port_xmit_time_cong;
			__be64 port_vl_xmit_wasted_bw;
			__be64 port_vl_xmit_wait_data;
			__be64 port_vl_rcv_bubble;
			__be64 port_vl_mark_fecn;
		} vls[0];
		/* array size defined by #bits set in vl_select_mask*/
	} port[1]; /* array size defined by  #ports in attribute modifier */
};

struct opa_port_error_counters64_msg {
	/*
	 * Request contains first two fields, response contains the
	 * whole magilla
	 */
	__be64 port_select_mask[4];
	__be32 vl_select_mask;

	/* Response-only fields follow */
	__be32 reserved1;
	struct _port_ectrs {
		u8 port_number;
		u8 reserved2[7];
		__be64 port_rcv_constraint_errors;
		__be64 port_rcv_switch_relay_errors;
		__be64 port_xmit_discards;
		__be64 port_xmit_constraint_errors;
		__be64 port_rcv_remote_physical_errors;
		__be64 local_link_integrity_errors;
		__be64 port_rcv_errors;
		__be64 excessive_buffer_overruns;
		__be64 fm_config_errors;
		__be32 link_error_recovery;
		__be32 link_downed;
		u8 uncorrectable_errors;
		u8 reserved3[7];
		struct _vls_ectrs {
			__be64 port_vl_xmit_discards;
		} vls[0];
		/* array size defined by #bits set in vl_select_mask */
	} port[1]; /* array size defined by #ports in attribute modifier */
};

struct opa_port_error_info_msg {
	__be64 port_select_mask[4];
	__be32 error_info_select_mask;
	__be32 reserved1;
	struct _port_ei {
		u8 port_number;
		u8 reserved2[7];

		/* PortRcvErrorInfo */
		struct {
			u8 status_and_code;
			union {
				u8 raw[17];
				struct {
					/* EI1to12 format */
					u8 packet_flit1[8];
					u8 packet_flit2[8];
					u8 remaining_flit_bits12;
				} ei1to12;
				struct {
					u8 packet_bytes[8];
					u8 remaining_flit_bits;
				} ei13;
			} ei;
			u8 reserved3[6];
		} __packed port_rcv_ei;

		/* ExcessiveBufferOverrunInfo */
		struct {
			u8 status_and_sc;
			u8 reserved4[7];
		} __packed excessive_buffer_overrun_ei;

		/* PortXmitConstraintErrorInfo */
		struct {
			u8 status;
			u8 reserved5;
			__be16 pkey;
			__be32 slid;
		} __packed port_xmit_constraint_ei;

		/* PortRcvConstraintErrorInfo */
		struct {
			u8 status;
			u8 reserved6;
			__be16 pkey;
			__be32 slid;
		} __packed port_rcv_constraint_ei;

		/* PortRcvSwitchRelayErrorInfo */
		struct {
			u8 status_and_code;
			u8 reserved7[3];
			__u32 error_info;
		} __packed port_rcv_switch_relay_ei;

		/* UncorrectableErrorInfo */
		struct {
			u8 status_and_code;
			u8 reserved8;
		} __packed uncorrectable_ei;

		/* FMConfigErrorInfo */
		struct {
			u8 status_and_code;
			u8 error_info;
		} __packed fm_config_ei;
		__u32 reserved9;
	} port[1]; /* actual array size defined by #ports in attr modifier */
};

/* opa_port_error_info_msg error_info_select_mask bit definitions */
enum error_info_selects {
	ES_PORT_RCV_ERROR_INFO			= (1 << 31),
	ES_EXCESSIVE_BUFFER_OVERRUN_INFO	= (1 << 30),
	ES_PORT_XMIT_CONSTRAINT_ERROR_INFO	= (1 << 29),
	ES_PORT_RCV_CONSTRAINT_ERROR_INFO	= (1 << 28),
	ES_PORT_RCV_SWITCH_RELAY_ERROR_INFO	= (1 << 27),
	ES_UNCORRECTABLE_ERROR_INFO		= (1 << 26),
	ES_FM_CONFIG_ERROR_INFO			= (1 << 25)
};

static int pma_get_opa_classportinfo(struct opa_pma_mad *pmp,
				     struct ib_device *ibdev, u32 *resp_len)
{
	struct opa_class_port_info *p =
		(struct opa_class_port_info *)pmp->data;

	memset(pmp->data, 0, sizeof(pmp->data));

	if (pmp->mad_hdr.attr_mod != 0)
		pmp->mad_hdr.status |= IB_SMP_INVALID_FIELD;

	p->base_version = OPA_MGMT_BASE_VERSION;
	p->class_version = OPA_SM_CLASS_VERSION;
	/*
	 * Expected response time is 4.096 usec. * 2^18 == 1.073741824 sec.
	 */
	p->cap_mask2_resp_time = cpu_to_be32(18);

	if (resp_len)
		*resp_len += sizeof(*p);

	return reply((struct ib_mad_hdr *)pmp);
}

static void a0_portstatus(struct hfi1_pportdata *ppd,
			  struct opa_port_status_rsp *rsp, u32 vl_select_mask)
{
	if (!is_bx(ppd->dd)) {
		unsigned long vl;
		u64 sum_vl_xmit_wait = 0;
		u32 vl_all_mask = VL_MASK_ALL;

		for_each_set_bit(vl, (unsigned long *)&(vl_all_mask),
				 8 * sizeof(vl_all_mask)) {
			u64 tmp = sum_vl_xmit_wait +
				  read_port_cntr(ppd, C_TX_WAIT_VL,
						 idx_from_vl(vl));
			if (tmp < sum_vl_xmit_wait) {
				/* we wrapped */
				sum_vl_xmit_wait = (u64)~0;
				break;
			}
			sum_vl_xmit_wait = tmp;
		}
		if (be64_to_cpu(rsp->port_xmit_wait) > sum_vl_xmit_wait)
			rsp->port_xmit_wait = cpu_to_be64(sum_vl_xmit_wait);
	}
}

/**
 * tx_link_width - convert link width bitmask to integer
 * value representing actual link width.
 * @link_width: width of active link
 * @return: return index of the bit set in link_width var
 *
 * The function convert and return the index of bit set
 * that indicate the current link width.
 */
u16 tx_link_width(u16 link_width)
{
	int n = LINK_WIDTH_DEFAULT;
	u16 tx_width = n;

	while (link_width && n) {
		if (link_width & (1 << (n - 1))) {
			tx_width = n;
			break;
		}
		n--;
	}

	return tx_width;
}

/**
 * get_xmit_wait_counters - Convert HFI 's SendWaitCnt/SendWaitVlCnt
 * counter in unit of TXE cycle times to flit times.
 * @ppd: info of physical Hfi port
 * @link_width: width of active link
 * @link_speed: speed of active link
 * @vl: represent VL0-VL7, VL15 for PortVLXmitWait counters request
 * and if vl value is C_VL_COUNT, it represent SendWaitCnt
 * counter request
 * @return: return SendWaitCnt/SendWaitVlCnt counter value per vl.
 *
 * Convert SendWaitCnt/SendWaitVlCnt counter from TXE cycle times to
 * flit times. Call this function to samples these counters. This
 * function will calculate for previous state transition and update
 * current state at end of function using ppd->prev_link_width and
 * ppd->port_vl_xmit_wait_last to port_vl_xmit_wait_curr and link_width.
 */
u64 get_xmit_wait_counters(struct hfi1_pportdata *ppd,
			   u16 link_width, u16 link_speed, int vl)
{
	u64 port_vl_xmit_wait_curr;
	u64 delta_vl_xmit_wait;
	u64 xmit_wait_val;

	if (vl > C_VL_COUNT)
		return  0;
	if (vl < C_VL_COUNT)
		port_vl_xmit_wait_curr =
			read_port_cntr(ppd, C_TX_WAIT_VL, vl);
	else
		port_vl_xmit_wait_curr =
			read_port_cntr(ppd, C_TX_WAIT, CNTR_INVALID_VL);

	xmit_wait_val =
		port_vl_xmit_wait_curr -
		ppd->port_vl_xmit_wait_last[vl];
	delta_vl_xmit_wait =
		convert_xmit_counter(xmit_wait_val,
				     ppd->prev_link_width,
				     link_speed);

	ppd->vl_xmit_flit_cnt[vl] += delta_vl_xmit_wait;
	ppd->port_vl_xmit_wait_last[vl] = port_vl_xmit_wait_curr;
	ppd->prev_link_width = link_width;

	return ppd->vl_xmit_flit_cnt[vl];
}

static int pma_get_opa_portstatus(struct opa_pma_mad *pmp,
				  struct ib_device *ibdev,
				  u8 port, u32 *resp_len)
{
	struct opa_port_status_req *req =
		(struct opa_port_status_req *)pmp->data;
	struct hfi1_devdata *dd = dd_from_ibdev(ibdev);
	struct opa_port_status_rsp *rsp;
	u32 vl_select_mask = be32_to_cpu(req->vl_select_mask);
	unsigned long vl;
	size_t response_data_size;
	u32 nports = be32_to_cpu(pmp->mad_hdr.attr_mod) >> 24;
	u8 port_num = req->port_num;
	u8 num_vls = hweight32(vl_select_mask);
	struct _vls_pctrs *vlinfo;
	struct hfi1_ibport *ibp = to_iport(ibdev, port);
	struct hfi1_pportdata *ppd = ppd_from_ibp(ibp);
	int vfi;
	u64 tmp, tmp2;
	u16 link_width;
	u16 link_speed;

	response_data_size = sizeof(struct opa_port_status_rsp) +
				num_vls * sizeof(struct _vls_pctrs);
	if (response_data_size > sizeof(pmp->data)) {
		pmp->mad_hdr.status |= OPA_PM_STATUS_REQUEST_TOO_LARGE;
		return reply((struct ib_mad_hdr *)pmp);
	}

	if (nports != 1 || (port_num && port_num != port) ||
	    num_vls > OPA_MAX_VLS || (vl_select_mask & ~VL_MASK_ALL)) {
		pmp->mad_hdr.status |= IB_SMP_INVALID_FIELD;
		return reply((struct ib_mad_hdr *)pmp);
	}

	memset(pmp->data, 0, sizeof(pmp->data));

	rsp = (struct opa_port_status_rsp *)pmp->data;
	if (port_num)
		rsp->port_num = port_num;
	else
		rsp->port_num = port;

	rsp->port_rcv_constraint_errors =
		cpu_to_be64(read_port_cntr(ppd, C_SW_RCV_CSTR_ERR,
					   CNTR_INVALID_VL));

	hfi1_read_link_quality(dd, &rsp->link_quality_indicator);

	rsp->vl_select_mask = cpu_to_be32(vl_select_mask);
	rsp->port_xmit_data = cpu_to_be64(read_dev_cntr(dd, C_DC_XMIT_FLITS,
					  CNTR_INVALID_VL));
	rsp->port_rcv_data = cpu_to_be64(read_dev_cntr(dd, C_DC_RCV_FLITS,
					 CNTR_INVALID_VL));
	rsp->port_xmit_pkts = cpu_to_be64(read_dev_cntr(dd, C_DC_XMIT_PKTS,
					  CNTR_INVALID_VL));
	rsp->port_rcv_pkts = cpu_to_be64(read_dev_cntr(dd, C_DC_RCV_PKTS,
					 CNTR_INVALID_VL));
	rsp->port_multicast_xmit_pkts =
		cpu_to_be64(read_dev_cntr(dd, C_DC_MC_XMIT_PKTS,
					  CNTR_INVALID_VL));
	rsp->port_multicast_rcv_pkts =
		cpu_to_be64(read_dev_cntr(dd, C_DC_MC_RCV_PKTS,
					  CNTR_INVALID_VL));
	/*
	 * Convert PortXmitWait counter from TXE cycle times
	 * to flit times.
	 */
	link_width =
		tx_link_width(ppd->link_width_downgrade_tx_active);
	link_speed = get_link_speed(ppd->link_speed_active);
	rsp->port_xmit_wait =
		cpu_to_be64(get_xmit_wait_counters(ppd, link_width,
						   link_speed, C_VL_COUNT));
	rsp->port_rcv_fecn =
		cpu_to_be64(read_dev_cntr(dd, C_DC_RCV_FCN, CNTR_INVALID_VL));
	rsp->port_rcv_becn =
		cpu_to_be64(read_dev_cntr(dd, C_DC_RCV_BCN, CNTR_INVALID_VL));
	rsp->port_xmit_discards =
		cpu_to_be64(read_port_cntr(ppd, C_SW_XMIT_DSCD,
					   CNTR_INVALID_VL));
	rsp->port_xmit_constraint_errors =
		cpu_to_be64(read_port_cntr(ppd, C_SW_XMIT_CSTR_ERR,
					   CNTR_INVALID_VL));
	rsp->port_rcv_remote_physical_errors =
		cpu_to_be64(read_dev_cntr(dd, C_DC_RMT_PHY_ERR,
					  CNTR_INVALID_VL));
	rsp->local_link_integrity_errors =
		cpu_to_be64(read_dev_cntr(dd, C_DC_RX_REPLAY,
					  CNTR_INVALID_VL));
	tmp = read_dev_cntr(dd, C_DC_SEQ_CRC_CNT, CNTR_INVALID_VL);
	tmp2 = tmp + read_dev_cntr(dd, C_DC_REINIT_FROM_PEER_CNT,
				   CNTR_INVALID_VL);
	if (tmp2 > (u32)UINT_MAX || tmp2 < tmp) {
		/* overflow/wrapped */
		rsp->link_error_recovery = cpu_to_be32(~0);
	} else {
		rsp->link_error_recovery = cpu_to_be32(tmp2);
	}
	rsp->port_rcv_errors =
		cpu_to_be64(read_dev_cntr(dd, C_DC_RCV_ERR, CNTR_INVALID_VL));
	rsp->excessive_buffer_overruns =
		cpu_to_be64(read_dev_cntr(dd, C_RCV_OVF, CNTR_INVALID_VL));
	rsp->fm_config_errors =
		cpu_to_be64(read_dev_cntr(dd, C_DC_FM_CFG_ERR,
					  CNTR_INVALID_VL));
	rsp->link_downed = cpu_to_be32(read_port_cntr(ppd, C_SW_LINK_DOWN,
						      CNTR_INVALID_VL));

	/* rsp->uncorrectable_errors is 8 bits wide, and it pegs at 0xff */
	tmp = read_dev_cntr(dd, C_DC_UNC_ERR, CNTR_INVALID_VL);
	rsp->uncorrectable_errors = tmp < 0x100 ? (tmp & 0xff) : 0xff;

	vlinfo = &rsp->vls[0];
	vfi = 0;
	/* The vl_select_mask has been checked above, and we know
	 * that it contains only entries which represent valid VLs.
	 * So in the for_each_set_bit() loop below, we don't need
	 * any additional checks for vl.
	 */
	for_each_set_bit(vl, (unsigned long *)&(vl_select_mask),
			 8 * sizeof(vl_select_mask)) {
		memset(vlinfo, 0, sizeof(*vlinfo));

		tmp = read_dev_cntr(dd, C_DC_RX_FLIT_VL, idx_from_vl(vl));
		rsp->vls[vfi].port_vl_rcv_data = cpu_to_be64(tmp);

		rsp->vls[vfi].port_vl_rcv_pkts =
			cpu_to_be64(read_dev_cntr(dd, C_DC_RX_PKT_VL,
						  idx_from_vl(vl)));

		rsp->vls[vfi].port_vl_xmit_data =
			cpu_to_be64(read_port_cntr(ppd, C_TX_FLIT_VL,
						   idx_from_vl(vl)));

		rsp->vls[vfi].port_vl_xmit_pkts =
			cpu_to_be64(read_port_cntr(ppd, C_TX_PKT_VL,
						   idx_from_vl(vl)));
		/*
		 * Convert PortVlXmitWait counter from TXE cycle
		 * times to flit times.
		 */
		rsp->vls[vfi].port_vl_xmit_wait =
			cpu_to_be64(get_xmit_wait_counters(ppd, link_width,
							   link_speed,
							   idx_from_vl(vl)));

		rsp->vls[vfi].port_vl_rcv_fecn =
			cpu_to_be64(read_dev_cntr(dd, C_DC_RCV_FCN_VL,
						  idx_from_vl(vl)));

		rsp->vls[vfi].port_vl_rcv_becn =
			cpu_to_be64(read_dev_cntr(dd, C_DC_RCV_BCN_VL,
						  idx_from_vl(vl)));

		rsp->vls[vfi].port_vl_xmit_discards =
			cpu_to_be64(read_port_cntr(ppd, C_SW_XMIT_DSCD_VL,
						   idx_from_vl(vl)));
		vlinfo++;
		vfi++;
	}

	a0_portstatus(ppd, rsp, vl_select_mask);

	if (resp_len)
		*resp_len += response_data_size;

	return reply((struct ib_mad_hdr *)pmp);
}

static u64 get_error_counter_summary(struct ib_device *ibdev, u8 port,
				     u8 res_lli, u8 res_ler)
{
	struct hfi1_devdata *dd = dd_from_ibdev(ibdev);
	struct hfi1_ibport *ibp = to_iport(ibdev, port);
	struct hfi1_pportdata *ppd = ppd_from_ibp(ibp);
	u64 error_counter_summary = 0, tmp;

	error_counter_summary += read_port_cntr(ppd, C_SW_RCV_CSTR_ERR,
						CNTR_INVALID_VL);
	/* port_rcv_switch_relay_errors is 0 for HFIs */
	error_counter_summary += read_port_cntr(ppd, C_SW_XMIT_DSCD,
						CNTR_INVALID_VL);
	error_counter_summary += read_port_cntr(ppd, C_SW_XMIT_CSTR_ERR,
						CNTR_INVALID_VL);
	error_counter_summary += read_dev_cntr(dd, C_DC_RMT_PHY_ERR,
					       CNTR_INVALID_VL);
	/* local link integrity must be right-shifted by the lli resolution */
	error_counter_summary += (read_dev_cntr(dd, C_DC_RX_REPLAY,
						CNTR_INVALID_VL) >> res_lli);
	/* link error recovery must b right-shifted by the ler resolution */
	tmp = read_dev_cntr(dd, C_DC_SEQ_CRC_CNT, CNTR_INVALID_VL);
	tmp += read_dev_cntr(dd, C_DC_REINIT_FROM_PEER_CNT, CNTR_INVALID_VL);
	error_counter_summary += (tmp >> res_ler);
	error_counter_summary += read_dev_cntr(dd, C_DC_RCV_ERR,
					       CNTR_INVALID_VL);
	error_counter_summary += read_dev_cntr(dd, C_RCV_OVF, CNTR_INVALID_VL);
	error_counter_summary += read_dev_cntr(dd, C_DC_FM_CFG_ERR,
					       CNTR_INVALID_VL);
	/* ppd->link_downed is a 32-bit value */
	error_counter_summary += read_port_cntr(ppd, C_SW_LINK_DOWN,
						CNTR_INVALID_VL);
	tmp = read_dev_cntr(dd, C_DC_UNC_ERR, CNTR_INVALID_VL);
	/* this is an 8-bit quantity */
	error_counter_summary += tmp < 0x100 ? (tmp & 0xff) : 0xff;

	return error_counter_summary;
}

static void a0_datacounters(struct hfi1_pportdata *ppd, struct _port_dctrs *rsp,
			    u32 vl_select_mask)
{
	if (!is_bx(ppd->dd)) {
		unsigned long vl;
		u64 sum_vl_xmit_wait = 0;
		u32 vl_all_mask = VL_MASK_ALL;

		for_each_set_bit(vl, (unsigned long *)&(vl_all_mask),
				 8 * sizeof(vl_all_mask)) {
			u64 tmp = sum_vl_xmit_wait +
				  read_port_cntr(ppd, C_TX_WAIT_VL,
						 idx_from_vl(vl));
			if (tmp < sum_vl_xmit_wait) {
				/* we wrapped */
				sum_vl_xmit_wait = (u64)~0;
				break;
			}
			sum_vl_xmit_wait = tmp;
		}
		if (be64_to_cpu(rsp->port_xmit_wait) > sum_vl_xmit_wait)
			rsp->port_xmit_wait = cpu_to_be64(sum_vl_xmit_wait);
	}
}

static void pma_get_opa_port_dctrs(struct ib_device *ibdev,
				   struct _port_dctrs *rsp)
{
	struct hfi1_devdata *dd = dd_from_ibdev(ibdev);

	rsp->port_xmit_data = cpu_to_be64(read_dev_cntr(dd, C_DC_XMIT_FLITS,
						CNTR_INVALID_VL));
	rsp->port_rcv_data = cpu_to_be64(read_dev_cntr(dd, C_DC_RCV_FLITS,
						CNTR_INVALID_VL));
	rsp->port_xmit_pkts = cpu_to_be64(read_dev_cntr(dd, C_DC_XMIT_PKTS,
						CNTR_INVALID_VL));
	rsp->port_rcv_pkts = cpu_to_be64(read_dev_cntr(dd, C_DC_RCV_PKTS,
						CNTR_INVALID_VL));
	rsp->port_multicast_xmit_pkts =
		cpu_to_be64(read_dev_cntr(dd, C_DC_MC_XMIT_PKTS,
					  CNTR_INVALID_VL));
	rsp->port_multicast_rcv_pkts =
		cpu_to_be64(read_dev_cntr(dd, C_DC_MC_RCV_PKTS,
					  CNTR_INVALID_VL));
}

static int pma_get_opa_datacounters(struct opa_pma_mad *pmp,
				    struct ib_device *ibdev,
				    u8 port, u32 *resp_len)
{
	struct opa_port_data_counters_msg *req =
		(struct opa_port_data_counters_msg *)pmp->data;
	struct hfi1_devdata *dd = dd_from_ibdev(ibdev);
	struct hfi1_ibport *ibp = to_iport(ibdev, port);
	struct hfi1_pportdata *ppd = ppd_from_ibp(ibp);
	struct _port_dctrs *rsp;
	struct _vls_dctrs *vlinfo;
	size_t response_data_size;
	u32 num_ports;
	u8 lq, num_vls;
	u8 res_lli, res_ler;
	u64 port_mask;
	u8 port_num;
	unsigned long vl;
	u32 vl_select_mask;
	int vfi;
	u16 link_width;
	u16 link_speed;

	num_ports = be32_to_cpu(pmp->mad_hdr.attr_mod) >> 24;
	num_vls = hweight32(be32_to_cpu(req->vl_select_mask));
	vl_select_mask = be32_to_cpu(req->vl_select_mask);
	res_lli = (u8)(be32_to_cpu(req->resolution) & MSK_LLI) >> MSK_LLI_SFT;
	res_lli = res_lli ? res_lli + ADD_LLI : 0;
	res_ler = (u8)(be32_to_cpu(req->resolution) & MSK_LER) >> MSK_LER_SFT;
	res_ler = res_ler ? res_ler + ADD_LER : 0;

	if (num_ports != 1 || (vl_select_mask & ~VL_MASK_ALL)) {
		pmp->mad_hdr.status |= IB_SMP_INVALID_FIELD;
		return reply((struct ib_mad_hdr *)pmp);
	}

	/* Sanity check */
	response_data_size = sizeof(struct opa_port_data_counters_msg) +
				num_vls * sizeof(struct _vls_dctrs);

	if (response_data_size > sizeof(pmp->data)) {
		pmp->mad_hdr.status |= IB_SMP_INVALID_FIELD;
		return reply((struct ib_mad_hdr *)pmp);
	}

	/*
	 * The bit set in the mask needs to be consistent with the
	 * port the request came in on.
	 */
	port_mask = be64_to_cpu(req->port_select_mask[3]);
	port_num = find_first_bit((unsigned long *)&port_mask,
				  sizeof(port_mask) * 8);

	if (port_num != port) {
		pmp->mad_hdr.status |= IB_SMP_INVALID_FIELD;
		return reply((struct ib_mad_hdr *)pmp);
	}

	rsp = &req->port[0];
	memset(rsp, 0, sizeof(*rsp));

	rsp->port_number = port;
	/*
	 * Note that link_quality_indicator is a 32 bit quantity in
	 * 'datacounters' queries (as opposed to 'portinfo' queries,
	 * where it's a byte).
	 */
	hfi1_read_link_quality(dd, &lq);
	rsp->link_quality_indicator = cpu_to_be32((u32)lq);
	pma_get_opa_port_dctrs(ibdev, rsp);

	/*
	 * Convert PortXmitWait counter from TXE
	 * cycle times to flit times.
	 */
	link_width =
		tx_link_width(ppd->link_width_downgrade_tx_active);
	link_speed = get_link_speed(ppd->link_speed_active);
	rsp->port_xmit_wait =
		cpu_to_be64(get_xmit_wait_counters(ppd, link_width,
						   link_speed, C_VL_COUNT));
	rsp->port_rcv_fecn =
		cpu_to_be64(read_dev_cntr(dd, C_DC_RCV_FCN, CNTR_INVALID_VL));
	rsp->port_rcv_becn =
		cpu_to_be64(read_dev_cntr(dd, C_DC_RCV_BCN, CNTR_INVALID_VL));
	rsp->port_error_counter_summary =
		cpu_to_be64(get_error_counter_summary(ibdev, port,
						      res_lli, res_ler));

	vlinfo = &rsp->vls[0];
	vfi = 0;
	/* The vl_select_mask has been checked above, and we know
	 * that it contains only entries which represent valid VLs.
	 * So in the for_each_set_bit() loop below, we don't need
	 * any additional checks for vl.
	 */
	for_each_set_bit(vl, (unsigned long *)&(vl_select_mask),
			 8 * sizeof(req->vl_select_mask)) {
		memset(vlinfo, 0, sizeof(*vlinfo));

		rsp->vls[vfi].port_vl_xmit_data =
			cpu_to_be64(read_port_cntr(ppd, C_TX_FLIT_VL,
						   idx_from_vl(vl)));

		rsp->vls[vfi].port_vl_rcv_data =
			cpu_to_be64(read_dev_cntr(dd, C_DC_RX_FLIT_VL,
						  idx_from_vl(vl)));

		rsp->vls[vfi].port_vl_xmit_pkts =
			cpu_to_be64(read_port_cntr(ppd, C_TX_PKT_VL,
						   idx_from_vl(vl)));

		rsp->vls[vfi].port_vl_rcv_pkts =
			cpu_to_be64(read_dev_cntr(dd, C_DC_RX_PKT_VL,
						  idx_from_vl(vl)));

		/*
		 * Convert PortVlXmitWait counter from TXE
		 * cycle times to flit times.
		 */
		rsp->vls[vfi].port_vl_xmit_wait =
			cpu_to_be64(get_xmit_wait_counters(ppd, link_width,
							   link_speed,
							   idx_from_vl(vl)));

		rsp->vls[vfi].port_vl_rcv_fecn =
			cpu_to_be64(read_dev_cntr(dd, C_DC_RCV_FCN_VL,
						  idx_from_vl(vl)));
		rsp->vls[vfi].port_vl_rcv_becn =
			cpu_to_be64(read_dev_cntr(dd, C_DC_RCV_BCN_VL,
						  idx_from_vl(vl)));

		/* rsp->port_vl_xmit_time_cong is 0 for HFIs */
		/* rsp->port_vl_xmit_wasted_bw ??? */
		/* port_vl_xmit_wait_data - TXE (table 13-9 HFI spec) ???
		 * does this differ from rsp->vls[vfi].port_vl_xmit_wait
		 */
		/*rsp->vls[vfi].port_vl_mark_fecn =
		 *	cpu_to_be64(read_csr(dd, DCC_PRF_PORT_VL_MARK_FECN_CNT
		 *		+ offset));
		 */
		vlinfo++;
		vfi++;
	}

	a0_datacounters(ppd, rsp, vl_select_mask);

	if (resp_len)
		*resp_len += response_data_size;

	return reply((struct ib_mad_hdr *)pmp);
}

static int pma_get_ib_portcounters_ext(struct ib_pma_mad *pmp,
				       struct ib_device *ibdev, u8 port)
{
	struct ib_pma_portcounters_ext *p = (struct ib_pma_portcounters_ext *)
						pmp->data;
	struct _port_dctrs rsp;

	if (pmp->mad_hdr.attr_mod != 0 || p->port_select != port) {
		pmp->mad_hdr.status |= IB_SMP_INVALID_FIELD;
		goto bail;
	}

	memset(&rsp, 0, sizeof(rsp));
	pma_get_opa_port_dctrs(ibdev, &rsp);

	p->port_xmit_data = rsp.port_xmit_data;
	p->port_rcv_data = rsp.port_rcv_data;
	p->port_xmit_packets = rsp.port_xmit_pkts;
	p->port_rcv_packets = rsp.port_rcv_pkts;
	p->port_unicast_xmit_packets = 0;
	p->port_unicast_rcv_packets =  0;
	p->port_multicast_xmit_packets = rsp.port_multicast_xmit_pkts;
	p->port_multicast_rcv_packets = rsp.port_multicast_rcv_pkts;

bail:
	return reply((struct ib_mad_hdr *)pmp);
}

static void pma_get_opa_port_ectrs(struct ib_device *ibdev,
				   struct _port_ectrs *rsp, u8 port)
{
	u64 tmp, tmp2;
	struct hfi1_devdata *dd = dd_from_ibdev(ibdev);
	struct hfi1_ibport *ibp = to_iport(ibdev, port);
	struct hfi1_pportdata *ppd = ppd_from_ibp(ibp);

	tmp = read_dev_cntr(dd, C_DC_SEQ_CRC_CNT, CNTR_INVALID_VL);
	tmp2 = tmp + read_dev_cntr(dd, C_DC_REINIT_FROM_PEER_CNT,
					CNTR_INVALID_VL);
	if (tmp2 > (u32)UINT_MAX || tmp2 < tmp) {
		/* overflow/wrapped */
		rsp->link_error_recovery = cpu_to_be32(~0);
	} else {
		rsp->link_error_recovery = cpu_to_be32(tmp2);
	}

	rsp->link_downed = cpu_to_be32(read_port_cntr(ppd, C_SW_LINK_DOWN,
						CNTR_INVALID_VL));
	rsp->port_rcv_errors =
		cpu_to_be64(read_dev_cntr(dd, C_DC_RCV_ERR, CNTR_INVALID_VL));
	rsp->port_rcv_remote_physical_errors =
		cpu_to_be64(read_dev_cntr(dd, C_DC_RMT_PHY_ERR,
					  CNTR_INVALID_VL));
	rsp->port_rcv_switch_relay_errors = 0;
	rsp->port_xmit_discards =
		cpu_to_be64(read_port_cntr(ppd, C_SW_XMIT_DSCD,
					   CNTR_INVALID_VL));
	rsp->port_xmit_constraint_errors =
		cpu_to_be64(read_port_cntr(ppd, C_SW_XMIT_CSTR_ERR,
					   CNTR_INVALID_VL));
	rsp->port_rcv_constraint_errors =
		cpu_to_be64(read_port_cntr(ppd, C_SW_RCV_CSTR_ERR,
					   CNTR_INVALID_VL));
	rsp->local_link_integrity_errors =
		cpu_to_be64(read_dev_cntr(dd, C_DC_RX_REPLAY,
					  CNTR_INVALID_VL));
	rsp->excessive_buffer_overruns =
		cpu_to_be64(read_dev_cntr(dd, C_RCV_OVF, CNTR_INVALID_VL));
}

static int pma_get_opa_porterrors(struct opa_pma_mad *pmp,
				  struct ib_device *ibdev,
				  u8 port, u32 *resp_len)
{
	size_t response_data_size;
	struct _port_ectrs *rsp;
	u8 port_num;
	struct opa_port_error_counters64_msg *req;
	struct hfi1_devdata *dd = dd_from_ibdev(ibdev);
	u32 num_ports;
	u8 num_pslm;
	u8 num_vls;
	struct hfi1_ibport *ibp;
	struct hfi1_pportdata *ppd;
	struct _vls_ectrs *vlinfo;
	unsigned long vl;
	u64 port_mask, tmp;
	u32 vl_select_mask;
	int vfi;

	req = (struct opa_port_error_counters64_msg *)pmp->data;

	num_ports = be32_to_cpu(pmp->mad_hdr.attr_mod) >> 24;

	num_pslm = hweight64(be64_to_cpu(req->port_select_mask[3]));
	num_vls = hweight32(be32_to_cpu(req->vl_select_mask));

	if (num_ports != 1 || num_ports != num_pslm) {
		pmp->mad_hdr.status |= IB_SMP_INVALID_FIELD;
		return reply((struct ib_mad_hdr *)pmp);
	}

	response_data_size = sizeof(struct opa_port_error_counters64_msg) +
				num_vls * sizeof(struct _vls_ectrs);

	if (response_data_size > sizeof(pmp->data)) {
		pmp->mad_hdr.status |= IB_SMP_INVALID_FIELD;
		return reply((struct ib_mad_hdr *)pmp);
	}
	/*
	 * The bit set in the mask needs to be consistent with the
	 * port the request came in on.
	 */
	port_mask = be64_to_cpu(req->port_select_mask[3]);
	port_num = find_first_bit((unsigned long *)&port_mask,
				  sizeof(port_mask) * 8);

	if (port_num != port) {
		pmp->mad_hdr.status |= IB_SMP_INVALID_FIELD;
		return reply((struct ib_mad_hdr *)pmp);
	}

	rsp = &req->port[0];

	ibp = to_iport(ibdev, port_num);
	ppd = ppd_from_ibp(ibp);

	memset(rsp, 0, sizeof(*rsp));
	rsp->port_number = port_num;

	pma_get_opa_port_ectrs(ibdev, rsp, port_num);

	rsp->port_rcv_remote_physical_errors =
		cpu_to_be64(read_dev_cntr(dd, C_DC_RMT_PHY_ERR,
					  CNTR_INVALID_VL));
	rsp->fm_config_errors =
		cpu_to_be64(read_dev_cntr(dd, C_DC_FM_CFG_ERR,
					  CNTR_INVALID_VL));
	tmp = read_dev_cntr(dd, C_DC_UNC_ERR, CNTR_INVALID_VL);

	rsp->uncorrectable_errors = tmp < 0x100 ? (tmp & 0xff) : 0xff;
	rsp->port_rcv_errors =
		cpu_to_be64(read_dev_cntr(dd, C_DC_RCV_ERR, CNTR_INVALID_VL));
	vlinfo = &rsp->vls[0];
	vfi = 0;
	vl_select_mask = be32_to_cpu(req->vl_select_mask);
	for_each_set_bit(vl, (unsigned long *)&(vl_select_mask),
			 8 * sizeof(req->vl_select_mask)) {
		memset(vlinfo, 0, sizeof(*vlinfo));
		rsp->vls[vfi].port_vl_xmit_discards =
			cpu_to_be64(read_port_cntr(ppd, C_SW_XMIT_DSCD_VL,
						   idx_from_vl(vl)));
		vlinfo += 1;
		vfi++;
	}

	if (resp_len)
		*resp_len += response_data_size;

	return reply((struct ib_mad_hdr *)pmp);
}

static int pma_get_ib_portcounters(struct ib_pma_mad *pmp,
				   struct ib_device *ibdev, u8 port)
{
	struct ib_pma_portcounters *p = (struct ib_pma_portcounters *)
		pmp->data;
	struct _port_ectrs rsp;
	u64 temp_link_overrun_errors;
	u64 temp_64;
	u32 temp_32;

	memset(&rsp, 0, sizeof(rsp));
	pma_get_opa_port_ectrs(ibdev, &rsp, port);

	if (pmp->mad_hdr.attr_mod != 0 || p->port_select != port) {
		pmp->mad_hdr.status |= IB_SMP_INVALID_FIELD;
		goto bail;
	}

	p->symbol_error_counter = 0; /* N/A for OPA */

	temp_32 = be32_to_cpu(rsp.link_error_recovery);
	if (temp_32 > 0xFFUL)
		p->link_error_recovery_counter = 0xFF;
	else
		p->link_error_recovery_counter = (u8)temp_32;

	temp_32 = be32_to_cpu(rsp.link_downed);
	if (temp_32 > 0xFFUL)
		p->link_downed_counter = 0xFF;
	else
		p->link_downed_counter = (u8)temp_32;

	temp_64 = be64_to_cpu(rsp.port_rcv_errors);
	if (temp_64 > 0xFFFFUL)
		p->port_rcv_errors = cpu_to_be16(0xFFFF);
	else
		p->port_rcv_errors = cpu_to_be16((u16)temp_64);

	temp_64 = be64_to_cpu(rsp.port_rcv_remote_physical_errors);
	if (temp_64 > 0xFFFFUL)
		p->port_rcv_remphys_errors = cpu_to_be16(0xFFFF);
	else
		p->port_rcv_remphys_errors = cpu_to_be16((u16)temp_64);

	temp_64 = be64_to_cpu(rsp.port_rcv_switch_relay_errors);
	p->port_rcv_switch_relay_errors = cpu_to_be16((u16)temp_64);

	temp_64 = be64_to_cpu(rsp.port_xmit_discards);
	if (temp_64 > 0xFFFFUL)
		p->port_xmit_discards = cpu_to_be16(0xFFFF);
	else
		p->port_xmit_discards = cpu_to_be16((u16)temp_64);

	temp_64 = be64_to_cpu(rsp.port_xmit_constraint_errors);
	if (temp_64 > 0xFFUL)
		p->port_xmit_constraint_errors = 0xFF;
	else
		p->port_xmit_constraint_errors = (u8)temp_64;

	temp_64 = be64_to_cpu(rsp.port_rcv_constraint_errors);
	if (temp_64 > 0xFFUL)
		p->port_rcv_constraint_errors = 0xFFUL;
	else
		p->port_rcv_constraint_errors = (u8)temp_64;

	/* LocalLink: 7:4, BufferOverrun: 3:0 */
	temp_64 = be64_to_cpu(rsp.local_link_integrity_errors);
	if (temp_64 > 0xFUL)
		temp_64 = 0xFUL;

	temp_link_overrun_errors = temp_64 << 4;

	temp_64 = be64_to_cpu(rsp.excessive_buffer_overruns);
	if (temp_64 > 0xFUL)
		temp_64 = 0xFUL;
	temp_link_overrun_errors |= temp_64;

	p->link_overrun_errors = (u8)temp_link_overrun_errors;

	p->vl15_dropped = 0; /* N/A for OPA */

bail:
	return reply((struct ib_mad_hdr *)pmp);
}

static int pma_get_opa_errorinfo(struct opa_pma_mad *pmp,
				 struct ib_device *ibdev,
				 u8 port, u32 *resp_len)
{
	size_t response_data_size;
	struct _port_ei *rsp;
	struct opa_port_error_info_msg *req;
	struct hfi1_devdata *dd = dd_from_ibdev(ibdev);
	u64 port_mask;
	u32 num_ports;
	u8 port_num;
	u8 num_pslm;
	u64 reg;

	req = (struct opa_port_error_info_msg *)pmp->data;
	rsp = &req->port[0];

	num_ports = OPA_AM_NPORT(be32_to_cpu(pmp->mad_hdr.attr_mod));
	num_pslm = hweight64(be64_to_cpu(req->port_select_mask[3]));

	memset(rsp, 0, sizeof(*rsp));

	if (num_ports != 1 || num_ports != num_pslm) {
		pmp->mad_hdr.status |= IB_SMP_INVALID_FIELD;
		return reply((struct ib_mad_hdr *)pmp);
	}

	/* Sanity check */
	response_data_size = sizeof(struct opa_port_error_info_msg);

	if (response_data_size > sizeof(pmp->data)) {
		pmp->mad_hdr.status |= IB_SMP_INVALID_FIELD;
		return reply((struct ib_mad_hdr *)pmp);
	}

	/*
	 * The bit set in the mask needs to be consistent with the port
	 * the request came in on.
	 */
	port_mask = be64_to_cpu(req->port_select_mask[3]);
	port_num = find_first_bit((unsigned long *)&port_mask,
				  sizeof(port_mask) * 8);

	if (port_num != port) {
		pmp->mad_hdr.status |= IB_SMP_INVALID_FIELD;
		return reply((struct ib_mad_hdr *)pmp);
	}

	/* PortRcvErrorInfo */
	rsp->port_rcv_ei.status_and_code =
		dd->err_info_rcvport.status_and_code;
	memcpy(&rsp->port_rcv_ei.ei.ei1to12.packet_flit1,
	       &dd->err_info_rcvport.packet_flit1, sizeof(u64));
	memcpy(&rsp->port_rcv_ei.ei.ei1to12.packet_flit2,
	       &dd->err_info_rcvport.packet_flit2, sizeof(u64));

	/* ExcessiverBufferOverrunInfo */
	reg = read_csr(dd, RCV_ERR_INFO);
	if (reg & RCV_ERR_INFO_RCV_EXCESS_BUFFER_OVERRUN_SMASK) {
		/*
		 * if the RcvExcessBufferOverrun bit is set, save SC of
		 * first pkt that encountered an excess buffer overrun
		 */
		u8 tmp = (u8)reg;

		tmp &=  RCV_ERR_INFO_RCV_EXCESS_BUFFER_OVERRUN_SC_SMASK;
		tmp <<= 2;
		rsp->excessive_buffer_overrun_ei.status_and_sc = tmp;
		/* set the status bit */
		rsp->excessive_buffer_overrun_ei.status_and_sc |= 0x80;
	}

	rsp->port_xmit_constraint_ei.status =
		dd->err_info_xmit_constraint.status;
	rsp->port_xmit_constraint_ei.pkey =
		cpu_to_be16(dd->err_info_xmit_constraint.pkey);
	rsp->port_xmit_constraint_ei.slid =
		cpu_to_be32(dd->err_info_xmit_constraint.slid);

	rsp->port_rcv_constraint_ei.status =
		dd->err_info_rcv_constraint.status;
	rsp->port_rcv_constraint_ei.pkey =
		cpu_to_be16(dd->err_info_rcv_constraint.pkey);
	rsp->port_rcv_constraint_ei.slid =
		cpu_to_be32(dd->err_info_rcv_constraint.slid);

	/* UncorrectableErrorInfo */
	rsp->uncorrectable_ei.status_and_code = dd->err_info_uncorrectable;

	/* FMConfigErrorInfo */
	rsp->fm_config_ei.status_and_code = dd->err_info_fmconfig;

	if (resp_len)
		*resp_len += response_data_size;

	return reply((struct ib_mad_hdr *)pmp);
}

static int pma_set_opa_portstatus(struct opa_pma_mad *pmp,
				  struct ib_device *ibdev,
				  u8 port, u32 *resp_len)
{
	struct opa_clear_port_status *req =
		(struct opa_clear_port_status *)pmp->data;
	struct hfi1_devdata *dd = dd_from_ibdev(ibdev);
	struct hfi1_ibport *ibp = to_iport(ibdev, port);
	struct hfi1_pportdata *ppd = ppd_from_ibp(ibp);
	u32 nports = be32_to_cpu(pmp->mad_hdr.attr_mod) >> 24;
	u64 portn = be64_to_cpu(req->port_select_mask[3]);
	u32 counter_select = be32_to_cpu(req->counter_select_mask);
	u32 vl_select_mask = VL_MASK_ALL; /* clear all per-vl cnts */
	unsigned long vl;

	if ((nports != 1) || (portn != 1 << port)) {
		pmp->mad_hdr.status |= IB_SMP_INVALID_FIELD;
		return reply((struct ib_mad_hdr *)pmp);
	}
	/*
	 * only counters returned by pma_get_opa_portstatus() are
	 * handled, so when pma_get_opa_portstatus() gets a fix,
	 * the corresponding change should be made here as well.
	 */

	if (counter_select & CS_PORT_XMIT_DATA)
		write_dev_cntr(dd, C_DC_XMIT_FLITS, CNTR_INVALID_VL, 0);

	if (counter_select & CS_PORT_RCV_DATA)
		write_dev_cntr(dd, C_DC_RCV_FLITS, CNTR_INVALID_VL, 0);

	if (counter_select & CS_PORT_XMIT_PKTS)
		write_dev_cntr(dd, C_DC_XMIT_PKTS, CNTR_INVALID_VL, 0);

	if (counter_select & CS_PORT_RCV_PKTS)
		write_dev_cntr(dd, C_DC_RCV_PKTS, CNTR_INVALID_VL, 0);

	if (counter_select & CS_PORT_MCAST_XMIT_PKTS)
		write_dev_cntr(dd, C_DC_MC_XMIT_PKTS, CNTR_INVALID_VL, 0);

	if (counter_select & CS_PORT_MCAST_RCV_PKTS)
		write_dev_cntr(dd, C_DC_MC_RCV_PKTS, CNTR_INVALID_VL, 0);

	if (counter_select & CS_PORT_XMIT_WAIT) {
		write_port_cntr(ppd, C_TX_WAIT, CNTR_INVALID_VL, 0);
		ppd->port_vl_xmit_wait_last[C_VL_COUNT] = 0;
		ppd->vl_xmit_flit_cnt[C_VL_COUNT] = 0;
	}
	/* ignore cs_sw_portCongestion for HFIs */

	if (counter_select & CS_PORT_RCV_FECN)
		write_dev_cntr(dd, C_DC_RCV_FCN, CNTR_INVALID_VL, 0);

	if (counter_select & CS_PORT_RCV_BECN)
		write_dev_cntr(dd, C_DC_RCV_BCN, CNTR_INVALID_VL, 0);

	/* ignore cs_port_xmit_time_cong for HFIs */
	/* ignore cs_port_xmit_wasted_bw for now */
	/* ignore cs_port_xmit_wait_data for now */
	if (counter_select & CS_PORT_RCV_BUBBLE)
		write_dev_cntr(dd, C_DC_RCV_BBL, CNTR_INVALID_VL, 0);

	/* Only applicable for switch */
	/* if (counter_select & CS_PORT_MARK_FECN)
	 *	write_csr(dd, DCC_PRF_PORT_MARK_FECN_CNT, 0);
	 */

	if (counter_select & CS_PORT_RCV_CONSTRAINT_ERRORS)
		write_port_cntr(ppd, C_SW_RCV_CSTR_ERR, CNTR_INVALID_VL, 0);

	/* ignore cs_port_rcv_switch_relay_errors for HFIs */
	if (counter_select & CS_PORT_XMIT_DISCARDS)
		write_port_cntr(ppd, C_SW_XMIT_DSCD, CNTR_INVALID_VL, 0);

	if (counter_select & CS_PORT_XMIT_CONSTRAINT_ERRORS)
		write_port_cntr(ppd, C_SW_XMIT_CSTR_ERR, CNTR_INVALID_VL, 0);

	if (counter_select & CS_PORT_RCV_REMOTE_PHYSICAL_ERRORS)
		write_dev_cntr(dd, C_DC_RMT_PHY_ERR, CNTR_INVALID_VL, 0);

	if (counter_select & CS_LOCAL_LINK_INTEGRITY_ERRORS)
		write_dev_cntr(dd, C_DC_RX_REPLAY, CNTR_INVALID_VL, 0);

	if (counter_select & CS_LINK_ERROR_RECOVERY) {
		write_dev_cntr(dd, C_DC_SEQ_CRC_CNT, CNTR_INVALID_VL, 0);
		write_dev_cntr(dd, C_DC_REINIT_FROM_PEER_CNT,
			       CNTR_INVALID_VL, 0);
	}

	if (counter_select & CS_PORT_RCV_ERRORS)
		write_dev_cntr(dd, C_DC_RCV_ERR, CNTR_INVALID_VL, 0);

	if (counter_select & CS_EXCESSIVE_BUFFER_OVERRUNS) {
		write_dev_cntr(dd, C_RCV_OVF, CNTR_INVALID_VL, 0);
		dd->rcv_ovfl_cnt = 0;
	}

	if (counter_select & CS_FM_CONFIG_ERRORS)
		write_dev_cntr(dd, C_DC_FM_CFG_ERR, CNTR_INVALID_VL, 0);

	if (counter_select & CS_LINK_DOWNED)
		write_port_cntr(ppd, C_SW_LINK_DOWN, CNTR_INVALID_VL, 0);

	if (counter_select & CS_UNCORRECTABLE_ERRORS)
		write_dev_cntr(dd, C_DC_UNC_ERR, CNTR_INVALID_VL, 0);

	for_each_set_bit(vl, (unsigned long *)&(vl_select_mask),
			 8 * sizeof(vl_select_mask)) {
		if (counter_select & CS_PORT_XMIT_DATA)
			write_port_cntr(ppd, C_TX_FLIT_VL, idx_from_vl(vl), 0);

		if (counter_select & CS_PORT_RCV_DATA)
			write_dev_cntr(dd, C_DC_RX_FLIT_VL, idx_from_vl(vl), 0);

		if (counter_select & CS_PORT_XMIT_PKTS)
			write_port_cntr(ppd, C_TX_PKT_VL, idx_from_vl(vl), 0);

		if (counter_select & CS_PORT_RCV_PKTS)
			write_dev_cntr(dd, C_DC_RX_PKT_VL, idx_from_vl(vl), 0);

		if (counter_select & CS_PORT_XMIT_WAIT) {
			write_port_cntr(ppd, C_TX_WAIT_VL, idx_from_vl(vl), 0);
			ppd->port_vl_xmit_wait_last[idx_from_vl(vl)] = 0;
			ppd->vl_xmit_flit_cnt[idx_from_vl(vl)] = 0;
		}

		/* sw_port_vl_congestion is 0 for HFIs */
		if (counter_select & CS_PORT_RCV_FECN)
			write_dev_cntr(dd, C_DC_RCV_FCN_VL, idx_from_vl(vl), 0);

		if (counter_select & CS_PORT_RCV_BECN)
			write_dev_cntr(dd, C_DC_RCV_BCN_VL, idx_from_vl(vl), 0);

		/* port_vl_xmit_time_cong is 0 for HFIs */
		/* port_vl_xmit_wasted_bw ??? */
		/* port_vl_xmit_wait_data - TXE (table 13-9 HFI spec) ??? */
		if (counter_select & CS_PORT_RCV_BUBBLE)
			write_dev_cntr(dd, C_DC_RCV_BBL_VL, idx_from_vl(vl), 0);

		/* if (counter_select & CS_PORT_MARK_FECN)
		 *     write_csr(dd, DCC_PRF_PORT_VL_MARK_FECN_CNT + offset, 0);
		 */
		if (counter_select & C_SW_XMIT_DSCD_VL)
			write_port_cntr(ppd, C_SW_XMIT_DSCD_VL,
					idx_from_vl(vl), 0);
	}

	if (resp_len)
		*resp_len += sizeof(*req);

	return reply((struct ib_mad_hdr *)pmp);
}

static int pma_set_opa_errorinfo(struct opa_pma_mad *pmp,
				 struct ib_device *ibdev,
				 u8 port, u32 *resp_len)
{
	struct _port_ei *rsp;
	struct opa_port_error_info_msg *req;
	struct hfi1_devdata *dd = dd_from_ibdev(ibdev);
	u64 port_mask;
	u32 num_ports;
	u8 port_num;
	u8 num_pslm;
	u32 error_info_select;

	req = (struct opa_port_error_info_msg *)pmp->data;
	rsp = &req->port[0];

	num_ports = OPA_AM_NPORT(be32_to_cpu(pmp->mad_hdr.attr_mod));
	num_pslm = hweight64(be64_to_cpu(req->port_select_mask[3]));

	memset(rsp, 0, sizeof(*rsp));

	if (num_ports != 1 || num_ports != num_pslm) {
		pmp->mad_hdr.status |= IB_SMP_INVALID_FIELD;
		return reply((struct ib_mad_hdr *)pmp);
	}

	/*
	 * The bit set in the mask needs to be consistent with the port
	 * the request came in on.
	 */
	port_mask = be64_to_cpu(req->port_select_mask[3]);
	port_num = find_first_bit((unsigned long *)&port_mask,
				  sizeof(port_mask) * 8);

	if (port_num != port) {
		pmp->mad_hdr.status |= IB_SMP_INVALID_FIELD;
		return reply((struct ib_mad_hdr *)pmp);
	}

	error_info_select = be32_to_cpu(req->error_info_select_mask);

	/* PortRcvErrorInfo */
	if (error_info_select & ES_PORT_RCV_ERROR_INFO)
		/* turn off status bit */
		dd->err_info_rcvport.status_and_code &= ~OPA_EI_STATUS_SMASK;

	/* ExcessiverBufferOverrunInfo */
	if (error_info_select & ES_EXCESSIVE_BUFFER_OVERRUN_INFO)
		/*
		 * status bit is essentially kept in the h/w - bit 5 of
		 * RCV_ERR_INFO
		 */
		write_csr(dd, RCV_ERR_INFO,
			  RCV_ERR_INFO_RCV_EXCESS_BUFFER_OVERRUN_SMASK);

	if (error_info_select & ES_PORT_XMIT_CONSTRAINT_ERROR_INFO)
		dd->err_info_xmit_constraint.status &= ~OPA_EI_STATUS_SMASK;

	if (error_info_select & ES_PORT_RCV_CONSTRAINT_ERROR_INFO)
		dd->err_info_rcv_constraint.status &= ~OPA_EI_STATUS_SMASK;

	/* UncorrectableErrorInfo */
	if (error_info_select & ES_UNCORRECTABLE_ERROR_INFO)
		/* turn off status bit */
		dd->err_info_uncorrectable &= ~OPA_EI_STATUS_SMASK;

	/* FMConfigErrorInfo */
	if (error_info_select & ES_FM_CONFIG_ERROR_INFO)
		/* turn off status bit */
		dd->err_info_fmconfig &= ~OPA_EI_STATUS_SMASK;

	if (resp_len)
		*resp_len += sizeof(*req);

	return reply((struct ib_mad_hdr *)pmp);
}

struct opa_congestion_info_attr {
	__be16 congestion_info;
	u8 control_table_cap;	/* Multiple of 64 entry unit CCTs */
	u8 congestion_log_length;
} __packed;

static int __subn_get_opa_cong_info(struct opa_smp *smp, u32 am, u8 *data,
				    struct ib_device *ibdev, u8 port,
				    u32 *resp_len, u32 max_len)
{
	struct opa_congestion_info_attr *p =
		(struct opa_congestion_info_attr *)data;
	struct hfi1_ibport *ibp = to_iport(ibdev, port);
	struct hfi1_pportdata *ppd = ppd_from_ibp(ibp);

	if (smp_length_check(sizeof(*p), max_len)) {
		smp->status |= IB_SMP_INVALID_FIELD;
		return reply((struct ib_mad_hdr *)smp);
	}

	p->congestion_info = 0;
	p->control_table_cap = ppd->cc_max_table_entries;
	p->congestion_log_length = OPA_CONG_LOG_ELEMS;

	if (resp_len)
		*resp_len += sizeof(*p);

	return reply((struct ib_mad_hdr *)smp);
}

static int __subn_get_opa_cong_setting(struct opa_smp *smp, u32 am,
				       u8 *data, struct ib_device *ibdev,
				       u8 port, u32 *resp_len, u32 max_len)
{
	int i;
	struct opa_congestion_setting_attr *p =
		(struct opa_congestion_setting_attr *)data;
	struct hfi1_ibport *ibp = to_iport(ibdev, port);
	struct hfi1_pportdata *ppd = ppd_from_ibp(ibp);
	struct opa_congestion_setting_entry_shadow *entries;
	struct cc_state *cc_state;

	if (smp_length_check(sizeof(*p), max_len)) {
		smp->status |= IB_SMP_INVALID_FIELD;
		return reply((struct ib_mad_hdr *)smp);
	}

	rcu_read_lock();

	cc_state = get_cc_state(ppd);

	if (!cc_state) {
		rcu_read_unlock();
		return reply((struct ib_mad_hdr *)smp);
	}

	entries = cc_state->cong_setting.entries;
	p->port_control = cpu_to_be16(cc_state->cong_setting.port_control);
	p->control_map = cpu_to_be32(cc_state->cong_setting.control_map);
	for (i = 0; i < OPA_MAX_SLS; i++) {
		p->entries[i].ccti_increase = entries[i].ccti_increase;
		p->entries[i].ccti_timer = cpu_to_be16(entries[i].ccti_timer);
		p->entries[i].trigger_threshold =
			entries[i].trigger_threshold;
		p->entries[i].ccti_min = entries[i].ccti_min;
	}

	rcu_read_unlock();

	if (resp_len)
		*resp_len += sizeof(*p);

	return reply((struct ib_mad_hdr *)smp);
}

/*
 * Apply congestion control information stored in the ppd to the
 * active structure.
 */
static void apply_cc_state(struct hfi1_pportdata *ppd)
{
	struct cc_state *old_cc_state, *new_cc_state;

	new_cc_state = kzalloc(sizeof(*new_cc_state), GFP_KERNEL);
	if (!new_cc_state)
		return;

	/*
	 * Hold the lock for updating *and* to prevent ppd information
	 * from changing during the update.
	 */
	spin_lock(&ppd->cc_state_lock);

	old_cc_state = get_cc_state_protected(ppd);
	if (!old_cc_state) {
		/* never active, or shutting down */
		spin_unlock(&ppd->cc_state_lock);
		kfree(new_cc_state);
		return;
	}

	*new_cc_state = *old_cc_state;

	if (ppd->total_cct_entry)
		new_cc_state->cct.ccti_limit = ppd->total_cct_entry - 1;
	else
		new_cc_state->cct.ccti_limit = 0;

	memcpy(new_cc_state->cct.entries, ppd->ccti_entries,
	       ppd->total_cct_entry * sizeof(struct ib_cc_table_entry));

	new_cc_state->cong_setting.port_control = IB_CC_CCS_PC_SL_BASED;
	new_cc_state->cong_setting.control_map = ppd->cc_sl_control_map;
	memcpy(new_cc_state->cong_setting.entries, ppd->congestion_entries,
	       OPA_MAX_SLS * sizeof(struct opa_congestion_setting_entry));

	rcu_assign_pointer(ppd->cc_state, new_cc_state);

	spin_unlock(&ppd->cc_state_lock);

	kfree_rcu(old_cc_state, rcu);
}

static int __subn_set_opa_cong_setting(struct opa_smp *smp, u32 am, u8 *data,
				       struct ib_device *ibdev, u8 port,
				       u32 *resp_len, u32 max_len)
{
	struct opa_congestion_setting_attr *p =
		(struct opa_congestion_setting_attr *)data;
	struct hfi1_ibport *ibp = to_iport(ibdev, port);
	struct hfi1_pportdata *ppd = ppd_from_ibp(ibp);
	struct opa_congestion_setting_entry_shadow *entries;
	int i;

	if (smp_length_check(sizeof(*p), max_len)) {
		smp->status |= IB_SMP_INVALID_FIELD;
		return reply((struct ib_mad_hdr *)smp);
	}

	/*
	 * Save details from packet into the ppd.  Hold the cc_state_lock so
	 * our information is consistent with anyone trying to apply the state.
	 */
	spin_lock(&ppd->cc_state_lock);
	ppd->cc_sl_control_map = be32_to_cpu(p->control_map);

	entries = ppd->congestion_entries;
	for (i = 0; i < OPA_MAX_SLS; i++) {
		entries[i].ccti_increase = p->entries[i].ccti_increase;
		entries[i].ccti_timer = be16_to_cpu(p->entries[i].ccti_timer);
		entries[i].trigger_threshold =
			p->entries[i].trigger_threshold;
		entries[i].ccti_min = p->entries[i].ccti_min;
	}
	spin_unlock(&ppd->cc_state_lock);

	/* now apply the information */
	apply_cc_state(ppd);

	return __subn_get_opa_cong_setting(smp, am, data, ibdev, port,
					   resp_len, max_len);
}

static int __subn_get_opa_hfi1_cong_log(struct opa_smp *smp, u32 am,
					u8 *data, struct ib_device *ibdev,
					u8 port, u32 *resp_len, u32 max_len)
{
	struct hfi1_ibport *ibp = to_iport(ibdev, port);
	struct hfi1_pportdata *ppd = ppd_from_ibp(ibp);
	struct opa_hfi1_cong_log *cong_log = (struct opa_hfi1_cong_log *)data;
	u64 ts;
	int i;

	if (am || smp_length_check(sizeof(*cong_log), max_len)) {
		smp->status |= IB_SMP_INVALID_FIELD;
		return reply((struct ib_mad_hdr *)smp);
	}

	spin_lock_irq(&ppd->cc_log_lock);

	cong_log->log_type = OPA_CC_LOG_TYPE_HFI;
	cong_log->congestion_flags = 0;
	cong_log->threshold_event_counter =
		cpu_to_be16(ppd->threshold_event_counter);
	memcpy(cong_log->threshold_cong_event_map,
	       ppd->threshold_cong_event_map,
	       sizeof(cong_log->threshold_cong_event_map));
	/* keep timestamp in units of 1.024 usec */
	ts = ktime_get_ns() / 1024;
	cong_log->current_time_stamp = cpu_to_be32(ts);
	for (i = 0; i < OPA_CONG_LOG_ELEMS; i++) {
		struct opa_hfi1_cong_log_event_internal *cce =
			&ppd->cc_events[ppd->cc_mad_idx++];
		if (ppd->cc_mad_idx == OPA_CONG_LOG_ELEMS)
			ppd->cc_mad_idx = 0;
		/*
		 * Entries which are older than twice the time
		 * required to wrap the counter are supposed to
		 * be zeroed (CA10-49 IBTA, release 1.2.1, V1).
		 */
		if ((ts - cce->timestamp) / 2 > U32_MAX)
			continue;
		memcpy(cong_log->events[i].local_qp_cn_entry, &cce->lqpn, 3);
		memcpy(cong_log->events[i].remote_qp_number_cn_entry,
		       &cce->rqpn, 3);
		cong_log->events[i].sl_svc_type_cn_entry =
			((cce->sl & 0x1f) << 3) | (cce->svc_type & 0x7);
		cong_log->events[i].remote_lid_cn_entry =
			cpu_to_be32(cce->rlid);
		cong_log->events[i].timestamp_cn_entry =
			cpu_to_be32(cce->timestamp);
	}

	/*
	 * Reset threshold_cong_event_map, and threshold_event_counter
	 * to 0 when log is read.
	 */
	memset(ppd->threshold_cong_event_map, 0x0,
	       sizeof(ppd->threshold_cong_event_map));
	ppd->threshold_event_counter = 0;

	spin_unlock_irq(&ppd->cc_log_lock);

	if (resp_len)
		*resp_len += sizeof(struct opa_hfi1_cong_log);

	return reply((struct ib_mad_hdr *)smp);
}

static int __subn_get_opa_cc_table(struct opa_smp *smp, u32 am, u8 *data,
				   struct ib_device *ibdev, u8 port,
				   u32 *resp_len, u32 max_len)
{
	struct ib_cc_table_attr *cc_table_attr =
		(struct ib_cc_table_attr *)data;
	struct hfi1_ibport *ibp = to_iport(ibdev, port);
	struct hfi1_pportdata *ppd = ppd_from_ibp(ibp);
	u32 start_block = OPA_AM_START_BLK(am);
	u32 n_blocks = OPA_AM_NBLK(am);
	struct ib_cc_table_entry_shadow *entries;
	int i, j;
	u32 sentry, eentry;
	struct cc_state *cc_state;
	u32 size = sizeof(u16) * (IB_CCT_ENTRIES * n_blocks + 1);

	/* sanity check n_blocks, start_block */
	if (n_blocks == 0 || smp_length_check(size, max_len) ||
	    start_block + n_blocks > ppd->cc_max_table_entries) {
		smp->status |= IB_SMP_INVALID_FIELD;
		return reply((struct ib_mad_hdr *)smp);
	}

	rcu_read_lock();

	cc_state = get_cc_state(ppd);

	if (!cc_state) {
		rcu_read_unlock();
		return reply((struct ib_mad_hdr *)smp);
	}

	sentry = start_block * IB_CCT_ENTRIES;
	eentry = sentry + (IB_CCT_ENTRIES * n_blocks);

	cc_table_attr->ccti_limit = cpu_to_be16(cc_state->cct.ccti_limit);

	entries = cc_state->cct.entries;

	/* return n_blocks, though the last block may not be full */
	for (j = 0, i = sentry; i < eentry; j++, i++)
		cc_table_attr->ccti_entries[j].entry =
			cpu_to_be16(entries[i].entry);

	rcu_read_unlock();

	if (resp_len)
		*resp_len += size;

	return reply((struct ib_mad_hdr *)smp);
}

static int __subn_set_opa_cc_table(struct opa_smp *smp, u32 am, u8 *data,
				   struct ib_device *ibdev, u8 port,
				   u32 *resp_len, u32 max_len)
{
	struct ib_cc_table_attr *p = (struct ib_cc_table_attr *)data;
	struct hfi1_ibport *ibp = to_iport(ibdev, port);
	struct hfi1_pportdata *ppd = ppd_from_ibp(ibp);
	u32 start_block = OPA_AM_START_BLK(am);
	u32 n_blocks = OPA_AM_NBLK(am);
	struct ib_cc_table_entry_shadow *entries;
	int i, j;
	u32 sentry, eentry;
	u16 ccti_limit;
	u32 size = sizeof(u16) * (IB_CCT_ENTRIES * n_blocks + 1);

	/* sanity check n_blocks, start_block */
	if (n_blocks == 0 || smp_length_check(size, max_len) ||
	    start_block + n_blocks > ppd->cc_max_table_entries) {
		smp->status |= IB_SMP_INVALID_FIELD;
		return reply((struct ib_mad_hdr *)smp);
	}

	sentry = start_block * IB_CCT_ENTRIES;
	eentry = sentry + ((n_blocks - 1) * IB_CCT_ENTRIES) +
		 (be16_to_cpu(p->ccti_limit)) % IB_CCT_ENTRIES + 1;

	/* sanity check ccti_limit */
	ccti_limit = be16_to_cpu(p->ccti_limit);
	if (ccti_limit + 1 > eentry) {
		smp->status |= IB_SMP_INVALID_FIELD;
		return reply((struct ib_mad_hdr *)smp);
	}

	/*
	 * Save details from packet into the ppd.  Hold the cc_state_lock so
	 * our information is consistent with anyone trying to apply the state.
	 */
	spin_lock(&ppd->cc_state_lock);
	ppd->total_cct_entry = ccti_limit + 1;
	entries = ppd->ccti_entries;
	for (j = 0, i = sentry; i < eentry; j++, i++)
		entries[i].entry = be16_to_cpu(p->ccti_entries[j].entry);
	spin_unlock(&ppd->cc_state_lock);

	/* now apply the information */
	apply_cc_state(ppd);

	return __subn_get_opa_cc_table(smp, am, data, ibdev, port, resp_len,
				       max_len);
}

struct opa_led_info {
	__be32 rsvd_led_mask;
	__be32 rsvd;
};

#define OPA_LED_SHIFT	31
#define OPA_LED_MASK	BIT(OPA_LED_SHIFT)

static int __subn_get_opa_led_info(struct opa_smp *smp, u32 am, u8 *data,
				   struct ib_device *ibdev, u8 port,
				   u32 *resp_len, u32 max_len)
{
	struct hfi1_devdata *dd = dd_from_ibdev(ibdev);
	struct hfi1_pportdata *ppd = dd->pport;
	struct opa_led_info *p = (struct opa_led_info *)data;
	u32 nport = OPA_AM_NPORT(am);
	u32 is_beaconing_active;

	if (nport != 1 || smp_length_check(sizeof(*p), max_len)) {
		smp->status |= IB_SMP_INVALID_FIELD;
		return reply((struct ib_mad_hdr *)smp);
	}

	/*
	 * This pairs with the memory barrier in hfi1_start_led_override to
	 * ensure that we read the correct state of LED beaconing represented
	 * by led_override_timer_active
	 */
	smp_rmb();
	is_beaconing_active = !!atomic_read(&ppd->led_override_timer_active);
	p->rsvd_led_mask = cpu_to_be32(is_beaconing_active << OPA_LED_SHIFT);

	if (resp_len)
		*resp_len += sizeof(struct opa_led_info);

	return reply((struct ib_mad_hdr *)smp);
}

static int __subn_set_opa_led_info(struct opa_smp *smp, u32 am, u8 *data,
				   struct ib_device *ibdev, u8 port,
				   u32 *resp_len, u32 max_len)
{
	struct hfi1_devdata *dd = dd_from_ibdev(ibdev);
	struct opa_led_info *p = (struct opa_led_info *)data;
	u32 nport = OPA_AM_NPORT(am);
	int on = !!(be32_to_cpu(p->rsvd_led_mask) & OPA_LED_MASK);

	if (nport != 1 || smp_length_check(sizeof(*p), max_len)) {
		smp->status |= IB_SMP_INVALID_FIELD;
		return reply((struct ib_mad_hdr *)smp);
	}

	if (on)
		hfi1_start_led_override(dd->pport, 2000, 1500);
	else
		shutdown_led_override(dd->pport);

	return __subn_get_opa_led_info(smp, am, data, ibdev, port, resp_len,
				       max_len);
}

static int subn_get_opa_sma(__be16 attr_id, struct opa_smp *smp, u32 am,
			    u8 *data, struct ib_device *ibdev, u8 port,
			    u32 *resp_len, u32 max_len)
{
	int ret;
	struct hfi1_ibport *ibp = to_iport(ibdev, port);

	switch (attr_id) {
	case IB_SMP_ATTR_NODE_DESC:
		ret = __subn_get_opa_nodedesc(smp, am, data, ibdev, port,
					      resp_len, max_len);
		break;
	case IB_SMP_ATTR_NODE_INFO:
		ret = __subn_get_opa_nodeinfo(smp, am, data, ibdev, port,
					      resp_len, max_len);
		break;
	case IB_SMP_ATTR_PORT_INFO:
		ret = __subn_get_opa_portinfo(smp, am, data, ibdev, port,
					      resp_len, max_len);
		break;
	case IB_SMP_ATTR_PKEY_TABLE:
		ret = __subn_get_opa_pkeytable(smp, am, data, ibdev, port,
					       resp_len, max_len);
		break;
	case OPA_ATTRIB_ID_SL_TO_SC_MAP:
		ret = __subn_get_opa_sl_to_sc(smp, am, data, ibdev, port,
					      resp_len, max_len);
		break;
	case OPA_ATTRIB_ID_SC_TO_SL_MAP:
		ret = __subn_get_opa_sc_to_sl(smp, am, data, ibdev, port,
					      resp_len, max_len);
		break;
	case OPA_ATTRIB_ID_SC_TO_VLT_MAP:
		ret = __subn_get_opa_sc_to_vlt(smp, am, data, ibdev, port,
					       resp_len, max_len);
		break;
	case OPA_ATTRIB_ID_SC_TO_VLNT_MAP:
		ret = __subn_get_opa_sc_to_vlnt(smp, am, data, ibdev, port,
						resp_len, max_len);
		break;
	case OPA_ATTRIB_ID_PORT_STATE_INFO:
		ret = __subn_get_opa_psi(smp, am, data, ibdev, port,
					 resp_len, max_len);
		break;
	case OPA_ATTRIB_ID_BUFFER_CONTROL_TABLE:
		ret = __subn_get_opa_bct(smp, am, data, ibdev, port,
					 resp_len, max_len);
		break;
	case OPA_ATTRIB_ID_CABLE_INFO:
		ret = __subn_get_opa_cable_info(smp, am, data, ibdev, port,
						resp_len, max_len);
		break;
	case IB_SMP_ATTR_VL_ARB_TABLE:
		ret = __subn_get_opa_vl_arb(smp, am, data, ibdev, port,
					    resp_len, max_len);
		break;
	case OPA_ATTRIB_ID_CONGESTION_INFO:
		ret = __subn_get_opa_cong_info(smp, am, data, ibdev, port,
					       resp_len, max_len);
		break;
	case OPA_ATTRIB_ID_HFI_CONGESTION_SETTING:
		ret = __subn_get_opa_cong_setting(smp, am, data, ibdev,
						  port, resp_len, max_len);
		break;
	case OPA_ATTRIB_ID_HFI_CONGESTION_LOG:
		ret = __subn_get_opa_hfi1_cong_log(smp, am, data, ibdev,
						   port, resp_len, max_len);
		break;
	case OPA_ATTRIB_ID_CONGESTION_CONTROL_TABLE:
		ret = __subn_get_opa_cc_table(smp, am, data, ibdev, port,
					      resp_len, max_len);
		break;
	case IB_SMP_ATTR_LED_INFO:
		ret = __subn_get_opa_led_info(smp, am, data, ibdev, port,
					      resp_len, max_len);
		break;
	case IB_SMP_ATTR_SM_INFO:
		if (ibp->rvp.port_cap_flags & IB_PORT_SM_DISABLED)
			return IB_MAD_RESULT_SUCCESS | IB_MAD_RESULT_CONSUMED;
		if (ibp->rvp.port_cap_flags & IB_PORT_SM)
			return IB_MAD_RESULT_SUCCESS;
		/* FALLTHROUGH */
	default:
		smp->status |= IB_SMP_UNSUP_METH_ATTR;
		ret = reply((struct ib_mad_hdr *)smp);
		break;
	}
	return ret;
}

static int subn_set_opa_sma(__be16 attr_id, struct opa_smp *smp, u32 am,
			    u8 *data, struct ib_device *ibdev, u8 port,
			    u32 *resp_len, u32 max_len)
{
	int ret;
	struct hfi1_ibport *ibp = to_iport(ibdev, port);

	switch (attr_id) {
	case IB_SMP_ATTR_PORT_INFO:
		ret = __subn_set_opa_portinfo(smp, am, data, ibdev, port,
					      resp_len, max_len);
		break;
	case IB_SMP_ATTR_PKEY_TABLE:
		ret = __subn_set_opa_pkeytable(smp, am, data, ibdev, port,
					       resp_len, max_len);
		break;
	case OPA_ATTRIB_ID_SL_TO_SC_MAP:
		ret = __subn_set_opa_sl_to_sc(smp, am, data, ibdev, port,
					      resp_len, max_len);
		break;
	case OPA_ATTRIB_ID_SC_TO_SL_MAP:
		ret = __subn_set_opa_sc_to_sl(smp, am, data, ibdev, port,
					      resp_len, max_len);
		break;
	case OPA_ATTRIB_ID_SC_TO_VLT_MAP:
		ret = __subn_set_opa_sc_to_vlt(smp, am, data, ibdev, port,
					       resp_len, max_len);
		break;
	case OPA_ATTRIB_ID_SC_TO_VLNT_MAP:
		ret = __subn_set_opa_sc_to_vlnt(smp, am, data, ibdev, port,
						resp_len, max_len);
		break;
	case OPA_ATTRIB_ID_PORT_STATE_INFO:
		ret = __subn_set_opa_psi(smp, am, data, ibdev, port,
					 resp_len, max_len);
		break;
	case OPA_ATTRIB_ID_BUFFER_CONTROL_TABLE:
		ret = __subn_set_opa_bct(smp, am, data, ibdev, port,
					 resp_len, max_len);
		break;
	case IB_SMP_ATTR_VL_ARB_TABLE:
		ret = __subn_set_opa_vl_arb(smp, am, data, ibdev, port,
					    resp_len, max_len);
		break;
	case OPA_ATTRIB_ID_HFI_CONGESTION_SETTING:
		ret = __subn_set_opa_cong_setting(smp, am, data, ibdev,
						  port, resp_len, max_len);
		break;
	case OPA_ATTRIB_ID_CONGESTION_CONTROL_TABLE:
		ret = __subn_set_opa_cc_table(smp, am, data, ibdev, port,
					      resp_len, max_len);
		break;
	case IB_SMP_ATTR_LED_INFO:
		ret = __subn_set_opa_led_info(smp, am, data, ibdev, port,
					      resp_len, max_len);
		break;
	case IB_SMP_ATTR_SM_INFO:
		if (ibp->rvp.port_cap_flags & IB_PORT_SM_DISABLED)
			return IB_MAD_RESULT_SUCCESS | IB_MAD_RESULT_CONSUMED;
		if (ibp->rvp.port_cap_flags & IB_PORT_SM)
			return IB_MAD_RESULT_SUCCESS;
		/* FALLTHROUGH */
	default:
		smp->status |= IB_SMP_UNSUP_METH_ATTR;
		ret = reply((struct ib_mad_hdr *)smp);
		break;
	}
	return ret;
}

static inline void set_aggr_error(struct opa_aggregate *ag)
{
	ag->err_reqlength |= cpu_to_be16(0x8000);
}

static int subn_get_opa_aggregate(struct opa_smp *smp,
				  struct ib_device *ibdev, u8 port,
				  u32 *resp_len)
{
	int i;
	u32 num_attr = be32_to_cpu(smp->attr_mod) & 0x000000ff;
	u8 *next_smp = opa_get_smp_data(smp);

	if (num_attr < 1 || num_attr > 117) {
		smp->status |= IB_SMP_INVALID_FIELD;
		return reply((struct ib_mad_hdr *)smp);
	}

	for (i = 0; i < num_attr; i++) {
		struct opa_aggregate *agg;
		size_t agg_data_len;
		size_t agg_size;
		u32 am;

		agg = (struct opa_aggregate *)next_smp;
		agg_data_len = (be16_to_cpu(agg->err_reqlength) & 0x007f) * 8;
		agg_size = sizeof(*agg) + agg_data_len;
		am = be32_to_cpu(agg->attr_mod);

		*resp_len += agg_size;

		if (next_smp + agg_size > ((u8 *)smp) + sizeof(*smp)) {
			smp->status |= IB_SMP_INVALID_FIELD;
			return reply((struct ib_mad_hdr *)smp);
		}

		/* zero the payload for this segment */
		memset(next_smp + sizeof(*agg), 0, agg_data_len);

		(void)subn_get_opa_sma(agg->attr_id, smp, am, agg->data,
				       ibdev, port, NULL, (u32)agg_data_len);

		if (smp->status & IB_SMP_INVALID_FIELD)
			break;
		if (smp->status & ~IB_SMP_DIRECTION) {
			set_aggr_error(agg);
			return reply((struct ib_mad_hdr *)smp);
		}
		next_smp += agg_size;
	}

	return reply((struct ib_mad_hdr *)smp);
}

static int subn_set_opa_aggregate(struct opa_smp *smp,
				  struct ib_device *ibdev, u8 port,
				  u32 *resp_len)
{
	int i;
	u32 num_attr = be32_to_cpu(smp->attr_mod) & 0x000000ff;
	u8 *next_smp = opa_get_smp_data(smp);

	if (num_attr < 1 || num_attr > 117) {
		smp->status |= IB_SMP_INVALID_FIELD;
		return reply((struct ib_mad_hdr *)smp);
	}

	for (i = 0; i < num_attr; i++) {
		struct opa_aggregate *agg;
		size_t agg_data_len;
		size_t agg_size;
		u32 am;

		agg = (struct opa_aggregate *)next_smp;
		agg_data_len = (be16_to_cpu(agg->err_reqlength) & 0x007f) * 8;
		agg_size = sizeof(*agg) + agg_data_len;
		am = be32_to_cpu(agg->attr_mod);

		*resp_len += agg_size;

		if (next_smp + agg_size > ((u8 *)smp) + sizeof(*smp)) {
			smp->status |= IB_SMP_INVALID_FIELD;
			return reply((struct ib_mad_hdr *)smp);
		}

		(void)subn_set_opa_sma(agg->attr_id, smp, am, agg->data,
				       ibdev, port, NULL, (u32)agg_data_len);
		if (smp->status & IB_SMP_INVALID_FIELD)
			break;
		if (smp->status & ~IB_SMP_DIRECTION) {
			set_aggr_error(agg);
			return reply((struct ib_mad_hdr *)smp);
		}
		next_smp += agg_size;
	}

	return reply((struct ib_mad_hdr *)smp);
}

/*
 * OPAv1 specifies that, on the transition to link up, these counters
 * are cleared:
 *   PortRcvErrors [*]
 *   LinkErrorRecovery
 *   LocalLinkIntegrityErrors
 *   ExcessiveBufferOverruns [*]
 *
 * [*] Error info associated with these counters is retained, but the
 * error info status is reset to 0.
 */
void clear_linkup_counters(struct hfi1_devdata *dd)
{
	/* PortRcvErrors */
	write_dev_cntr(dd, C_DC_RCV_ERR, CNTR_INVALID_VL, 0);
	dd->err_info_rcvport.status_and_code &= ~OPA_EI_STATUS_SMASK;
	/* LinkErrorRecovery */
	write_dev_cntr(dd, C_DC_SEQ_CRC_CNT, CNTR_INVALID_VL, 0);
	write_dev_cntr(dd, C_DC_REINIT_FROM_PEER_CNT, CNTR_INVALID_VL, 0);
	/* LocalLinkIntegrityErrors */
	write_dev_cntr(dd, C_DC_RX_REPLAY, CNTR_INVALID_VL, 0);
	/* ExcessiveBufferOverruns */
	write_dev_cntr(dd, C_RCV_OVF, CNTR_INVALID_VL, 0);
	dd->rcv_ovfl_cnt = 0;
	dd->err_info_xmit_constraint.status &= ~OPA_EI_STATUS_SMASK;
}

static int is_full_mgmt_pkey_in_table(struct hfi1_ibport *ibp)
{
	unsigned int i;
	struct hfi1_pportdata *ppd = ppd_from_ibp(ibp);

	for (i = 0; i < ARRAY_SIZE(ppd->pkeys); ++i)
		if (ppd->pkeys[i] == FULL_MGMT_P_KEY)
			return 1;

	return 0;
}

/*
 * is_local_mad() returns 1 if 'mad' is sent from, and destined to the
 * local node, 0 otherwise.
 */
static int is_local_mad(struct hfi1_ibport *ibp, const struct opa_mad *mad,
			const struct ib_wc *in_wc)
{
	struct hfi1_pportdata *ppd = ppd_from_ibp(ibp);
	const struct opa_smp *smp = (const struct opa_smp *)mad;

	if (smp->mgmt_class == IB_MGMT_CLASS_SUBN_DIRECTED_ROUTE) {
		return (smp->hop_cnt == 0 &&
			smp->route.dr.dr_slid == OPA_LID_PERMISSIVE &&
			smp->route.dr.dr_dlid == OPA_LID_PERMISSIVE);
	}

	return (in_wc->slid == ppd->lid);
}

/*
 * opa_local_smp_check() should only be called on MADs for which
 * is_local_mad() returns true. It applies the SMP checks that are
 * specific to SMPs which are sent from, and destined to this node.
 * opa_local_smp_check() returns 0 if the SMP passes its checks, 1
 * otherwise.
 *
 * SMPs which arrive from other nodes are instead checked by
 * opa_smp_check().
 */
static int opa_local_smp_check(struct hfi1_ibport *ibp,
			       const struct ib_wc *in_wc)
{
	struct hfi1_pportdata *ppd = ppd_from_ibp(ibp);
	u16 pkey;

	if (in_wc->pkey_index >= ARRAY_SIZE(ppd->pkeys))
		return 1;

	pkey = ppd->pkeys[in_wc->pkey_index];
	/*
	 * We need to do the "node-local" checks specified in OPAv1,
	 * rev 0.90, section 9.10.26, which are:
	 *   - pkey is 0x7fff, or 0xffff
	 *   - Source QPN == 0 || Destination QPN == 0
	 *   - the MAD header's management class is either
	 *     IB_MGMT_CLASS_SUBN_DIRECTED_ROUTE or
	 *     IB_MGMT_CLASS_SUBN_LID_ROUTED
	 *   - SLID != 0
	 *
	 * However, we know (and so don't need to check again) that,
	 * for local SMPs, the MAD stack passes MADs with:
	 *   - Source QPN of 0
	 *   - MAD mgmt_class is IB_MGMT_CLASS_SUBN_DIRECTED_ROUTE
	 *   - SLID is either: OPA_LID_PERMISSIVE (0xFFFFFFFF), or
	 *     our own port's lid
	 *
	 */
	if (pkey == LIM_MGMT_P_KEY || pkey == FULL_MGMT_P_KEY)
		return 0;
<<<<<<< HEAD
	/*
	 * On OPA devices it is okay to lose the upper 16 bits of LID as this
	 * information is obtained elsewhere. Mask off the upper 16 bits.
	 */
	ingress_pkey_table_fail(ppd, pkey, ib_lid_cpu16(0xFFFF & in_wc->slid));
=======
	ingress_pkey_table_fail(ppd, pkey, in_wc->slid);
>>>>>>> 661e50bc
	return 1;
}

/**
 * hfi1_pkey_validation_pma - It validates PKEYs for incoming PMA MAD packets.
 * @ibp: IB port data
 * @in_mad: MAD packet with header and data
 * @in_wc: Work completion data such as source LID, port number, etc.
 *
 * These are all the possible logic rules for validating a pkey:
 *
 * a) If pkey neither FULL_MGMT_P_KEY nor LIM_MGMT_P_KEY,
 *    and NOT self-originated packet:
 *     Drop MAD packet as it should always be part of the
 *     management partition unless it's a self-originated packet.
 *
 * b) If pkey_index -> FULL_MGMT_P_KEY, and LIM_MGMT_P_KEY in pkey table:
 *     The packet is coming from a management node and the receiving node
 *     is also a management node, so it is safe for the packet to go through.
 *
 * c) If pkey_index -> FULL_MGMT_P_KEY, and LIM_MGMT_P_KEY is NOT in pkey table:
 *     Drop the packet as LIM_MGMT_P_KEY should always be in the pkey table.
 *     It could be an FM misconfiguration.
 *
 * d) If pkey_index -> LIM_MGMT_P_KEY and FULL_MGMT_P_KEY is NOT in pkey table:
 *     It is safe for the packet to go through since a non-management node is
 *     talking to another non-management node.
 *
 * e) If pkey_index -> LIM_MGMT_P_KEY and FULL_MGMT_P_KEY in pkey table:
 *     Drop the packet because a non-management node is talking to a
 *     management node, and it could be an attack.
 *
 * For the implementation, these rules can be simplied to only checking
 * for (a) and (e). There's no need to check for rule (b) as
 * the packet doesn't need to be dropped. Rule (c) is not possible in
 * the driver as LIM_MGMT_P_KEY is always in the pkey table.
 *
 * Return:
 * 0 - pkey is okay, -EINVAL it's a bad pkey
 */
static int hfi1_pkey_validation_pma(struct hfi1_ibport *ibp,
				    const struct opa_mad *in_mad,
				    const struct ib_wc *in_wc)
{
	u16 pkey_value = hfi1_lookup_pkey_value(ibp, in_wc->pkey_index);

	/* Rule (a) from above */
	if (!is_local_mad(ibp, in_mad, in_wc) &&
	    pkey_value != LIM_MGMT_P_KEY &&
	    pkey_value != FULL_MGMT_P_KEY)
		return -EINVAL;

	/* Rule (e) from above */
	if (pkey_value == LIM_MGMT_P_KEY &&
	    is_full_mgmt_pkey_in_table(ibp))
		return -EINVAL;

	return 0;
}

static int process_subn_opa(struct ib_device *ibdev, int mad_flags,
			    u8 port, const struct opa_mad *in_mad,
			    struct opa_mad *out_mad,
			    u32 *resp_len)
{
	struct opa_smp *smp = (struct opa_smp *)out_mad;
	struct hfi1_ibport *ibp = to_iport(ibdev, port);
	u8 *data;
	u32 am, data_size;
	__be16 attr_id;
	int ret;

	*out_mad = *in_mad;
	data = opa_get_smp_data(smp);
	data_size = (u32)opa_get_smp_data_size(smp);

	am = be32_to_cpu(smp->attr_mod);
	attr_id = smp->attr_id;
	if (smp->class_version != OPA_SM_CLASS_VERSION) {
		smp->status |= IB_SMP_UNSUP_VERSION;
		ret = reply((struct ib_mad_hdr *)smp);
		return ret;
	}
	ret = check_mkey(ibp, (struct ib_mad_hdr *)smp, mad_flags, smp->mkey,
			 smp->route.dr.dr_slid, smp->route.dr.return_path,
			 smp->hop_cnt);
	if (ret) {
		u32 port_num = be32_to_cpu(smp->attr_mod);

		/*
		 * If this is a get/set portinfo, we already check the
		 * M_Key if the MAD is for another port and the M_Key
		 * is OK on the receiving port. This check is needed
		 * to increment the error counters when the M_Key
		 * fails to match on *both* ports.
		 */
		if (attr_id == IB_SMP_ATTR_PORT_INFO &&
		    (smp->method == IB_MGMT_METHOD_GET ||
		     smp->method == IB_MGMT_METHOD_SET) &&
		    port_num && port_num <= ibdev->phys_port_cnt &&
		    port != port_num)
			(void)check_mkey(to_iport(ibdev, port_num),
					  (struct ib_mad_hdr *)smp, 0,
					  smp->mkey, smp->route.dr.dr_slid,
					  smp->route.dr.return_path,
					  smp->hop_cnt);
		ret = IB_MAD_RESULT_FAILURE;
		return ret;
	}

	*resp_len = opa_get_smp_header_size(smp);

	switch (smp->method) {
	case IB_MGMT_METHOD_GET:
		switch (attr_id) {
		default:
			clear_opa_smp_data(smp);
			ret = subn_get_opa_sma(attr_id, smp, am, data,
					       ibdev, port, resp_len,
					       data_size);
			break;
		case OPA_ATTRIB_ID_AGGREGATE:
			ret = subn_get_opa_aggregate(smp, ibdev, port,
						     resp_len);
			break;
		}
		break;
	case IB_MGMT_METHOD_SET:
		switch (attr_id) {
		default:
			ret = subn_set_opa_sma(attr_id, smp, am, data,
					       ibdev, port, resp_len,
					       data_size);
			break;
		case OPA_ATTRIB_ID_AGGREGATE:
			ret = subn_set_opa_aggregate(smp, ibdev, port,
						     resp_len);
			break;
		}
		break;
	case IB_MGMT_METHOD_TRAP:
	case IB_MGMT_METHOD_REPORT:
	case IB_MGMT_METHOD_REPORT_RESP:
	case IB_MGMT_METHOD_GET_RESP:
		/*
		 * The ib_mad module will call us to process responses
		 * before checking for other consumers.
		 * Just tell the caller to process it normally.
		 */
		ret = IB_MAD_RESULT_SUCCESS;
		break;
	case IB_MGMT_METHOD_TRAP_REPRESS:
		subn_handle_opa_trap_repress(ibp, smp);
		/* Always successful */
		ret = IB_MAD_RESULT_SUCCESS;
		break;
	default:
		smp->status |= IB_SMP_UNSUP_METHOD;
		ret = reply((struct ib_mad_hdr *)smp);
		break;
	}

	return ret;
}

static int process_subn(struct ib_device *ibdev, int mad_flags,
			u8 port, const struct ib_mad *in_mad,
			struct ib_mad *out_mad)
{
	struct ib_smp *smp = (struct ib_smp *)out_mad;
	struct hfi1_ibport *ibp = to_iport(ibdev, port);
	int ret;

	*out_mad = *in_mad;
	if (smp->class_version != 1) {
		smp->status |= IB_SMP_UNSUP_VERSION;
		ret = reply((struct ib_mad_hdr *)smp);
		return ret;
	}

	ret = check_mkey(ibp, (struct ib_mad_hdr *)smp, mad_flags,
			 smp->mkey, (__force __be32)smp->dr_slid,
			 smp->return_path, smp->hop_cnt);
	if (ret) {
		u32 port_num = be32_to_cpu(smp->attr_mod);

		/*
		 * If this is a get/set portinfo, we already check the
		 * M_Key if the MAD is for another port and the M_Key
		 * is OK on the receiving port. This check is needed
		 * to increment the error counters when the M_Key
		 * fails to match on *both* ports.
		 */
		if (in_mad->mad_hdr.attr_id == IB_SMP_ATTR_PORT_INFO &&
		    (smp->method == IB_MGMT_METHOD_GET ||
		     smp->method == IB_MGMT_METHOD_SET) &&
		    port_num && port_num <= ibdev->phys_port_cnt &&
		    port != port_num)
			(void)check_mkey(to_iport(ibdev, port_num),
					 (struct ib_mad_hdr *)smp, 0,
					 smp->mkey,
					 (__force __be32)smp->dr_slid,
					 smp->return_path, smp->hop_cnt);
		ret = IB_MAD_RESULT_FAILURE;
		return ret;
	}

	switch (smp->method) {
	case IB_MGMT_METHOD_GET:
		switch (smp->attr_id) {
		case IB_SMP_ATTR_NODE_INFO:
			ret = subn_get_nodeinfo(smp, ibdev, port);
			break;
		default:
			smp->status |= IB_SMP_UNSUP_METH_ATTR;
			ret = reply((struct ib_mad_hdr *)smp);
			break;
		}
		break;
	}

	return ret;
}

static int process_perf(struct ib_device *ibdev, u8 port,
			const struct ib_mad *in_mad,
			struct ib_mad *out_mad)
{
	struct ib_pma_mad *pmp = (struct ib_pma_mad *)out_mad;
	struct ib_class_port_info *cpi = (struct ib_class_port_info *)
						&pmp->data;
	int ret = IB_MAD_RESULT_FAILURE;

	*out_mad = *in_mad;
	if (pmp->mad_hdr.class_version != 1) {
		pmp->mad_hdr.status |= IB_SMP_UNSUP_VERSION;
		ret = reply((struct ib_mad_hdr *)pmp);
		return ret;
	}

	switch (pmp->mad_hdr.method) {
	case IB_MGMT_METHOD_GET:
		switch (pmp->mad_hdr.attr_id) {
		case IB_PMA_PORT_COUNTERS:
			ret = pma_get_ib_portcounters(pmp, ibdev, port);
			break;
		case IB_PMA_PORT_COUNTERS_EXT:
			ret = pma_get_ib_portcounters_ext(pmp, ibdev, port);
			break;
		case IB_PMA_CLASS_PORT_INFO:
			cpi->capability_mask = IB_PMA_CLASS_CAP_EXT_WIDTH;
			ret = reply((struct ib_mad_hdr *)pmp);
			break;
		default:
			pmp->mad_hdr.status |= IB_SMP_UNSUP_METH_ATTR;
			ret = reply((struct ib_mad_hdr *)pmp);
			break;
		}
		break;

	case IB_MGMT_METHOD_SET:
		if (pmp->mad_hdr.attr_id) {
			pmp->mad_hdr.status |= IB_SMP_UNSUP_METH_ATTR;
			ret = reply((struct ib_mad_hdr *)pmp);
		}
		break;

	case IB_MGMT_METHOD_TRAP:
	case IB_MGMT_METHOD_GET_RESP:
		/*
		 * The ib_mad module will call us to process responses
		 * before checking for other consumers.
		 * Just tell the caller to process it normally.
		 */
		ret = IB_MAD_RESULT_SUCCESS;
		break;

	default:
		pmp->mad_hdr.status |= IB_SMP_UNSUP_METHOD;
		ret = reply((struct ib_mad_hdr *)pmp);
		break;
	}

	return ret;
}

static int process_perf_opa(struct ib_device *ibdev, u8 port,
			    const struct opa_mad *in_mad,
			    struct opa_mad *out_mad, u32 *resp_len)
{
	struct opa_pma_mad *pmp = (struct opa_pma_mad *)out_mad;
	int ret;

	*out_mad = *in_mad;

	if (pmp->mad_hdr.class_version != OPA_SM_CLASS_VERSION) {
		pmp->mad_hdr.status |= IB_SMP_UNSUP_VERSION;
		return reply((struct ib_mad_hdr *)pmp);
	}

	*resp_len = sizeof(pmp->mad_hdr);

	switch (pmp->mad_hdr.method) {
	case IB_MGMT_METHOD_GET:
		switch (pmp->mad_hdr.attr_id) {
		case IB_PMA_CLASS_PORT_INFO:
			ret = pma_get_opa_classportinfo(pmp, ibdev, resp_len);
			break;
		case OPA_PM_ATTRIB_ID_PORT_STATUS:
			ret = pma_get_opa_portstatus(pmp, ibdev, port,
						     resp_len);
			break;
		case OPA_PM_ATTRIB_ID_DATA_PORT_COUNTERS:
			ret = pma_get_opa_datacounters(pmp, ibdev, port,
						       resp_len);
			break;
		case OPA_PM_ATTRIB_ID_ERROR_PORT_COUNTERS:
			ret = pma_get_opa_porterrors(pmp, ibdev, port,
						     resp_len);
			break;
		case OPA_PM_ATTRIB_ID_ERROR_INFO:
			ret = pma_get_opa_errorinfo(pmp, ibdev, port,
						    resp_len);
			break;
		default:
			pmp->mad_hdr.status |= IB_SMP_UNSUP_METH_ATTR;
			ret = reply((struct ib_mad_hdr *)pmp);
			break;
		}
		break;

	case IB_MGMT_METHOD_SET:
		switch (pmp->mad_hdr.attr_id) {
		case OPA_PM_ATTRIB_ID_CLEAR_PORT_STATUS:
			ret = pma_set_opa_portstatus(pmp, ibdev, port,
						     resp_len);
			break;
		case OPA_PM_ATTRIB_ID_ERROR_INFO:
			ret = pma_set_opa_errorinfo(pmp, ibdev, port,
						    resp_len);
			break;
		default:
			pmp->mad_hdr.status |= IB_SMP_UNSUP_METH_ATTR;
			ret = reply((struct ib_mad_hdr *)pmp);
			break;
		}
		break;

	case IB_MGMT_METHOD_TRAP:
	case IB_MGMT_METHOD_GET_RESP:
		/*
		 * The ib_mad module will call us to process responses
		 * before checking for other consumers.
		 * Just tell the caller to process it normally.
		 */
		ret = IB_MAD_RESULT_SUCCESS;
		break;

	default:
		pmp->mad_hdr.status |= IB_SMP_UNSUP_METHOD;
		ret = reply((struct ib_mad_hdr *)pmp);
		break;
	}

	return ret;
}

static int hfi1_process_opa_mad(struct ib_device *ibdev, int mad_flags,
				u8 port, const struct ib_wc *in_wc,
				const struct ib_grh *in_grh,
				const struct opa_mad *in_mad,
				struct opa_mad *out_mad, size_t *out_mad_size,
				u16 *out_mad_pkey_index)
{
	int ret;
	int pkey_idx;
	u32 resp_len = 0;
	struct hfi1_ibport *ibp = to_iport(ibdev, port);

	pkey_idx = hfi1_lookup_pkey_idx(ibp, LIM_MGMT_P_KEY);
	if (pkey_idx < 0) {
		pr_warn("failed to find limited mgmt pkey, defaulting 0x%x\n",
			hfi1_get_pkey(ibp, 1));
		pkey_idx = 1;
	}
	*out_mad_pkey_index = (u16)pkey_idx;

	switch (in_mad->mad_hdr.mgmt_class) {
	case IB_MGMT_CLASS_SUBN_DIRECTED_ROUTE:
	case IB_MGMT_CLASS_SUBN_LID_ROUTED:
		if (is_local_mad(ibp, in_mad, in_wc)) {
			ret = opa_local_smp_check(ibp, in_wc);
			if (ret)
				return IB_MAD_RESULT_FAILURE;
		}
		ret = process_subn_opa(ibdev, mad_flags, port, in_mad,
				       out_mad, &resp_len);
		goto bail;
	case IB_MGMT_CLASS_PERF_MGMT:
		ret = hfi1_pkey_validation_pma(ibp, in_mad, in_wc);
		if (ret)
			return IB_MAD_RESULT_FAILURE;

		ret = process_perf_opa(ibdev, port, in_mad, out_mad, &resp_len);
		goto bail;

	default:
		ret = IB_MAD_RESULT_SUCCESS;
	}

bail:
	if (ret & IB_MAD_RESULT_REPLY)
		*out_mad_size = round_up(resp_len, 8);
	else if (ret & IB_MAD_RESULT_SUCCESS)
		*out_mad_size = in_wc->byte_len - sizeof(struct ib_grh);

	return ret;
}

static int hfi1_process_ib_mad(struct ib_device *ibdev, int mad_flags, u8 port,
			       const struct ib_wc *in_wc,
			       const struct ib_grh *in_grh,
			       const struct ib_mad *in_mad,
			       struct ib_mad *out_mad)
{
	int ret;

	switch (in_mad->mad_hdr.mgmt_class) {
	case IB_MGMT_CLASS_SUBN_DIRECTED_ROUTE:
	case IB_MGMT_CLASS_SUBN_LID_ROUTED:
		ret = process_subn(ibdev, mad_flags, port, in_mad, out_mad);
		break;
	case IB_MGMT_CLASS_PERF_MGMT:
		ret = process_perf(ibdev, port, in_mad, out_mad);
		break;
	default:
		ret = IB_MAD_RESULT_SUCCESS;
		break;
	}

	return ret;
}

/**
 * hfi1_process_mad - process an incoming MAD packet
 * @ibdev: the infiniband device this packet came in on
 * @mad_flags: MAD flags
 * @port: the port number this packet came in on
 * @in_wc: the work completion entry for this packet
 * @in_grh: the global route header for this packet
 * @in_mad: the incoming MAD
 * @out_mad: any outgoing MAD reply
 *
 * Returns IB_MAD_RESULT_SUCCESS if this is a MAD that we are not
 * interested in processing.
 *
 * Note that the verbs framework has already done the MAD sanity checks,
 * and hop count/pointer updating for IB_MGMT_CLASS_SUBN_DIRECTED_ROUTE
 * MADs.
 *
 * This is called by the ib_mad module.
 */
int hfi1_process_mad(struct ib_device *ibdev, int mad_flags, u8 port,
		     const struct ib_wc *in_wc, const struct ib_grh *in_grh,
		     const struct ib_mad_hdr *in_mad, size_t in_mad_size,
		     struct ib_mad_hdr *out_mad, size_t *out_mad_size,
		     u16 *out_mad_pkey_index)
{
	switch (in_mad->base_version) {
	case OPA_MGMT_BASE_VERSION:
		if (unlikely(in_mad_size != sizeof(struct opa_mad))) {
			dev_err(ibdev->dev.parent, "invalid in_mad_size\n");
			return IB_MAD_RESULT_FAILURE;
		}
		return hfi1_process_opa_mad(ibdev, mad_flags, port,
					    in_wc, in_grh,
					    (struct opa_mad *)in_mad,
					    (struct opa_mad *)out_mad,
					    out_mad_size,
					    out_mad_pkey_index);
	case IB_MGMT_BASE_VERSION:
		return hfi1_process_ib_mad(ibdev, mad_flags, port,
					  in_wc, in_grh,
					  (const struct ib_mad *)in_mad,
					  (struct ib_mad *)out_mad);
	default:
		break;
	}

	return IB_MAD_RESULT_FAILURE;
}<|MERGE_RESOLUTION|>--- conflicted
+++ resolved
@@ -4455,15 +4455,7 @@
 	 */
 	if (pkey == LIM_MGMT_P_KEY || pkey == FULL_MGMT_P_KEY)
 		return 0;
-<<<<<<< HEAD
-	/*
-	 * On OPA devices it is okay to lose the upper 16 bits of LID as this
-	 * information is obtained elsewhere. Mask off the upper 16 bits.
-	 */
-	ingress_pkey_table_fail(ppd, pkey, ib_lid_cpu16(0xFFFF & in_wc->slid));
-=======
 	ingress_pkey_table_fail(ppd, pkey, in_wc->slid);
->>>>>>> 661e50bc
 	return 1;
 }
 
