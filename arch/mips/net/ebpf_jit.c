--- conflicted
+++ resolved
@@ -353,11 +353,7 @@
 {
 	const struct bpf_prog *prog = ctx->skf;
 	int stack_adjust = ctx->stack_size;
-<<<<<<< HEAD
-	int store_offset = stack_adjust - 8;
-=======
 	int store_offset = stack_adjust - sizeof(long);
->>>>>>> 0ecfebd2
 	enum reg_val_type td;
 	int r0 = MIPS_R_V0;
 
