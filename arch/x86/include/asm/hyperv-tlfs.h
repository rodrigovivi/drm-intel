--- conflicted
+++ resolved
@@ -278,26 +278,6 @@
 #define HV_IPI_LOW_VECTOR	0x10
 #define HV_IPI_HIGH_VECTOR	0xff
 
-<<<<<<< HEAD
-=======
-/* Declare the various hypercall operations. */
-#define HVCALL_FLUSH_VIRTUAL_ADDRESS_SPACE	0x0002
-#define HVCALL_FLUSH_VIRTUAL_ADDRESS_LIST	0x0003
-#define HVCALL_NOTIFY_LONG_SPIN_WAIT		0x0008
-#define HVCALL_SEND_IPI				0x000b
-#define HVCALL_FLUSH_VIRTUAL_ADDRESS_SPACE_EX  0x0013
-#define HVCALL_FLUSH_VIRTUAL_ADDRESS_LIST_EX   0x0014
-#define HVCALL_SEND_IPI_EX			0x0015
-#define HVCALL_POST_MESSAGE			0x005c
-#define HVCALL_SIGNAL_EVENT			0x005d
-#define HVCALL_POST_DEBUG_DATA			0x0069
-#define HVCALL_RETRIEVE_DEBUG_DATA		0x006a
-#define HVCALL_RESET_DEBUG_SESSION		0x006b
-#define HVCALL_RETARGET_INTERRUPT		0x007e
-#define HVCALL_FLUSH_GUEST_PHYSICAL_ADDRESS_SPACE 0x00af
-#define HVCALL_FLUSH_GUEST_PHYSICAL_ADDRESS_LIST 0x00b0
-
->>>>>>> 13ffbd8d
 #define HV_X64_MSR_VP_ASSIST_PAGE_ENABLE	0x00000001
 #define HV_X64_MSR_VP_ASSIST_PAGE_ADDRESS_SHIFT	12
 #define HV_X64_MSR_VP_ASSIST_PAGE_ADDRESS_MASK	\
@@ -309,79 +289,6 @@
 #define HV_X64_MSR_TSC_REFERENCE_ENABLE		0x00000001
 #define HV_X64_MSR_TSC_REFERENCE_ADDRESS_SHIFT	12
 
-<<<<<<< HEAD
-=======
-#define HV_PROCESSOR_POWER_STATE_C0		0
-#define HV_PROCESSOR_POWER_STATE_C1		1
-#define HV_PROCESSOR_POWER_STATE_C2		2
-#define HV_PROCESSOR_POWER_STATE_C3		3
-
-#define HV_FLUSH_ALL_PROCESSORS			BIT(0)
-#define HV_FLUSH_ALL_VIRTUAL_ADDRESS_SPACES	BIT(1)
-#define HV_FLUSH_NON_GLOBAL_MAPPINGS_ONLY	BIT(2)
-#define HV_FLUSH_USE_EXTENDED_RANGE_FORMAT	BIT(3)
-
-enum HV_GENERIC_SET_FORMAT {
-	HV_GENERIC_SET_SPARSE_4K,
-	HV_GENERIC_SET_ALL,
-};
-
-#define HV_PARTITION_ID_SELF                    ((u64)-1)
-
-#define HV_HYPERCALL_RESULT_MASK	GENMASK_ULL(15, 0)
-#define HV_HYPERCALL_FAST_BIT		BIT(16)
-#define HV_HYPERCALL_VARHEAD_OFFSET	17
-#define HV_HYPERCALL_REP_COMP_OFFSET	32
-#define HV_HYPERCALL_REP_COMP_MASK	GENMASK_ULL(43, 32)
-#define HV_HYPERCALL_REP_START_OFFSET	48
-#define HV_HYPERCALL_REP_START_MASK	GENMASK_ULL(59, 48)
-
-/* hypercall status code */
-#define HV_STATUS_SUCCESS			0
-#define HV_STATUS_INVALID_HYPERCALL_CODE	2
-#define HV_STATUS_INVALID_HYPERCALL_INPUT	3
-#define HV_STATUS_INVALID_ALIGNMENT		4
-#define HV_STATUS_INVALID_PARAMETER		5
-#define HV_STATUS_OPERATION_DENIED		8
-#define HV_STATUS_INSUFFICIENT_MEMORY		11
-#define HV_STATUS_INVALID_PORT_ID		17
-#define HV_STATUS_INVALID_CONNECTION_ID		18
-#define HV_STATUS_INSUFFICIENT_BUFFERS		19
-
-/*
- * The Hyper-V TimeRefCount register and the TSC
- * page provide a guest VM clock with 100ns tick rate
- */
-#define HV_CLOCK_HZ (NSEC_PER_SEC/100)
-
-typedef struct _HV_REFERENCE_TSC_PAGE {
-	__u32 tsc_sequence;
-	__u32 res1;
-	__u64 tsc_scale;
-	__s64 tsc_offset;
-}  __packed HV_REFERENCE_TSC_PAGE, *PHV_REFERENCE_TSC_PAGE;
-
-/* Define the number of synthetic interrupt sources. */
-#define HV_SYNIC_SINT_COUNT		(16)
-/* Define the expected SynIC version. */
-#define HV_SYNIC_VERSION_1		(0x1)
-/* Valid SynIC vectors are 16-255. */
-#define HV_SYNIC_FIRST_VALID_VECTOR	(16)
-
-#define HV_SYNIC_CONTROL_ENABLE		(1ULL << 0)
-#define HV_SYNIC_SIMP_ENABLE		(1ULL << 0)
-#define HV_SYNIC_SIEFP_ENABLE		(1ULL << 0)
-#define HV_SYNIC_SINT_MASKED		(1ULL << 16)
-#define HV_SYNIC_SINT_AUTO_EOI		(1ULL << 17)
-#define HV_SYNIC_SINT_VECTOR_MASK	(0xFF)
-
-#define HV_SYNIC_STIMER_COUNT		(4)
-
-/* Define synthetic interrupt controller message constants. */
-#define HV_MESSAGE_SIZE			(256)
-#define HV_MESSAGE_PAYLOAD_BYTE_COUNT	(240)
-#define HV_MESSAGE_PAYLOAD_QWORD_COUNT	(30)
->>>>>>> 13ffbd8d
 
 /* Define hypervisor message types. */
 enum hv_message_type {
