--- conflicted
+++ resolved
@@ -351,7 +351,6 @@
 #define X86_FEATURE_BRS			(13*32+31) /* "brs" Branch Sampling available */
 
 /* Thermal and Power Management Leaf, CPUID level 0x00000006 (EAX), word 14 */
-<<<<<<< HEAD
 #define X86_FEATURE_DTHERM		(14*32+ 0) /* "dtherm" Digital Thermal Sensor */
 #define X86_FEATURE_IDA			(14*32+ 1) /* "ida" Intel Dynamic Acceleration */
 #define X86_FEATURE_ARAT		(14*32+ 2) /* "arat" Always Running APIC Timer */
@@ -362,21 +361,8 @@
 #define X86_FEATURE_HWP_ACT_WINDOW	(14*32+ 9) /* "hwp_act_window" HWP Activity Window */
 #define X86_FEATURE_HWP_EPP		(14*32+10) /* "hwp_epp" HWP Energy Perf. Preference */
 #define X86_FEATURE_HWP_PKG_REQ		(14*32+11) /* "hwp_pkg_req" HWP Package Level Request */
+#define X86_FEATURE_HWP_HIGHEST_PERF_CHANGE (14*32+15) /* HWP Highest perf change */
 #define X86_FEATURE_HFI			(14*32+19) /* "hfi" Hardware Feedback Interface */
-=======
-#define X86_FEATURE_DTHERM		(14*32+ 0) /* Digital Thermal Sensor */
-#define X86_FEATURE_IDA			(14*32+ 1) /* Intel Dynamic Acceleration */
-#define X86_FEATURE_ARAT		(14*32+ 2) /* Always Running APIC Timer */
-#define X86_FEATURE_PLN			(14*32+ 4) /* Intel Power Limit Notification */
-#define X86_FEATURE_PTS			(14*32+ 6) /* Intel Package Thermal Status */
-#define X86_FEATURE_HWP			(14*32+ 7) /* Intel Hardware P-states */
-#define X86_FEATURE_HWP_NOTIFY		(14*32+ 8) /* HWP Notification */
-#define X86_FEATURE_HWP_ACT_WINDOW	(14*32+ 9) /* HWP Activity Window */
-#define X86_FEATURE_HWP_EPP		(14*32+10) /* HWP Energy Perf. Preference */
-#define X86_FEATURE_HWP_PKG_REQ		(14*32+11) /* HWP Package Level Request */
-#define X86_FEATURE_HWP_HIGHEST_PERF_CHANGE (14*32+15) /* "" HWP Highest perf change */
-#define X86_FEATURE_HFI			(14*32+19) /* Hardware Feedback Interface */
->>>>>>> a02bed41
 
 /* AMD SVM Feature Identification, CPUID level 0x8000000a (EDX), word 15 */
 #define X86_FEATURE_NPT			(15*32+ 0) /* "npt" Nested Page Table support */
@@ -481,20 +467,12 @@
  *
  * Reuse free bits when adding new feature flags!
  */
-<<<<<<< HEAD
 #define X86_FEATURE_AMD_LBR_PMC_FREEZE	(21*32+ 0) /* "amd_lbr_pmc_freeze" AMD LBR and PMC Freeze */
 #define X86_FEATURE_CLEAR_BHB_LOOP	(21*32+ 1) /* Clear branch history at syscall entry using SW loop */
 #define X86_FEATURE_BHI_CTRL		(21*32+ 2) /* BHI_DIS_S HW control available */
 #define X86_FEATURE_CLEAR_BHB_HW	(21*32+ 3) /* BHI_DIS_S HW control enabled */
 #define X86_FEATURE_CLEAR_BHB_LOOP_ON_VMEXIT (21*32+ 4) /* Clear branch history at vmexit using SW loop */
-=======
-#define X86_FEATURE_AMD_LBR_PMC_FREEZE	(21*32+ 0) /* AMD LBR and PMC Freeze */
-#define X86_FEATURE_CLEAR_BHB_LOOP	(21*32+ 1) /* "" Clear branch history at syscall entry using SW loop */
-#define X86_FEATURE_BHI_CTRL		(21*32+ 2) /* "" BHI_DIS_S HW control available */
-#define X86_FEATURE_CLEAR_BHB_HW	(21*32+ 3) /* "" BHI_DIS_S HW control enabled */
-#define X86_FEATURE_CLEAR_BHB_LOOP_ON_VMEXIT (21*32+ 4) /* "" Clear branch history at vmexit using SW loop */
-#define X86_FEATURE_FAST_CPPC		(21*32 + 5) /* "" AMD Fast CPPC */
->>>>>>> a02bed41
+#define X86_FEATURE_FAST_CPPC		(21*32 + 5) /* AMD Fast CPPC */
 
 /*
  * BUG word(s)
