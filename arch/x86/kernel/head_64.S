--- conflicted
+++ resolved
@@ -66,11 +66,7 @@
 	mov	%rsi, %r15
 
 	/* Set up the stack for verify_cpu() */
-<<<<<<< HEAD
-	leaq	(__end_init_task - TOP_OF_KERNEL_STACK_PADDING - PTREGS_SIZE)(%rip), %rsp
-=======
 	leaq	__top_init_kernel_stack(%rip), %rsp
->>>>>>> 0c383648
 
 	/* Setup GSBASE to allow stack canary access for C code */
 	movl	$MSR_GS_BASE, %ecx
