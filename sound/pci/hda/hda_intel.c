// SPDX-License-Identifier: GPL-2.0-or-later
/*
 *
 *  hda_intel.c - Implementation of primary alsa driver code base
 *                for Intel HD Audio.
 *
 *  Copyright(c) 2004 Intel Corporation. All rights reserved.
 *
 *  Copyright (c) 2004 Takashi Iwai <tiwai@suse.de>
 *                     PeiSen Hou <pshou@realtek.com.tw>
 *
 *  CONTACTS:
 *
 *  Matt Jared		matt.jared@intel.com
 *  Andy Kopp		andy.kopp@intel.com
 *  Dan Kogan		dan.d.kogan@intel.com
 *
 *  CHANGES:
 *
 *  2004.12.01	Major rewrite by tiwai, merged the work of pshou
 */

#include <linux/delay.h>
#include <linux/interrupt.h>
#include <linux/kernel.h>
#include <linux/module.h>
#include <linux/dma-mapping.h>
#include <linux/moduleparam.h>
#include <linux/init.h>
#include <linux/slab.h>
#include <linux/pci.h>
#include <linux/mutex.h>
#include <linux/io.h>
#include <linux/pm_runtime.h>
#include <linux/clocksource.h>
#include <linux/time.h>
#include <linux/completion.h>
#include <linux/acpi.h>
#include <linux/pgtable.h>

#ifdef CONFIG_X86
/* for snoop control */
#include <asm/set_memory.h>
#include <asm/cpufeature.h>
#endif
#include <sound/core.h>
#include <sound/initval.h>
#include <sound/hdaudio.h>
#include <sound/hda_i915.h>
#include <sound/intel-dsp-config.h>
#include <linux/vgaarb.h>
#include <linux/vga_switcheroo.h>
#include <linux/apple-gmux.h>
#include <linux/firmware.h>
#include <sound/hda_codec.h>
#include "hda_controller.h"
#include "hda_intel.h"

#define CREATE_TRACE_POINTS
#include "hda_intel_trace.h"

/* position fix mode */
enum {
	POS_FIX_AUTO,
	POS_FIX_LPIB,
	POS_FIX_POSBUF,
	POS_FIX_VIACOMBO,
	POS_FIX_COMBO,
	POS_FIX_SKL,
	POS_FIX_FIFO,
};

/* Defines for ATI HD Audio support in SB450 south bridge */
#define ATI_SB450_HDAUDIO_MISC_CNTR2_ADDR   0x42
#define ATI_SB450_HDAUDIO_ENABLE_SNOOP      0x02

/* Defines for Nvidia HDA support */
#define NVIDIA_HDA_TRANSREG_ADDR      0x4e
#define NVIDIA_HDA_ENABLE_COHBITS     0x0f
#define NVIDIA_HDA_ISTRM_COH          0x4d
#define NVIDIA_HDA_OSTRM_COH          0x4c
#define NVIDIA_HDA_ENABLE_COHBIT      0x01

/* Defines for Intel SCH HDA snoop control */
#define INTEL_HDA_CGCTL	 0x48
#define INTEL_HDA_CGCTL_MISCBDCGE        (0x1 << 6)
#define INTEL_SCH_HDA_DEVC      0x78
#define INTEL_SCH_HDA_DEVC_NOSNOOP       (0x1<<11)

/* max number of SDs */
/* ICH, ATI and VIA have 4 playback and 4 capture */
#define ICH6_NUM_CAPTURE	4
#define ICH6_NUM_PLAYBACK	4

/* ULI has 6 playback and 5 capture */
#define ULI_NUM_CAPTURE		5
#define ULI_NUM_PLAYBACK	6

/* ATI HDMI may have up to 8 playbacks and 0 capture */
#define ATIHDMI_NUM_CAPTURE	0
#define ATIHDMI_NUM_PLAYBACK	8


static int index[SNDRV_CARDS] = SNDRV_DEFAULT_IDX;
static char *id[SNDRV_CARDS] = SNDRV_DEFAULT_STR;
static bool enable[SNDRV_CARDS] = SNDRV_DEFAULT_ENABLE_PNP;
static char *model[SNDRV_CARDS];
static int position_fix[SNDRV_CARDS] = {[0 ... (SNDRV_CARDS-1)] = -1};
static int bdl_pos_adj[SNDRV_CARDS] = {[0 ... (SNDRV_CARDS-1)] = -1};
static int probe_mask[SNDRV_CARDS] = {[0 ... (SNDRV_CARDS-1)] = -1};
static int probe_only[SNDRV_CARDS];
static int jackpoll_ms[SNDRV_CARDS];
static int single_cmd = -1;
static int enable_msi = -1;
#ifdef CONFIG_SND_HDA_PATCH_LOADER
static char *patch[SNDRV_CARDS];
#endif
#ifdef CONFIG_SND_HDA_INPUT_BEEP
static bool beep_mode[SNDRV_CARDS] = {[0 ... (SNDRV_CARDS-1)] =
					CONFIG_SND_HDA_INPUT_BEEP_MODE};
#endif
static bool dmic_detect = 1;
static bool ctl_dev_id = IS_ENABLED(CONFIG_SND_HDA_CTL_DEV_ID) ? 1 : 0;

module_param_array(index, int, NULL, 0444);
MODULE_PARM_DESC(index, "Index value for Intel HD audio interface.");
module_param_array(id, charp, NULL, 0444);
MODULE_PARM_DESC(id, "ID string for Intel HD audio interface.");
module_param_array(enable, bool, NULL, 0444);
MODULE_PARM_DESC(enable, "Enable Intel HD audio interface.");
module_param_array(model, charp, NULL, 0444);
MODULE_PARM_DESC(model, "Use the given board model.");
module_param_array(position_fix, int, NULL, 0444);
MODULE_PARM_DESC(position_fix, "DMA pointer read method."
		 "(-1 = system default, 0 = auto, 1 = LPIB, 2 = POSBUF, 3 = VIACOMBO, 4 = COMBO, 5 = SKL+, 6 = FIFO).");
module_param_array(bdl_pos_adj, int, NULL, 0644);
MODULE_PARM_DESC(bdl_pos_adj, "BDL position adjustment offset.");
module_param_array(probe_mask, int, NULL, 0444);
MODULE_PARM_DESC(probe_mask, "Bitmask to probe codecs (default = -1).");
module_param_array(probe_only, int, NULL, 0444);
MODULE_PARM_DESC(probe_only, "Only probing and no codec initialization.");
module_param_array(jackpoll_ms, int, NULL, 0444);
MODULE_PARM_DESC(jackpoll_ms, "Ms between polling for jack events (default = 0, using unsol events only)");
module_param(single_cmd, bint, 0444);
MODULE_PARM_DESC(single_cmd, "Use single command to communicate with codecs "
		 "(for debugging only).");
module_param(enable_msi, bint, 0444);
MODULE_PARM_DESC(enable_msi, "Enable Message Signaled Interrupt (MSI)");
#ifdef CONFIG_SND_HDA_PATCH_LOADER
module_param_array(patch, charp, NULL, 0444);
MODULE_PARM_DESC(patch, "Patch file for Intel HD audio interface.");
#endif
#ifdef CONFIG_SND_HDA_INPUT_BEEP
module_param_array(beep_mode, bool, NULL, 0444);
MODULE_PARM_DESC(beep_mode, "Select HDA Beep registration mode "
			    "(0=off, 1=on) (default=1).");
#endif
module_param(dmic_detect, bool, 0444);
MODULE_PARM_DESC(dmic_detect, "Allow DSP driver selection (bypass this driver) "
			     "(0=off, 1=on) (default=1); "
		 "deprecated, use snd-intel-dspcfg.dsp_driver option instead");
module_param(ctl_dev_id, bool, 0444);
MODULE_PARM_DESC(ctl_dev_id, "Use control device identifier (based on codec address).");

#ifdef CONFIG_PM
static int param_set_xint(const char *val, const struct kernel_param *kp);
static const struct kernel_param_ops param_ops_xint = {
	.set = param_set_xint,
	.get = param_get_int,
};
#define param_check_xint param_check_int

static int power_save = CONFIG_SND_HDA_POWER_SAVE_DEFAULT;
module_param(power_save, xint, 0644);
MODULE_PARM_DESC(power_save, "Automatic power-saving timeout "
		 "(in second, 0 = disable).");

static bool pm_blacklist = true;
module_param(pm_blacklist, bool, 0644);
MODULE_PARM_DESC(pm_blacklist, "Enable power-management denylist");

/* reset the HD-audio controller in power save mode.
 * this may give more power-saving, but will take longer time to
 * wake up.
 */
static bool power_save_controller = 1;
module_param(power_save_controller, bool, 0644);
MODULE_PARM_DESC(power_save_controller, "Reset controller in power save mode.");
#else
#define power_save	0
#endif /* CONFIG_PM */

static int align_buffer_size = -1;
module_param(align_buffer_size, bint, 0644);
MODULE_PARM_DESC(align_buffer_size,
		"Force buffer and period sizes to be multiple of 128 bytes.");

#ifdef CONFIG_X86
static int hda_snoop = -1;
module_param_named(snoop, hda_snoop, bint, 0444);
MODULE_PARM_DESC(snoop, "Enable/disable snooping");
#else
#define hda_snoop		true
#endif


MODULE_LICENSE("GPL");
MODULE_DESCRIPTION("Intel HDA driver");

#if defined(CONFIG_PM) && defined(CONFIG_VGA_SWITCHEROO)
#if IS_ENABLED(CONFIG_SND_HDA_CODEC_HDMI)
#define SUPPORT_VGA_SWITCHEROO
#endif
#endif


/*
 */

/* driver types */
enum {
	AZX_DRIVER_ICH,
	AZX_DRIVER_PCH,
	AZX_DRIVER_SCH,
	AZX_DRIVER_SKL,
	AZX_DRIVER_HDMI,
	AZX_DRIVER_ATI,
	AZX_DRIVER_ATIHDMI,
	AZX_DRIVER_ATIHDMI_NS,
	AZX_DRIVER_GFHDMI,
	AZX_DRIVER_VIA,
	AZX_DRIVER_SIS,
	AZX_DRIVER_ULI,
	AZX_DRIVER_NVIDIA,
	AZX_DRIVER_TERA,
	AZX_DRIVER_CTX,
	AZX_DRIVER_CTHDA,
	AZX_DRIVER_CMEDIA,
	AZX_DRIVER_ZHAOXIN,
	AZX_DRIVER_LOONGSON,
	AZX_DRIVER_GENERIC,
	AZX_NUM_DRIVERS, /* keep this as last entry */
};

#define azx_get_snoop_type(chip) \
	(((chip)->driver_caps & AZX_DCAPS_SNOOP_MASK) >> 10)
#define AZX_DCAPS_SNOOP_TYPE(type) ((AZX_SNOOP_TYPE_ ## type) << 10)

/* quirks for old Intel chipsets */
#define AZX_DCAPS_INTEL_ICH \
	(AZX_DCAPS_OLD_SSYNC | AZX_DCAPS_NO_ALIGN_BUFSIZE)

/* quirks for Intel PCH */
#define AZX_DCAPS_INTEL_PCH_BASE \
	(AZX_DCAPS_NO_ALIGN_BUFSIZE | AZX_DCAPS_COUNT_LPIB_DELAY |\
	 AZX_DCAPS_SNOOP_TYPE(SCH))

/* PCH up to IVB; no runtime PM; bind with i915 gfx */
#define AZX_DCAPS_INTEL_PCH_NOPM \
	(AZX_DCAPS_INTEL_PCH_BASE | AZX_DCAPS_I915_COMPONENT)

/* PCH for HSW/BDW; with runtime PM */
/* no i915 binding for this as HSW/BDW has another controller for HDMI */
#define AZX_DCAPS_INTEL_PCH \
	(AZX_DCAPS_INTEL_PCH_BASE | AZX_DCAPS_PM_RUNTIME)

/* HSW HDMI */
#define AZX_DCAPS_INTEL_HASWELL \
	(/*AZX_DCAPS_ALIGN_BUFSIZE |*/ AZX_DCAPS_COUNT_LPIB_DELAY |\
	 AZX_DCAPS_PM_RUNTIME | AZX_DCAPS_I915_COMPONENT |\
	 AZX_DCAPS_SNOOP_TYPE(SCH))

/* Broadwell HDMI can't use position buffer reliably, force to use LPIB */
#define AZX_DCAPS_INTEL_BROADWELL \
	(/*AZX_DCAPS_ALIGN_BUFSIZE |*/ AZX_DCAPS_POSFIX_LPIB |\
	 AZX_DCAPS_PM_RUNTIME | AZX_DCAPS_I915_COMPONENT |\
	 AZX_DCAPS_SNOOP_TYPE(SCH))

#define AZX_DCAPS_INTEL_BAYTRAIL \
	(AZX_DCAPS_INTEL_PCH_BASE | AZX_DCAPS_I915_COMPONENT)

#define AZX_DCAPS_INTEL_BRASWELL \
	(AZX_DCAPS_INTEL_PCH_BASE | AZX_DCAPS_PM_RUNTIME |\
	 AZX_DCAPS_I915_COMPONENT)

#define AZX_DCAPS_INTEL_SKYLAKE \
	(AZX_DCAPS_INTEL_PCH_BASE | AZX_DCAPS_PM_RUNTIME |\
	 AZX_DCAPS_SEPARATE_STREAM_TAG | AZX_DCAPS_I915_COMPONENT)

#define AZX_DCAPS_INTEL_BROXTON		AZX_DCAPS_INTEL_SKYLAKE

/* quirks for ATI SB / AMD Hudson */
#define AZX_DCAPS_PRESET_ATI_SB \
	(AZX_DCAPS_NO_TCSEL | AZX_DCAPS_POSFIX_LPIB |\
	 AZX_DCAPS_SNOOP_TYPE(ATI))

/* quirks for ATI/AMD HDMI */
#define AZX_DCAPS_PRESET_ATI_HDMI \
	(AZX_DCAPS_NO_TCSEL | AZX_DCAPS_POSFIX_LPIB|\
	 AZX_DCAPS_NO_MSI64)

/* quirks for ATI HDMI with snoop off */
#define AZX_DCAPS_PRESET_ATI_HDMI_NS \
	(AZX_DCAPS_PRESET_ATI_HDMI | AZX_DCAPS_SNOOP_OFF)

/* quirks for AMD SB */
#define AZX_DCAPS_PRESET_AMD_SB \
	(AZX_DCAPS_NO_TCSEL | AZX_DCAPS_AMD_WORKAROUND |\
	 AZX_DCAPS_SNOOP_TYPE(ATI) | AZX_DCAPS_PM_RUNTIME |\
	 AZX_DCAPS_RETRY_PROBE)

/* quirks for Nvidia */
#define AZX_DCAPS_PRESET_NVIDIA \
	(AZX_DCAPS_NO_MSI | AZX_DCAPS_CORBRP_SELF_CLEAR |\
	 AZX_DCAPS_SNOOP_TYPE(NVIDIA))

#define AZX_DCAPS_PRESET_CTHDA \
	(AZX_DCAPS_NO_MSI | AZX_DCAPS_POSFIX_LPIB |\
	 AZX_DCAPS_NO_64BIT |\
	 AZX_DCAPS_4K_BDLE_BOUNDARY | AZX_DCAPS_SNOOP_OFF)

/*
 * vga_switcheroo support
 */
#ifdef SUPPORT_VGA_SWITCHEROO
#define use_vga_switcheroo(chip)	((chip)->use_vga_switcheroo)
#define needs_eld_notify_link(chip)	((chip)->bus.keep_power)
#else
#define use_vga_switcheroo(chip)	0
#define needs_eld_notify_link(chip)	false
#endif

static const char * const driver_short_names[] = {
	[AZX_DRIVER_ICH] = "HDA Intel",
	[AZX_DRIVER_PCH] = "HDA Intel PCH",
	[AZX_DRIVER_SCH] = "HDA Intel MID",
	[AZX_DRIVER_SKL] = "HDA Intel PCH", /* kept old name for compatibility */
	[AZX_DRIVER_HDMI] = "HDA Intel HDMI",
	[AZX_DRIVER_ATI] = "HDA ATI SB",
	[AZX_DRIVER_ATIHDMI] = "HDA ATI HDMI",
	[AZX_DRIVER_ATIHDMI_NS] = "HDA ATI HDMI",
	[AZX_DRIVER_GFHDMI] = "HDA GF HDMI",
	[AZX_DRIVER_VIA] = "HDA VIA VT82xx",
	[AZX_DRIVER_SIS] = "HDA SIS966",
	[AZX_DRIVER_ULI] = "HDA ULI M5461",
	[AZX_DRIVER_NVIDIA] = "HDA NVidia",
	[AZX_DRIVER_TERA] = "HDA Teradici", 
	[AZX_DRIVER_CTX] = "HDA Creative", 
	[AZX_DRIVER_CTHDA] = "HDA Creative",
	[AZX_DRIVER_CMEDIA] = "HDA C-Media",
	[AZX_DRIVER_ZHAOXIN] = "HDA Zhaoxin",
	[AZX_DRIVER_LOONGSON] = "HDA Loongson",
	[AZX_DRIVER_GENERIC] = "HD-Audio Generic",
};

static int azx_acquire_irq(struct azx *chip, int do_disconnect);
static void set_default_power_save(struct azx *chip);

/*
 * initialize the PCI registers
 */
/* update bits in a PCI register byte */
static void update_pci_byte(struct pci_dev *pci, unsigned int reg,
			    unsigned char mask, unsigned char val)
{
	unsigned char data;

	pci_read_config_byte(pci, reg, &data);
	data &= ~mask;
	data |= (val & mask);
	pci_write_config_byte(pci, reg, data);
}

static void azx_init_pci(struct azx *chip)
{
	int snoop_type = azx_get_snoop_type(chip);

	/* Clear bits 0-2 of PCI register TCSEL (at offset 0x44)
	 * TCSEL == Traffic Class Select Register, which sets PCI express QOS
	 * Ensuring these bits are 0 clears playback static on some HD Audio
	 * codecs.
	 * The PCI register TCSEL is defined in the Intel manuals.
	 */
	if (!(chip->driver_caps & AZX_DCAPS_NO_TCSEL)) {
		dev_dbg(chip->card->dev, "Clearing TCSEL\n");
		update_pci_byte(chip->pci, AZX_PCIREG_TCSEL, 0x07, 0);
	}

	/* For ATI SB450/600/700/800/900 and AMD Hudson azalia HD audio,
	 * we need to enable snoop.
	 */
	if (snoop_type == AZX_SNOOP_TYPE_ATI) {
		dev_dbg(chip->card->dev, "Setting ATI snoop: %d\n",
			azx_snoop(chip));
		update_pci_byte(chip->pci,
				ATI_SB450_HDAUDIO_MISC_CNTR2_ADDR, 0x07,
				azx_snoop(chip) ? ATI_SB450_HDAUDIO_ENABLE_SNOOP : 0);
	}

	/* For NVIDIA HDA, enable snoop */
	if (snoop_type == AZX_SNOOP_TYPE_NVIDIA) {
		dev_dbg(chip->card->dev, "Setting Nvidia snoop: %d\n",
			azx_snoop(chip));
		update_pci_byte(chip->pci,
				NVIDIA_HDA_TRANSREG_ADDR,
				0x0f, NVIDIA_HDA_ENABLE_COHBITS);
		update_pci_byte(chip->pci,
				NVIDIA_HDA_ISTRM_COH,
				0x01, NVIDIA_HDA_ENABLE_COHBIT);
		update_pci_byte(chip->pci,
				NVIDIA_HDA_OSTRM_COH,
				0x01, NVIDIA_HDA_ENABLE_COHBIT);
	}

	/* Enable SCH/PCH snoop if needed */
	if (snoop_type == AZX_SNOOP_TYPE_SCH) {
		unsigned short snoop;
		pci_read_config_word(chip->pci, INTEL_SCH_HDA_DEVC, &snoop);
		if ((!azx_snoop(chip) && !(snoop & INTEL_SCH_HDA_DEVC_NOSNOOP)) ||
		    (azx_snoop(chip) && (snoop & INTEL_SCH_HDA_DEVC_NOSNOOP))) {
			snoop &= ~INTEL_SCH_HDA_DEVC_NOSNOOP;
			if (!azx_snoop(chip))
				snoop |= INTEL_SCH_HDA_DEVC_NOSNOOP;
			pci_write_config_word(chip->pci, INTEL_SCH_HDA_DEVC, snoop);
			pci_read_config_word(chip->pci,
				INTEL_SCH_HDA_DEVC, &snoop);
		}
		dev_dbg(chip->card->dev, "SCH snoop: %s\n",
			(snoop & INTEL_SCH_HDA_DEVC_NOSNOOP) ?
			"Disabled" : "Enabled");
        }
}

/*
 * In BXT-P A0, HD-Audio DMA requests is later than expected,
 * and makes an audio stream sensitive to system latencies when
 * 24/32 bits are playing.
 * Adjusting threshold of DMA fifo to force the DMA request
 * sooner to improve latency tolerance at the expense of power.
 */
static void bxt_reduce_dma_latency(struct azx *chip)
{
	u32 val;

	val = azx_readl(chip, VS_EM4L);
	val &= (0x3 << 20);
	azx_writel(chip, VS_EM4L, val);
}

/*
 * ML_LCAP bits:
 *  bit 0: 6 MHz Supported
 *  bit 1: 12 MHz Supported
 *  bit 2: 24 MHz Supported
 *  bit 3: 48 MHz Supported
 *  bit 4: 96 MHz Supported
 *  bit 5: 192 MHz Supported
 */
static int intel_get_lctl_scf(struct azx *chip)
{
	struct hdac_bus *bus = azx_bus(chip);
	static const int preferred_bits[] = { 2, 3, 1, 4, 5 };
	u32 val, t;
	int i;

	val = readl(bus->mlcap + AZX_ML_BASE + AZX_REG_ML_LCAP);

	for (i = 0; i < ARRAY_SIZE(preferred_bits); i++) {
		t = preferred_bits[i];
		if (val & (1 << t))
			return t;
	}

	dev_warn(chip->card->dev, "set audio clock frequency to 6MHz");
	return 0;
}

static int intel_ml_lctl_set_power(struct azx *chip, int state)
{
	struct hdac_bus *bus = azx_bus(chip);
	u32 val;
	int timeout;

	/*
	 * Changes to LCTL.SCF are only needed for the first multi-link dealing
	 * with external codecs
	 */
	val = readl(bus->mlcap + AZX_ML_BASE + AZX_REG_ML_LCTL);
	val &= ~AZX_ML_LCTL_SPA;
	val |= state << AZX_ML_LCTL_SPA_SHIFT;
	writel(val, bus->mlcap + AZX_ML_BASE + AZX_REG_ML_LCTL);
	/* wait for CPA */
	timeout = 50;
	while (timeout) {
		if (((readl(bus->mlcap + AZX_ML_BASE + AZX_REG_ML_LCTL)) &
		    AZX_ML_LCTL_CPA) == (state << AZX_ML_LCTL_CPA_SHIFT))
			return 0;
		timeout--;
		udelay(10);
	}

	return -1;
}

static void intel_init_lctl(struct azx *chip)
{
	struct hdac_bus *bus = azx_bus(chip);
	u32 val;
	int ret;

	/* 0. check lctl register value is correct or not */
	val = readl(bus->mlcap + AZX_ML_BASE + AZX_REG_ML_LCTL);
	/* only perform additional configurations if the SCF is initially based on 6MHz */
	if ((val & AZX_ML_LCTL_SCF) != 0)
		return;

	/*
	 * Before operating on SPA, CPA must match SPA.
	 * Any deviation may result in undefined behavior.
	 */
	if (((val & AZX_ML_LCTL_SPA) >> AZX_ML_LCTL_SPA_SHIFT) !=
		((val & AZX_ML_LCTL_CPA) >> AZX_ML_LCTL_CPA_SHIFT))
		return;

	/* 1. turn link down: set SPA to 0 and wait CPA to 0 */
	ret = intel_ml_lctl_set_power(chip, 0);
	udelay(100);
	if (ret)
		goto set_spa;

	/* 2. update SCF to select an audio clock different from 6MHz */
	val &= ~AZX_ML_LCTL_SCF;
	val |= intel_get_lctl_scf(chip);
	writel(val, bus->mlcap + AZX_ML_BASE + AZX_REG_ML_LCTL);

set_spa:
	/* 4. turn link up: set SPA to 1 and wait CPA to 1 */
	intel_ml_lctl_set_power(chip, 1);
	udelay(100);
}

static void hda_intel_init_chip(struct azx *chip, bool full_reset)
{
	struct hdac_bus *bus = azx_bus(chip);
	struct pci_dev *pci = chip->pci;
	u32 val;

	snd_hdac_set_codec_wakeup(bus, true);
	if (chip->driver_type == AZX_DRIVER_SKL) {
		pci_read_config_dword(pci, INTEL_HDA_CGCTL, &val);
		val = val & ~INTEL_HDA_CGCTL_MISCBDCGE;
		pci_write_config_dword(pci, INTEL_HDA_CGCTL, val);
	}
	azx_init_chip(chip, full_reset);
	if (chip->driver_type == AZX_DRIVER_SKL) {
		pci_read_config_dword(pci, INTEL_HDA_CGCTL, &val);
		val = val | INTEL_HDA_CGCTL_MISCBDCGE;
		pci_write_config_dword(pci, INTEL_HDA_CGCTL, val);
	}

	snd_hdac_set_codec_wakeup(bus, false);

	/* reduce dma latency to avoid noise */
	if (HDA_CONTROLLER_IS_APL(pci))
		bxt_reduce_dma_latency(chip);

	if (bus->mlcap != NULL)
		intel_init_lctl(chip);
}

/* calculate runtime delay from LPIB */
static int azx_get_delay_from_lpib(struct azx *chip, struct azx_dev *azx_dev,
				   unsigned int pos)
{
	struct snd_pcm_substream *substream = azx_dev->core.substream;
	int stream = substream->stream;
	unsigned int lpib_pos = azx_get_pos_lpib(chip, azx_dev);
	int delay;

	if (stream == SNDRV_PCM_STREAM_PLAYBACK)
		delay = pos - lpib_pos;
	else
		delay = lpib_pos - pos;
	if (delay < 0) {
		if (delay >= azx_dev->core.delay_negative_threshold)
			delay = 0;
		else
			delay += azx_dev->core.bufsize;
	}

	if (delay >= azx_dev->core.period_bytes) {
		dev_info(chip->card->dev,
			 "Unstable LPIB (%d >= %d); disabling LPIB delay counting\n",
			 delay, azx_dev->core.period_bytes);
		delay = 0;
		chip->driver_caps &= ~AZX_DCAPS_COUNT_LPIB_DELAY;
		chip->get_delay[stream] = NULL;
	}

	return bytes_to_frames(substream->runtime, delay);
}

static int azx_position_ok(struct azx *chip, struct azx_dev *azx_dev);

/* called from IRQ */
static int azx_position_check(struct azx *chip, struct azx_dev *azx_dev)
{
	struct hda_intel *hda = container_of(chip, struct hda_intel, chip);
	int ok;

	ok = azx_position_ok(chip, azx_dev);
	if (ok == 1) {
		azx_dev->irq_pending = 0;
		return ok;
	} else if (ok == 0) {
		/* bogus IRQ, process it later */
		azx_dev->irq_pending = 1;
		schedule_work(&hda->irq_pending_work);
	}
	return 0;
}

#define display_power(chip, enable) \
	snd_hdac_display_power(azx_bus(chip), HDA_CODEC_IDX_CONTROLLER, enable)

/*
 * Check whether the current DMA position is acceptable for updating
 * periods.  Returns non-zero if it's OK.
 *
 * Many HD-audio controllers appear pretty inaccurate about
 * the update-IRQ timing.  The IRQ is issued before actually the
 * data is processed.  So, we need to process it afterwords in a
 * workqueue.
 *
 * Returns 1 if OK to proceed, 0 for delay handling, -1 for skipping update
 */
static int azx_position_ok(struct azx *chip, struct azx_dev *azx_dev)
{
	struct snd_pcm_substream *substream = azx_dev->core.substream;
	struct snd_pcm_runtime *runtime = substream->runtime;
	int stream = substream->stream;
	u32 wallclk;
	unsigned int pos;
	snd_pcm_uframes_t hwptr, target;

	/*
	 * The value of the WALLCLK register is always 0
	 * on the Loongson controller, so we return directly.
	 */
	if (chip->driver_type == AZX_DRIVER_LOONGSON)
		return 1;

	wallclk = azx_readl(chip, WALLCLK) - azx_dev->core.start_wallclk;
	if (wallclk < (azx_dev->core.period_wallclk * 2) / 3)
		return -1;	/* bogus (too early) interrupt */

	if (chip->get_position[stream])
		pos = chip->get_position[stream](chip, azx_dev);
	else { /* use the position buffer as default */
		pos = azx_get_pos_posbuf(chip, azx_dev);
		if (!pos || pos == (u32)-1) {
			dev_info(chip->card->dev,
				 "Invalid position buffer, using LPIB read method instead.\n");
			chip->get_position[stream] = azx_get_pos_lpib;
			if (chip->get_position[0] == azx_get_pos_lpib &&
			    chip->get_position[1] == azx_get_pos_lpib)
				azx_bus(chip)->use_posbuf = false;
			pos = azx_get_pos_lpib(chip, azx_dev);
			chip->get_delay[stream] = NULL;
		} else {
			chip->get_position[stream] = azx_get_pos_posbuf;
			if (chip->driver_caps & AZX_DCAPS_COUNT_LPIB_DELAY)
				chip->get_delay[stream] = azx_get_delay_from_lpib;
		}
	}

	if (pos >= azx_dev->core.bufsize)
		pos = 0;

	if (WARN_ONCE(!azx_dev->core.period_bytes,
		      "hda-intel: zero azx_dev->period_bytes"))
		return -1; /* this shouldn't happen! */
	if (wallclk < (azx_dev->core.period_wallclk * 5) / 4 &&
	    pos % azx_dev->core.period_bytes > azx_dev->core.period_bytes / 2)
		/* NG - it's below the first next period boundary */
		return chip->bdl_pos_adj ? 0 : -1;
	azx_dev->core.start_wallclk += wallclk;

	if (azx_dev->core.no_period_wakeup)
		return 1; /* OK, no need to check period boundary */

	if (runtime->hw_ptr_base != runtime->hw_ptr_interrupt)
		return 1; /* OK, already in hwptr updating process */

	/* check whether the period gets really elapsed */
	pos = bytes_to_frames(runtime, pos);
	hwptr = runtime->hw_ptr_base + pos;
	if (hwptr < runtime->status->hw_ptr)
		hwptr += runtime->buffer_size;
	target = runtime->hw_ptr_interrupt + runtime->period_size;
	if (hwptr < target) {
		/* too early wakeup, process it later */
		return chip->bdl_pos_adj ? 0 : -1;
	}

	return 1; /* OK, it's fine */
}

/*
 * The work for pending PCM period updates.
 */
static void azx_irq_pending_work(struct work_struct *work)
{
	struct hda_intel *hda = container_of(work, struct hda_intel, irq_pending_work);
	struct azx *chip = &hda->chip;
	struct hdac_bus *bus = azx_bus(chip);
	struct hdac_stream *s;
	int pending, ok;

	if (!hda->irq_pending_warned) {
		dev_info(chip->card->dev,
			 "IRQ timing workaround is activated for card #%d. Suggest a bigger bdl_pos_adj.\n",
			 chip->card->number);
		hda->irq_pending_warned = 1;
	}

	for (;;) {
		pending = 0;
		spin_lock_irq(&bus->reg_lock);
		list_for_each_entry(s, &bus->stream_list, list) {
			struct azx_dev *azx_dev = stream_to_azx_dev(s);
			if (!azx_dev->irq_pending ||
			    !s->substream ||
			    !s->running)
				continue;
			ok = azx_position_ok(chip, azx_dev);
			if (ok > 0) {
				azx_dev->irq_pending = 0;
				spin_unlock(&bus->reg_lock);
				snd_pcm_period_elapsed(s->substream);
				spin_lock(&bus->reg_lock);
			} else if (ok < 0) {
				pending = 0;	/* too early */
			} else
				pending++;
		}
		spin_unlock_irq(&bus->reg_lock);
		if (!pending)
			return;
		msleep(1);
	}
}

/* clear irq_pending flags and assure no on-going workq */
static void azx_clear_irq_pending(struct azx *chip)
{
	struct hdac_bus *bus = azx_bus(chip);
	struct hdac_stream *s;

	spin_lock_irq(&bus->reg_lock);
	list_for_each_entry(s, &bus->stream_list, list) {
		struct azx_dev *azx_dev = stream_to_azx_dev(s);
		azx_dev->irq_pending = 0;
	}
	spin_unlock_irq(&bus->reg_lock);
}

static int azx_acquire_irq(struct azx *chip, int do_disconnect)
{
	struct hdac_bus *bus = azx_bus(chip);

	if (request_irq(chip->pci->irq, azx_interrupt,
			chip->msi ? 0 : IRQF_SHARED,
			chip->card->irq_descr, chip)) {
		dev_err(chip->card->dev,
			"unable to grab IRQ %d, disabling device\n",
			chip->pci->irq);
		if (do_disconnect)
			snd_card_disconnect(chip->card);
		return -1;
	}
	bus->irq = chip->pci->irq;
	chip->card->sync_irq = bus->irq;
	pci_intx(chip->pci, !chip->msi);
	return 0;
}

/* get the current DMA position with correction on VIA chips */
static unsigned int azx_via_get_position(struct azx *chip,
					 struct azx_dev *azx_dev)
{
	unsigned int link_pos, mini_pos, bound_pos;
	unsigned int mod_link_pos, mod_dma_pos, mod_mini_pos;
	unsigned int fifo_size;

	link_pos = snd_hdac_stream_get_pos_lpib(azx_stream(azx_dev));
	if (azx_dev->core.substream->stream == SNDRV_PCM_STREAM_PLAYBACK) {
		/* Playback, no problem using link position */
		return link_pos;
	}

	/* Capture */
	/* For new chipset,
	 * use mod to get the DMA position just like old chipset
	 */
	mod_dma_pos = le32_to_cpu(*azx_dev->core.posbuf);
	mod_dma_pos %= azx_dev->core.period_bytes;

	fifo_size = azx_stream(azx_dev)->fifo_size - 1;

	if (azx_dev->insufficient) {
		/* Link position never gather than FIFO size */
		if (link_pos <= fifo_size)
			return 0;

		azx_dev->insufficient = 0;
	}

	if (link_pos <= fifo_size)
		mini_pos = azx_dev->core.bufsize + link_pos - fifo_size;
	else
		mini_pos = link_pos - fifo_size;

	/* Find nearest previous boudary */
	mod_mini_pos = mini_pos % azx_dev->core.period_bytes;
	mod_link_pos = link_pos % azx_dev->core.period_bytes;
	if (mod_link_pos >= fifo_size)
		bound_pos = link_pos - mod_link_pos;
	else if (mod_dma_pos >= mod_mini_pos)
		bound_pos = mini_pos - mod_mini_pos;
	else {
		bound_pos = mini_pos - mod_mini_pos + azx_dev->core.period_bytes;
		if (bound_pos >= azx_dev->core.bufsize)
			bound_pos = 0;
	}

	/* Calculate real DMA position we want */
	return bound_pos + mod_dma_pos;
}

#define AMD_FIFO_SIZE	32

/* get the current DMA position with FIFO size correction */
static unsigned int azx_get_pos_fifo(struct azx *chip, struct azx_dev *azx_dev)
{
	struct snd_pcm_substream *substream = azx_dev->core.substream;
	struct snd_pcm_runtime *runtime = substream->runtime;
	unsigned int pos, delay;

	pos = snd_hdac_stream_get_pos_lpib(azx_stream(azx_dev));
	if (!runtime)
		return pos;

	runtime->delay = AMD_FIFO_SIZE;
	delay = frames_to_bytes(runtime, AMD_FIFO_SIZE);
	if (azx_dev->insufficient) {
		if (pos < delay) {
			delay = pos;
			runtime->delay = bytes_to_frames(runtime, pos);
		} else {
			azx_dev->insufficient = 0;
		}
	}

	/* correct the DMA position for capture stream */
	if (substream->stream == SNDRV_PCM_STREAM_CAPTURE) {
		if (pos < delay)
			pos += azx_dev->core.bufsize;
		pos -= delay;
	}

	return pos;
}

static int azx_get_delay_from_fifo(struct azx *chip, struct azx_dev *azx_dev,
				   unsigned int pos)
{
	struct snd_pcm_substream *substream = azx_dev->core.substream;

	/* just read back the calculated value in the above */
	return substream->runtime->delay;
}

static void __azx_shutdown_chip(struct azx *chip, bool skip_link_reset)
{
	azx_stop_chip(chip);
	if (!skip_link_reset)
		azx_enter_link_reset(chip);
	azx_clear_irq_pending(chip);
	display_power(chip, false);
}

#ifdef CONFIG_PM
static DEFINE_MUTEX(card_list_lock);
static LIST_HEAD(card_list);

static void azx_shutdown_chip(struct azx *chip)
{
	__azx_shutdown_chip(chip, false);
}

static void azx_add_card_list(struct azx *chip)
{
	struct hda_intel *hda = container_of(chip, struct hda_intel, chip);
	mutex_lock(&card_list_lock);
	list_add(&hda->list, &card_list);
	mutex_unlock(&card_list_lock);
}

static void azx_del_card_list(struct azx *chip)
{
	struct hda_intel *hda = container_of(chip, struct hda_intel, chip);
	mutex_lock(&card_list_lock);
	list_del_init(&hda->list);
	mutex_unlock(&card_list_lock);
}

/* trigger power-save check at writing parameter */
static int param_set_xint(const char *val, const struct kernel_param *kp)
{
	struct hda_intel *hda;
	struct azx *chip;
	int prev = power_save;
	int ret = param_set_int(val, kp);

	if (ret || prev == power_save)
		return ret;

	mutex_lock(&card_list_lock);
	list_for_each_entry(hda, &card_list, list) {
		chip = &hda->chip;
		if (!hda->probe_continued || chip->disabled)
			continue;
		snd_hda_set_power_save(&chip->bus, power_save * 1000);
	}
	mutex_unlock(&card_list_lock);
	return 0;
}

/*
 * power management
 */
static bool azx_is_pm_ready(struct snd_card *card)
{
	struct azx *chip;
	struct hda_intel *hda;

	if (!card)
		return false;
	chip = card->private_data;
	hda = container_of(chip, struct hda_intel, chip);
	if (chip->disabled || hda->init_failed || !chip->running)
		return false;
	return true;
}

static void __azx_runtime_resume(struct azx *chip)
{
	struct hda_intel *hda = container_of(chip, struct hda_intel, chip);
	struct hdac_bus *bus = azx_bus(chip);
	struct hda_codec *codec;
	int status;

	display_power(chip, true);
	if (hda->need_i915_power)
		snd_hdac_i915_set_bclk(bus);

	/* Read STATESTS before controller reset */
	status = azx_readw(chip, STATESTS);

	azx_init_pci(chip);
	hda_intel_init_chip(chip, true);

	/* Avoid codec resume if runtime resume is for system suspend */
	if (!chip->pm_prepared) {
		list_for_each_codec(codec, &chip->bus) {
			if (codec->relaxed_resume)
				continue;

			if (codec->forced_resume || (status & (1 << codec->addr)))
				pm_request_resume(hda_codec_dev(codec));
		}
	}

	/* power down again for link-controlled chips */
	if (!hda->need_i915_power)
		display_power(chip, false);
}

#ifdef CONFIG_PM_SLEEP
static int azx_prepare(struct device *dev)
{
	struct snd_card *card = dev_get_drvdata(dev);
	struct azx *chip;

	if (!azx_is_pm_ready(card))
		return 0;

	chip = card->private_data;
	chip->pm_prepared = 1;
	snd_power_change_state(card, SNDRV_CTL_POWER_D3hot);

	flush_work(&azx_bus(chip)->unsol_work);

	/* HDA controller always requires different WAKEEN for runtime suspend
	 * and system suspend, so don't use direct-complete here.
	 */
	return 0;
}

static void azx_complete(struct device *dev)
{
	struct snd_card *card = dev_get_drvdata(dev);
	struct azx *chip;

	if (!azx_is_pm_ready(card))
		return;

	chip = card->private_data;
	snd_power_change_state(card, SNDRV_CTL_POWER_D0);
	chip->pm_prepared = 0;
}

static int azx_suspend(struct device *dev)
{
	struct snd_card *card = dev_get_drvdata(dev);
	struct azx *chip;
	struct hdac_bus *bus;

	if (!azx_is_pm_ready(card))
		return 0;

	chip = card->private_data;
	bus = azx_bus(chip);
	azx_shutdown_chip(chip);
	if (bus->irq >= 0) {
		free_irq(bus->irq, chip);
		bus->irq = -1;
		chip->card->sync_irq = -1;
	}

	if (chip->msi)
		pci_disable_msi(chip->pci);

	trace_azx_suspend(chip);
	return 0;
}

static int azx_resume(struct device *dev)
{
	struct snd_card *card = dev_get_drvdata(dev);
	struct azx *chip;

	if (!azx_is_pm_ready(card))
		return 0;

	chip = card->private_data;
	if (chip->msi)
		if (pci_enable_msi(chip->pci) < 0)
			chip->msi = 0;
	if (azx_acquire_irq(chip, 1) < 0)
		return -EIO;

	__azx_runtime_resume(chip);

	trace_azx_resume(chip);
	return 0;
}

/* put codec down to D3 at hibernation for Intel SKL+;
 * otherwise BIOS may still access the codec and screw up the driver
 */
static int azx_freeze_noirq(struct device *dev)
{
	struct snd_card *card = dev_get_drvdata(dev);
	struct azx *chip = card->private_data;
	struct pci_dev *pci = to_pci_dev(dev);

	if (!azx_is_pm_ready(card))
		return 0;
	if (chip->driver_type == AZX_DRIVER_SKL)
		pci_set_power_state(pci, PCI_D3hot);

	return 0;
}

static int azx_thaw_noirq(struct device *dev)
{
	struct snd_card *card = dev_get_drvdata(dev);
	struct azx *chip = card->private_data;
	struct pci_dev *pci = to_pci_dev(dev);

	if (!azx_is_pm_ready(card))
		return 0;
	if (chip->driver_type == AZX_DRIVER_SKL)
		pci_set_power_state(pci, PCI_D0);

	return 0;
}
#endif /* CONFIG_PM_SLEEP */

static int azx_runtime_suspend(struct device *dev)
{
	struct snd_card *card = dev_get_drvdata(dev);
	struct azx *chip;

	if (!azx_is_pm_ready(card))
		return 0;
	chip = card->private_data;

	/* enable controller wake up event */
	azx_writew(chip, WAKEEN, azx_readw(chip, WAKEEN) | STATESTS_INT_MASK);

	azx_shutdown_chip(chip);
	trace_azx_runtime_suspend(chip);
	return 0;
}

static int azx_runtime_resume(struct device *dev)
{
	struct snd_card *card = dev_get_drvdata(dev);
	struct azx *chip;

	if (!azx_is_pm_ready(card))
		return 0;
	chip = card->private_data;
	__azx_runtime_resume(chip);

	/* disable controller Wake Up event*/
	azx_writew(chip, WAKEEN, azx_readw(chip, WAKEEN) & ~STATESTS_INT_MASK);

	trace_azx_runtime_resume(chip);
	return 0;
}

static int azx_runtime_idle(struct device *dev)
{
	struct snd_card *card = dev_get_drvdata(dev);
	struct azx *chip;
	struct hda_intel *hda;

	if (!card)
		return 0;

	chip = card->private_data;
	hda = container_of(chip, struct hda_intel, chip);
	if (chip->disabled || hda->init_failed)
		return 0;

	if (!power_save_controller || !azx_has_pm_runtime(chip) ||
	    azx_bus(chip)->codec_powered || !chip->running)
		return -EBUSY;

	/* ELD notification gets broken when HD-audio bus is off */
	if (needs_eld_notify_link(chip))
		return -EBUSY;

	return 0;
}

static const struct dev_pm_ops azx_pm = {
	SET_SYSTEM_SLEEP_PM_OPS(azx_suspend, azx_resume)
#ifdef CONFIG_PM_SLEEP
	.prepare = azx_prepare,
	.complete = azx_complete,
	.freeze_noirq = azx_freeze_noirq,
	.thaw_noirq = azx_thaw_noirq,
#endif
	SET_RUNTIME_PM_OPS(azx_runtime_suspend, azx_runtime_resume, azx_runtime_idle)
};

#define AZX_PM_OPS	&azx_pm
#else
#define azx_add_card_list(chip) /* NOP */
#define azx_del_card_list(chip) /* NOP */
#define AZX_PM_OPS	NULL
#endif /* CONFIG_PM */


static int azx_probe_continue(struct azx *chip);

#ifdef SUPPORT_VGA_SWITCHEROO
static struct pci_dev *get_bound_vga(struct pci_dev *pci);

static void azx_vs_set_state(struct pci_dev *pci,
			     enum vga_switcheroo_state state)
{
	struct snd_card *card = pci_get_drvdata(pci);
	struct azx *chip = card->private_data;
	struct hda_intel *hda = container_of(chip, struct hda_intel, chip);
	struct hda_codec *codec;
	bool disabled;

	wait_for_completion(&hda->probe_wait);
	if (hda->init_failed)
		return;

	disabled = (state == VGA_SWITCHEROO_OFF);
	if (chip->disabled == disabled)
		return;

	if (!hda->probe_continued) {
		chip->disabled = disabled;
		if (!disabled) {
			dev_info(chip->card->dev,
				 "Start delayed initialization\n");
			if (azx_probe_continue(chip) < 0)
				dev_err(chip->card->dev, "initialization error\n");
		}
	} else {
		dev_info(chip->card->dev, "%s via vga_switcheroo\n",
			 disabled ? "Disabling" : "Enabling");
		if (disabled) {
			list_for_each_codec(codec, &chip->bus) {
				pm_runtime_suspend(hda_codec_dev(codec));
				pm_runtime_disable(hda_codec_dev(codec));
			}
			pm_runtime_suspend(card->dev);
			pm_runtime_disable(card->dev);
			/* when we get suspended by vga_switcheroo we end up in D3cold,
			 * however we have no ACPI handle, so pci/acpi can't put us there,
			 * put ourselves there */
			pci->current_state = PCI_D3cold;
			chip->disabled = true;
			if (snd_hda_lock_devices(&chip->bus))
				dev_warn(chip->card->dev,
					 "Cannot lock devices!\n");
		} else {
			snd_hda_unlock_devices(&chip->bus);
			chip->disabled = false;
			pm_runtime_enable(card->dev);
			list_for_each_codec(codec, &chip->bus) {
				pm_runtime_enable(hda_codec_dev(codec));
				pm_runtime_resume(hda_codec_dev(codec));
			}
		}
	}
}

static bool azx_vs_can_switch(struct pci_dev *pci)
{
	struct snd_card *card = pci_get_drvdata(pci);
	struct azx *chip = card->private_data;
	struct hda_intel *hda = container_of(chip, struct hda_intel, chip);

	wait_for_completion(&hda->probe_wait);
	if (hda->init_failed)
		return false;
	if (chip->disabled || !hda->probe_continued)
		return true;
	if (snd_hda_lock_devices(&chip->bus))
		return false;
	snd_hda_unlock_devices(&chip->bus);
	return true;
}

/*
 * The discrete GPU cannot power down unless the HDA controller runtime
 * suspends, so activate runtime PM on codecs even if power_save == 0.
 */
static void setup_vga_switcheroo_runtime_pm(struct azx *chip)
{
	struct hda_intel *hda = container_of(chip, struct hda_intel, chip);
	struct hda_codec *codec;

	if (hda->use_vga_switcheroo && !needs_eld_notify_link(chip)) {
		list_for_each_codec(codec, &chip->bus)
			codec->auto_runtime_pm = 1;
		/* reset the power save setup */
		if (chip->running)
			set_default_power_save(chip);
	}
}

static void azx_vs_gpu_bound(struct pci_dev *pci,
			     enum vga_switcheroo_client_id client_id)
{
	struct snd_card *card = pci_get_drvdata(pci);
	struct azx *chip = card->private_data;

	if (client_id == VGA_SWITCHEROO_DIS)
		chip->bus.keep_power = 0;
	setup_vga_switcheroo_runtime_pm(chip);
}

static void init_vga_switcheroo(struct azx *chip)
{
	struct hda_intel *hda = container_of(chip, struct hda_intel, chip);
	struct pci_dev *p = get_bound_vga(chip->pci);
	struct pci_dev *parent;
	if (p) {
		dev_info(chip->card->dev,
			 "Handle vga_switcheroo audio client\n");
		hda->use_vga_switcheroo = 1;

		/* cleared in either gpu_bound op or codec probe, or when its
		 * upstream port has _PR3 (i.e. dGPU).
		 */
		parent = pci_upstream_bridge(p);
		chip->bus.keep_power = parent ? !pci_pr3_present(parent) : 1;
		chip->driver_caps |= AZX_DCAPS_PM_RUNTIME;
		pci_dev_put(p);
	}
}

static const struct vga_switcheroo_client_ops azx_vs_ops = {
	.set_gpu_state = azx_vs_set_state,
	.can_switch = azx_vs_can_switch,
	.gpu_bound = azx_vs_gpu_bound,
};

static int register_vga_switcheroo(struct azx *chip)
{
	struct hda_intel *hda = container_of(chip, struct hda_intel, chip);
	struct pci_dev *p;
	int err;

	if (!hda->use_vga_switcheroo)
		return 0;

	p = get_bound_vga(chip->pci);
	err = vga_switcheroo_register_audio_client(chip->pci, &azx_vs_ops, p);
	pci_dev_put(p);

	if (err < 0)
		return err;
	hda->vga_switcheroo_registered = 1;

	return 0;
}
#else
#define init_vga_switcheroo(chip)		/* NOP */
#define register_vga_switcheroo(chip)		0
#define check_hdmi_disabled(pci)	false
#define setup_vga_switcheroo_runtime_pm(chip)	/* NOP */
#endif /* SUPPORT_VGA_SWITCHER */

/*
 * destructor
 */
static void azx_free(struct azx *chip)
{
	struct pci_dev *pci = chip->pci;
	struct hda_intel *hda = container_of(chip, struct hda_intel, chip);
	struct hdac_bus *bus = azx_bus(chip);

	if (hda->freed)
		return;

	if (azx_has_pm_runtime(chip) && chip->running) {
		pm_runtime_get_noresume(&pci->dev);
		pm_runtime_forbid(&pci->dev);
		pm_runtime_dont_use_autosuspend(&pci->dev);
	}

	chip->running = 0;

	azx_del_card_list(chip);

	hda->init_failed = 1; /* to be sure */
	complete_all(&hda->probe_wait);

	if (use_vga_switcheroo(hda)) {
		if (chip->disabled && hda->probe_continued)
			snd_hda_unlock_devices(&chip->bus);
		if (hda->vga_switcheroo_registered)
			vga_switcheroo_unregister_client(chip->pci);
	}

	if (bus->chip_init) {
		azx_clear_irq_pending(chip);
		azx_stop_all_streams(chip);
		azx_stop_chip(chip);
	}

	if (bus->irq >= 0)
		free_irq(bus->irq, (void*)chip);

	azx_free_stream_pages(chip);
	azx_free_streams(chip);
	snd_hdac_bus_exit(bus);

#ifdef CONFIG_SND_HDA_PATCH_LOADER
	release_firmware(chip->fw);
#endif
	display_power(chip, false);

	if (chip->driver_caps & AZX_DCAPS_I915_COMPONENT)
		snd_hdac_i915_exit(bus);

	hda->freed = 1;
}

static int azx_dev_disconnect(struct snd_device *device)
{
	struct azx *chip = device->device_data;
	struct hdac_bus *bus = azx_bus(chip);

	chip->bus.shutdown = 1;
	cancel_work_sync(&bus->unsol_work);

	return 0;
}

static int azx_dev_free(struct snd_device *device)
{
	azx_free(device->device_data);
	return 0;
}

#ifdef SUPPORT_VGA_SWITCHEROO
#ifdef CONFIG_ACPI
/* ATPX is in the integrated GPU's namespace */
static bool atpx_present(void)
{
	struct pci_dev *pdev = NULL;
	acpi_handle dhandle, atpx_handle;
	acpi_status status;

	while ((pdev = pci_get_class(PCI_CLASS_DISPLAY_VGA << 8, pdev)) != NULL) {
		dhandle = ACPI_HANDLE(&pdev->dev);
		if (dhandle) {
			status = acpi_get_handle(dhandle, "ATPX", &atpx_handle);
			if (ACPI_SUCCESS(status)) {
				pci_dev_put(pdev);
				return true;
			}
		}
	}
	while ((pdev = pci_get_class(PCI_CLASS_DISPLAY_OTHER << 8, pdev)) != NULL) {
		dhandle = ACPI_HANDLE(&pdev->dev);
		if (dhandle) {
			status = acpi_get_handle(dhandle, "ATPX", &atpx_handle);
			if (ACPI_SUCCESS(status)) {
				pci_dev_put(pdev);
				return true;
			}
		}
	}
	return false;
}
#else
static bool atpx_present(void)
{
	return false;
}
#endif

/*
 * Check of disabled HDMI controller by vga_switcheroo
 */
static struct pci_dev *get_bound_vga(struct pci_dev *pci)
{
	struct pci_dev *p;

	/* check only discrete GPU */
	switch (pci->vendor) {
	case PCI_VENDOR_ID_ATI:
	case PCI_VENDOR_ID_AMD:
		if (pci->devfn == 1) {
			p = pci_get_domain_bus_and_slot(pci_domain_nr(pci->bus),
							pci->bus->number, 0);
			if (p) {
				/* ATPX is in the integrated GPU's ACPI namespace
				 * rather than the dGPU's namespace. However,
				 * the dGPU is the one who is involved in
				 * vgaswitcheroo.
				 */
				if (((p->class >> 16) == PCI_BASE_CLASS_DISPLAY) &&
				    (atpx_present() || apple_gmux_detect(NULL, NULL)))
					return p;
				pci_dev_put(p);
			}
		}
		break;
	case PCI_VENDOR_ID_NVIDIA:
		if (pci->devfn == 1) {
			p = pci_get_domain_bus_and_slot(pci_domain_nr(pci->bus),
							pci->bus->number, 0);
			if (p) {
				if ((p->class >> 16) == PCI_BASE_CLASS_DISPLAY)
					return p;
				pci_dev_put(p);
			}
		}
		break;
	}
	return NULL;
}

static bool check_hdmi_disabled(struct pci_dev *pci)
{
	bool vga_inactive = false;
	struct pci_dev *p = get_bound_vga(pci);

	if (p) {
		if (vga_switcheroo_get_client_state(p) == VGA_SWITCHEROO_OFF)
			vga_inactive = true;
		pci_dev_put(p);
	}
	return vga_inactive;
}
#endif /* SUPPORT_VGA_SWITCHEROO */

/*
 * allow/deny-listing for position_fix
 */
static const struct snd_pci_quirk position_fix_list[] = {
	SND_PCI_QUIRK(0x1028, 0x01cc, "Dell D820", POS_FIX_LPIB),
	SND_PCI_QUIRK(0x1028, 0x01de, "Dell Precision 390", POS_FIX_LPIB),
	SND_PCI_QUIRK(0x103c, 0x306d, "HP dv3", POS_FIX_LPIB),
	SND_PCI_QUIRK(0x1043, 0x813d, "ASUS P5AD2", POS_FIX_LPIB),
	SND_PCI_QUIRK(0x1043, 0x81b3, "ASUS", POS_FIX_LPIB),
	SND_PCI_QUIRK(0x1043, 0x81e7, "ASUS M2V", POS_FIX_LPIB),
	SND_PCI_QUIRK(0x104d, 0x9069, "Sony VPCS11V9E", POS_FIX_LPIB),
	SND_PCI_QUIRK(0x10de, 0xcb89, "Macbook Pro 7,1", POS_FIX_LPIB),
	SND_PCI_QUIRK(0x1297, 0x3166, "Shuttle", POS_FIX_LPIB),
	SND_PCI_QUIRK(0x1458, 0xa022, "ga-ma770-ud3", POS_FIX_LPIB),
	SND_PCI_QUIRK(0x1462, 0x1002, "MSI Wind U115", POS_FIX_LPIB),
	SND_PCI_QUIRK(0x1565, 0x8218, "Biostar Microtech", POS_FIX_LPIB),
	SND_PCI_QUIRK(0x1849, 0x0888, "775Dual-VSTA", POS_FIX_LPIB),
	SND_PCI_QUIRK(0x8086, 0x2503, "DG965OT AAD63733-203", POS_FIX_LPIB),
	{}
};

static int check_position_fix(struct azx *chip, int fix)
{
	const struct snd_pci_quirk *q;

	switch (fix) {
	case POS_FIX_AUTO:
	case POS_FIX_LPIB:
	case POS_FIX_POSBUF:
	case POS_FIX_VIACOMBO:
	case POS_FIX_COMBO:
	case POS_FIX_SKL:
	case POS_FIX_FIFO:
		return fix;
	}

	q = snd_pci_quirk_lookup(chip->pci, position_fix_list);
	if (q) {
		dev_info(chip->card->dev,
			 "position_fix set to %d for device %04x:%04x\n",
			 q->value, q->subvendor, q->subdevice);
		return q->value;
	}

	/* Check VIA/ATI HD Audio Controller exist */
	if (chip->driver_type == AZX_DRIVER_VIA) {
		dev_dbg(chip->card->dev, "Using VIACOMBO position fix\n");
		return POS_FIX_VIACOMBO;
	}
	if (chip->driver_caps & AZX_DCAPS_AMD_WORKAROUND) {
		dev_dbg(chip->card->dev, "Using FIFO position fix\n");
		return POS_FIX_FIFO;
	}
	if (chip->driver_caps & AZX_DCAPS_POSFIX_LPIB) {
		dev_dbg(chip->card->dev, "Using LPIB position fix\n");
		return POS_FIX_LPIB;
	}
	if (chip->driver_type == AZX_DRIVER_SKL) {
		dev_dbg(chip->card->dev, "Using SKL position fix\n");
		return POS_FIX_SKL;
	}
	return POS_FIX_AUTO;
}

static void assign_position_fix(struct azx *chip, int fix)
{
	static const azx_get_pos_callback_t callbacks[] = {
		[POS_FIX_AUTO] = NULL,
		[POS_FIX_LPIB] = azx_get_pos_lpib,
		[POS_FIX_POSBUF] = azx_get_pos_posbuf,
		[POS_FIX_VIACOMBO] = azx_via_get_position,
		[POS_FIX_COMBO] = azx_get_pos_lpib,
		[POS_FIX_SKL] = azx_get_pos_posbuf,
		[POS_FIX_FIFO] = azx_get_pos_fifo,
	};

	chip->get_position[0] = chip->get_position[1] = callbacks[fix];

	/* combo mode uses LPIB only for playback */
	if (fix == POS_FIX_COMBO)
		chip->get_position[1] = NULL;

	if ((fix == POS_FIX_POSBUF || fix == POS_FIX_SKL) &&
	    (chip->driver_caps & AZX_DCAPS_COUNT_LPIB_DELAY)) {
		chip->get_delay[0] = chip->get_delay[1] =
			azx_get_delay_from_lpib;
	}

	if (fix == POS_FIX_FIFO)
		chip->get_delay[0] = chip->get_delay[1] =
			azx_get_delay_from_fifo;
}

/*
 * deny-lists for probe_mask
 */
static const struct snd_pci_quirk probe_mask_list[] = {
	/* Thinkpad often breaks the controller communication when accessing
	 * to the non-working (or non-existing) modem codec slot.
	 */
	SND_PCI_QUIRK(0x1014, 0x05b7, "Thinkpad Z60", 0x01),
	SND_PCI_QUIRK(0x17aa, 0x2010, "Thinkpad X/T/R60", 0x01),
	SND_PCI_QUIRK(0x17aa, 0x20ac, "Thinkpad X/T/R61", 0x01),
	/* broken BIOS */
	SND_PCI_QUIRK(0x1028, 0x20ac, "Dell Studio Desktop", 0x01),
	/* including bogus ALC268 in slot#2 that conflicts with ALC888 */
	SND_PCI_QUIRK(0x17c0, 0x4085, "Medion MD96630", 0x01),
	/* forced codec slots */
	SND_PCI_QUIRK(0x1043, 0x1262, "ASUS W5Fm", 0x103),
	SND_PCI_QUIRK(0x1046, 0x1262, "ASUS W5F", 0x103),
	SND_PCI_QUIRK(0x1558, 0x0351, "Schenker Dock 15", 0x105),
	/* WinFast VP200 H (Teradici) user reported broken communication */
	SND_PCI_QUIRK(0x3a21, 0x040d, "WinFast VP200 H", 0x101),
	{}
};

#define AZX_FORCE_CODEC_MASK	0x100

static void check_probe_mask(struct azx *chip, int dev)
{
	const struct snd_pci_quirk *q;

	chip->codec_probe_mask = probe_mask[dev];
	if (chip->codec_probe_mask == -1) {
		q = snd_pci_quirk_lookup(chip->pci, probe_mask_list);
		if (q) {
			dev_info(chip->card->dev,
				 "probe_mask set to 0x%x for device %04x:%04x\n",
				 q->value, q->subvendor, q->subdevice);
			chip->codec_probe_mask = q->value;
		}
	}

	/* check forced option */
	if (chip->codec_probe_mask != -1 &&
	    (chip->codec_probe_mask & AZX_FORCE_CODEC_MASK)) {
		azx_bus(chip)->codec_mask = chip->codec_probe_mask & 0xff;
		dev_info(chip->card->dev, "codec_mask forced to 0x%x\n",
			 (int)azx_bus(chip)->codec_mask);
	}
}

/*
 * allow/deny-list for enable_msi
 */
static const struct snd_pci_quirk msi_deny_list[] = {
	SND_PCI_QUIRK(0x103c, 0x2191, "HP", 0), /* AMD Hudson */
	SND_PCI_QUIRK(0x103c, 0x2192, "HP", 0), /* AMD Hudson */
	SND_PCI_QUIRK(0x103c, 0x21f7, "HP", 0), /* AMD Hudson */
	SND_PCI_QUIRK(0x103c, 0x21fa, "HP", 0), /* AMD Hudson */
	SND_PCI_QUIRK(0x1043, 0x81f2, "ASUS", 0), /* Athlon64 X2 + nvidia */
	SND_PCI_QUIRK(0x1043, 0x81f6, "ASUS", 0), /* nvidia */
	SND_PCI_QUIRK(0x1043, 0x822d, "ASUS", 0), /* Athlon64 X2 + nvidia MCP55 */
	SND_PCI_QUIRK(0x1179, 0xfb44, "Toshiba Satellite C870", 0), /* AMD Hudson */
	SND_PCI_QUIRK(0x1849, 0x0888, "ASRock", 0), /* Athlon64 X2 + nvidia */
	SND_PCI_QUIRK(0xa0a0, 0x0575, "Aopen MZ915-M", 0), /* ICH6 */
	{}
};

static void check_msi(struct azx *chip)
{
	const struct snd_pci_quirk *q;

	if (enable_msi >= 0) {
		chip->msi = !!enable_msi;
		return;
	}
	chip->msi = 1;	/* enable MSI as default */
	q = snd_pci_quirk_lookup(chip->pci, msi_deny_list);
	if (q) {
		dev_info(chip->card->dev,
			 "msi for device %04x:%04x set to %d\n",
			 q->subvendor, q->subdevice, q->value);
		chip->msi = q->value;
		return;
	}

	/* NVidia chipsets seem to cause troubles with MSI */
	if (chip->driver_caps & AZX_DCAPS_NO_MSI) {
		dev_info(chip->card->dev, "Disabling MSI\n");
		chip->msi = 0;
	}
}

/* check the snoop mode availability */
static void azx_check_snoop_available(struct azx *chip)
{
	int snoop = hda_snoop;

	if (snoop >= 0) {
		dev_info(chip->card->dev, "Force to %s mode by module option\n",
			 snoop ? "snoop" : "non-snoop");
		chip->snoop = snoop;
		chip->uc_buffer = !snoop;
		return;
	}

	snoop = true;
	if (azx_get_snoop_type(chip) == AZX_SNOOP_TYPE_NONE &&
	    chip->driver_type == AZX_DRIVER_VIA) {
		/* force to non-snoop mode for a new VIA controller
		 * when BIOS is set
		 */
		u8 val;
		pci_read_config_byte(chip->pci, 0x42, &val);
		if (!(val & 0x80) && (chip->pci->revision == 0x30 ||
				      chip->pci->revision == 0x20))
			snoop = false;
	}

	if (chip->driver_caps & AZX_DCAPS_SNOOP_OFF)
		snoop = false;

	chip->snoop = snoop;
	if (!snoop) {
		dev_info(chip->card->dev, "Force to non-snoop mode\n");
		/* C-Media requires non-cached pages only for CORB/RIRB */
		if (chip->driver_type != AZX_DRIVER_CMEDIA)
			chip->uc_buffer = true;
	}
}

static void azx_probe_work(struct work_struct *work)
{
	struct hda_intel *hda = container_of(work, struct hda_intel, probe_work.work);
	azx_probe_continue(&hda->chip);
}

static int default_bdl_pos_adj(struct azx *chip)
{
	/* some exceptions: Atoms seem problematic with value 1 */
	if (chip->pci->vendor == PCI_VENDOR_ID_INTEL) {
		switch (chip->pci->device) {
		case 0x0f04: /* Baytrail */
		case 0x2284: /* Braswell */
			return 32;
		}
	}

	switch (chip->driver_type) {
	/*
	 * increase the bdl size for Glenfly Gpus for hardware
	 * limitation on hdac interrupt interval
	 */
	case AZX_DRIVER_GFHDMI:
		return 128;
	case AZX_DRIVER_ICH:
	case AZX_DRIVER_PCH:
		return 1;
	default:
		return 32;
	}
}

/*
 * constructor
 */
static const struct hda_controller_ops pci_hda_ops;

static int azx_create(struct snd_card *card, struct pci_dev *pci,
		      int dev, unsigned int driver_caps,
		      struct azx **rchip)
{
	static const struct snd_device_ops ops = {
		.dev_disconnect = azx_dev_disconnect,
		.dev_free = azx_dev_free,
	};
	struct hda_intel *hda;
	struct azx *chip;
	int err;

	*rchip = NULL;

	err = pcim_enable_device(pci);
	if (err < 0)
		return err;

	hda = devm_kzalloc(&pci->dev, sizeof(*hda), GFP_KERNEL);
	if (!hda)
		return -ENOMEM;

	chip = &hda->chip;
	mutex_init(&chip->open_mutex);
	chip->card = card;
	chip->pci = pci;
	chip->ops = &pci_hda_ops;
	chip->driver_caps = driver_caps;
	chip->driver_type = driver_caps & 0xff;
	check_msi(chip);
	chip->dev_index = dev;
	if (jackpoll_ms[dev] >= 50 && jackpoll_ms[dev] <= 60000)
		chip->jackpoll_interval = msecs_to_jiffies(jackpoll_ms[dev]);
	INIT_LIST_HEAD(&chip->pcm_list);
	INIT_WORK(&hda->irq_pending_work, azx_irq_pending_work);
	INIT_LIST_HEAD(&hda->list);
	init_vga_switcheroo(chip);
	init_completion(&hda->probe_wait);

	assign_position_fix(chip, check_position_fix(chip, position_fix[dev]));

	if (single_cmd < 0) /* allow fallback to single_cmd at errors */
		chip->fallback_to_single_cmd = 1;
	else /* explicitly set to single_cmd or not */
		chip->single_cmd = single_cmd;

	azx_check_snoop_available(chip);

	if (bdl_pos_adj[dev] < 0)
		chip->bdl_pos_adj = default_bdl_pos_adj(chip);
	else
		chip->bdl_pos_adj = bdl_pos_adj[dev];

	err = azx_bus_init(chip, model[dev]);
	if (err < 0)
		return err;

	/* use the non-cached pages in non-snoop mode */
	if (!azx_snoop(chip))
		azx_bus(chip)->dma_type = SNDRV_DMA_TYPE_DEV_WC_SG;

	if (chip->driver_type == AZX_DRIVER_NVIDIA) {
		dev_dbg(chip->card->dev, "Enable delay in RIRB handling\n");
		chip->bus.core.needs_damn_long_delay = 1;
	}

	check_probe_mask(chip, dev);

	err = snd_device_new(card, SNDRV_DEV_LOWLEVEL, chip, &ops);
	if (err < 0) {
		dev_err(card->dev, "Error creating device [card]!\n");
		azx_free(chip);
		return err;
	}

	/* continue probing in work context as may trigger request module */
	INIT_DELAYED_WORK(&hda->probe_work, azx_probe_work);

	*rchip = chip;

	return 0;
}

static int azx_first_init(struct azx *chip)
{
	int dev = chip->dev_index;
	struct pci_dev *pci = chip->pci;
	struct snd_card *card = chip->card;
	struct hdac_bus *bus = azx_bus(chip);
	int err;
	unsigned short gcap;
	unsigned int dma_bits = 64;

#if BITS_PER_LONG != 64
	/* Fix up base address on ULI M5461 */
	if (chip->driver_type == AZX_DRIVER_ULI) {
		u16 tmp3;
		pci_read_config_word(pci, 0x40, &tmp3);
		pci_write_config_word(pci, 0x40, tmp3 | 0x10);
		pci_write_config_dword(pci, PCI_BASE_ADDRESS_1, 0);
	}
#endif
	/*
	 * Fix response write request not synced to memory when handle
	 * hdac interrupt on Glenfly Gpus
	 */
	if (chip->driver_type == AZX_DRIVER_GFHDMI)
		bus->polling_mode = 1;

	if (chip->driver_type == AZX_DRIVER_LOONGSON) {
		bus->polling_mode = 1;
		bus->not_use_interrupts = 1;
		bus->access_sdnctl_in_dword = 1;
	}

	err = pcim_iomap_regions(pci, 1 << 0, "ICH HD audio");
	if (err < 0)
		return err;

	bus->addr = pci_resource_start(pci, 0);
	bus->remap_addr = pcim_iomap_table(pci)[0];

	if (chip->driver_type == AZX_DRIVER_SKL)
		snd_hdac_bus_parse_capabilities(bus);

	/*
	 * Some Intel CPUs has always running timer (ART) feature and
	 * controller may have Global time sync reporting capability, so
	 * check both of these before declaring synchronized time reporting
	 * capability SNDRV_PCM_INFO_HAS_LINK_SYNCHRONIZED_ATIME
	 */
	chip->gts_present = false;

#ifdef CONFIG_X86
	if (bus->ppcap && boot_cpu_has(X86_FEATURE_ART))
		chip->gts_present = true;
#endif

	if (chip->msi) {
		if (chip->driver_caps & AZX_DCAPS_NO_MSI64) {
			dev_dbg(card->dev, "Disabling 64bit MSI\n");
			pci->no_64bit_msi = true;
		}
		if (pci_enable_msi(pci) < 0)
			chip->msi = 0;
	}

	pci_set_master(pci);

	gcap = azx_readw(chip, GCAP);
	dev_dbg(card->dev, "chipset global capabilities = 0x%x\n", gcap);

	/* AMD devices support 40 or 48bit DMA, take the safe one */
	if (chip->pci->vendor == PCI_VENDOR_ID_AMD)
		dma_bits = 40;

	/* disable SB600 64bit support for safety */
	if (chip->pci->vendor == PCI_VENDOR_ID_ATI) {
		struct pci_dev *p_smbus;
		dma_bits = 40;
		p_smbus = pci_get_device(PCI_VENDOR_ID_ATI,
					 PCI_DEVICE_ID_ATI_SBX00_SMBUS,
					 NULL);
		if (p_smbus) {
			if (p_smbus->revision < 0x30)
				gcap &= ~AZX_GCAP_64OK;
			pci_dev_put(p_smbus);
		}
	}

	/* NVidia hardware normally only supports up to 40 bits of DMA */
	if (chip->pci->vendor == PCI_VENDOR_ID_NVIDIA)
		dma_bits = 40;

	/* disable 64bit DMA address on some devices */
	if (chip->driver_caps & AZX_DCAPS_NO_64BIT) {
		dev_dbg(card->dev, "Disabling 64bit DMA\n");
		gcap &= ~AZX_GCAP_64OK;
	}

	/* disable buffer size rounding to 128-byte multiples if supported */
	if (align_buffer_size >= 0)
		chip->align_buffer_size = !!align_buffer_size;
	else {
		if (chip->driver_caps & AZX_DCAPS_NO_ALIGN_BUFSIZE)
			chip->align_buffer_size = 0;
		else
			chip->align_buffer_size = 1;
	}

	/* allow 64bit DMA address if supported by H/W */
	if (!(gcap & AZX_GCAP_64OK))
		dma_bits = 32;
	if (dma_set_mask_and_coherent(&pci->dev, DMA_BIT_MASK(dma_bits)))
		dma_set_mask_and_coherent(&pci->dev, DMA_BIT_MASK(32));
	dma_set_max_seg_size(&pci->dev, UINT_MAX);

	/* read number of streams from GCAP register instead of using
	 * hardcoded value
	 */
	chip->capture_streams = (gcap >> 8) & 0x0f;
	chip->playback_streams = (gcap >> 12) & 0x0f;
	if (!chip->playback_streams && !chip->capture_streams) {
		/* gcap didn't give any info, switching to old method */

		switch (chip->driver_type) {
		case AZX_DRIVER_ULI:
			chip->playback_streams = ULI_NUM_PLAYBACK;
			chip->capture_streams = ULI_NUM_CAPTURE;
			break;
		case AZX_DRIVER_ATIHDMI:
		case AZX_DRIVER_ATIHDMI_NS:
			chip->playback_streams = ATIHDMI_NUM_PLAYBACK;
			chip->capture_streams = ATIHDMI_NUM_CAPTURE;
			break;
		case AZX_DRIVER_GFHDMI:
		case AZX_DRIVER_GENERIC:
		default:
			chip->playback_streams = ICH6_NUM_PLAYBACK;
			chip->capture_streams = ICH6_NUM_CAPTURE;
			break;
		}
	}
	chip->capture_index_offset = 0;
	chip->playback_index_offset = chip->capture_streams;
	chip->num_streams = chip->playback_streams + chip->capture_streams;

	/* sanity check for the SDxCTL.STRM field overflow */
	if (chip->num_streams > 15 &&
	    (chip->driver_caps & AZX_DCAPS_SEPARATE_STREAM_TAG) == 0) {
		dev_warn(chip->card->dev, "number of I/O streams is %d, "
			 "forcing separate stream tags", chip->num_streams);
		chip->driver_caps |= AZX_DCAPS_SEPARATE_STREAM_TAG;
	}

	/* initialize streams */
	err = azx_init_streams(chip);
	if (err < 0)
		return err;

	err = azx_alloc_stream_pages(chip);
	if (err < 0)
		return err;

	/* initialize chip */
	azx_init_pci(chip);

	snd_hdac_i915_set_bclk(bus);

	hda_intel_init_chip(chip, (probe_only[dev] & 2) == 0);

	/* codec detection */
	if (!azx_bus(chip)->codec_mask) {
		dev_err(card->dev, "no codecs found!\n");
		/* keep running the rest for the runtime PM */
	}

	if (azx_acquire_irq(chip, 0) < 0)
		return -EBUSY;

	strcpy(card->driver, "HDA-Intel");
	strscpy(card->shortname, driver_short_names[chip->driver_type],
		sizeof(card->shortname));
	snprintf(card->longname, sizeof(card->longname),
		 "%s at 0x%lx irq %i",
		 card->shortname, bus->addr, bus->irq);

	return 0;
}

#ifdef CONFIG_SND_HDA_PATCH_LOADER
/* callback from request_firmware_nowait() */
static void azx_firmware_cb(const struct firmware *fw, void *context)
{
	struct snd_card *card = context;
	struct azx *chip = card->private_data;

	if (fw)
		chip->fw = fw;
	else
		dev_err(card->dev, "Cannot load firmware, continue without patching\n");
	if (!chip->disabled) {
		/* continue probing */
		azx_probe_continue(chip);
	}
}
#endif

static int disable_msi_reset_irq(struct azx *chip)
{
	struct hdac_bus *bus = azx_bus(chip);
	int err;

	free_irq(bus->irq, chip);
	bus->irq = -1;
	chip->card->sync_irq = -1;
	pci_disable_msi(chip->pci);
	chip->msi = 0;
	err = azx_acquire_irq(chip, 1);
	if (err < 0)
		return err;

	return 0;
}

/* Denylist for skipping the whole probe:
 * some HD-audio PCI entries are exposed without any codecs, and such devices
 * should be ignored from the beginning.
 */
static const struct pci_device_id driver_denylist[] = {
	{ PCI_DEVICE_SUB(0x1022, 0x1487, 0x1043, 0x874f) }, /* ASUS ROG Zenith II / Strix */
	{ PCI_DEVICE_SUB(0x1022, 0x1487, 0x1462, 0xcb59) }, /* MSI TRX40 Creator */
	{ PCI_DEVICE_SUB(0x1022, 0x1487, 0x1462, 0xcb60) }, /* MSI TRX40 */
	{}
};

static const struct hda_controller_ops pci_hda_ops = {
	.disable_msi_reset_irq = disable_msi_reset_irq,
	.position_check = azx_position_check,
};

static DECLARE_BITMAP(probed_devs, SNDRV_CARDS);

static int azx_probe(struct pci_dev *pci,
		     const struct pci_device_id *pci_id)
{
	struct snd_card *card;
	struct hda_intel *hda;
	struct azx *chip;
	bool schedule_probe;
	int dev;
	int err;

	if (pci_match_id(driver_denylist, pci)) {
		dev_info(&pci->dev, "Skipping the device on the denylist\n");
		return -ENODEV;
	}

	dev = find_first_zero_bit(probed_devs, SNDRV_CARDS);
	if (dev >= SNDRV_CARDS)
		return -ENODEV;
	if (!enable[dev]) {
		set_bit(dev, probed_devs);
		return -ENOENT;
	}

	/*
	 * stop probe if another Intel's DSP driver should be activated
	 */
	if (dmic_detect) {
		err = snd_intel_dsp_driver_probe(pci);
		if (err != SND_INTEL_DSP_DRIVER_ANY && err != SND_INTEL_DSP_DRIVER_LEGACY) {
			dev_dbg(&pci->dev, "HDAudio driver not selected, aborting probe\n");
			return -ENODEV;
		}
	} else {
		dev_warn(&pci->dev, "dmic_detect option is deprecated, pass snd-intel-dspcfg.dsp_driver=1 option instead\n");
	}

	err = snd_card_new(&pci->dev, index[dev], id[dev], THIS_MODULE,
			   0, &card);
	if (err < 0) {
		dev_err(&pci->dev, "Error creating card!\n");
		return err;
	}

	err = azx_create(card, pci, dev, pci_id->driver_data, &chip);
	if (err < 0)
		goto out_free;
	card->private_data = chip;
	hda = container_of(chip, struct hda_intel, chip);

	pci_set_drvdata(pci, card);

	err = register_vga_switcheroo(chip);
	if (err < 0) {
		dev_err(card->dev, "Error registering vga_switcheroo client\n");
		goto out_free;
	}

	if (check_hdmi_disabled(pci)) {
		dev_info(card->dev, "VGA controller is disabled\n");
		dev_info(card->dev, "Delaying initialization\n");
		chip->disabled = true;
	}

	schedule_probe = !chip->disabled;

#ifdef CONFIG_SND_HDA_PATCH_LOADER
	if (patch[dev] && *patch[dev]) {
		dev_info(card->dev, "Applying patch firmware '%s'\n",
			 patch[dev]);
		err = request_firmware_nowait(THIS_MODULE, true, patch[dev],
					      &pci->dev, GFP_KERNEL, card,
					      azx_firmware_cb);
		if (err < 0)
			goto out_free;
		schedule_probe = false; /* continued in azx_firmware_cb() */
	}
#endif /* CONFIG_SND_HDA_PATCH_LOADER */

#ifndef CONFIG_SND_HDA_I915
	if (HDA_CONTROLLER_IN_GPU(pci))
		dev_err(card->dev, "Haswell/Broadwell HDMI/DP must build in CONFIG_SND_HDA_I915\n");
#endif

	if (schedule_probe)
		schedule_delayed_work(&hda->probe_work, 0);

	set_bit(dev, probed_devs);
	if (chip->disabled)
		complete_all(&hda->probe_wait);
	return 0;

out_free:
	snd_card_free(card);
	return err;
}

#ifdef CONFIG_PM
/* On some boards setting power_save to a non 0 value leads to clicking /
 * popping sounds when ever we enter/leave powersaving mode. Ideally we would
 * figure out how to avoid these sounds, but that is not always feasible.
 * So we keep a list of devices where we disable powersaving as its known
 * to causes problems on these devices.
 */
static const struct snd_pci_quirk power_save_denylist[] = {
	/* https://bugzilla.redhat.com/show_bug.cgi?id=1525104 */
	SND_PCI_QUIRK(0x1849, 0xc892, "Asrock B85M-ITX", 0),
	/* https://bugzilla.redhat.com/show_bug.cgi?id=1525104 */
	SND_PCI_QUIRK(0x1849, 0x0397, "Asrock N68C-S UCC", 0),
	/* https://bugzilla.redhat.com/show_bug.cgi?id=1525104 */
	SND_PCI_QUIRK(0x1849, 0x7662, "Asrock H81M-HDS", 0),
	/* https://bugzilla.redhat.com/show_bug.cgi?id=1525104 */
	SND_PCI_QUIRK(0x1043, 0x8733, "Asus Prime X370-Pro", 0),
	/* https://bugzilla.redhat.com/show_bug.cgi?id=1525104 */
	SND_PCI_QUIRK(0x1028, 0x0497, "Dell Precision T3600", 0),
	/* https://bugzilla.redhat.com/show_bug.cgi?id=1525104 */
	/* Note the P55A-UD3 and Z87-D3HP share the subsys id for the HDA dev */
	SND_PCI_QUIRK(0x1458, 0xa002, "Gigabyte P55A-UD3 / Z87-D3HP", 0),
	/* https://bugzilla.redhat.com/show_bug.cgi?id=1525104 */
	SND_PCI_QUIRK(0x8086, 0x2040, "Intel DZ77BH-55K", 0),
	/* https://bugzilla.kernel.org/show_bug.cgi?id=199607 */
	SND_PCI_QUIRK(0x8086, 0x2057, "Intel NUC5i7RYB", 0),
	/* https://bugs.launchpad.net/bugs/1821663 */
	SND_PCI_QUIRK(0x8086, 0x2064, "Intel SDP 8086:2064", 0),
	/* https://bugzilla.redhat.com/show_bug.cgi?id=1520902 */
	SND_PCI_QUIRK(0x8086, 0x2068, "Intel NUC7i3BNB", 0),
	/* https://bugzilla.kernel.org/show_bug.cgi?id=198611 */
	SND_PCI_QUIRK(0x17aa, 0x2227, "Lenovo X1 Carbon 3rd Gen", 0),
	SND_PCI_QUIRK(0x17aa, 0x316e, "Lenovo ThinkCentre M70q", 0),
	/* https://bugzilla.redhat.com/show_bug.cgi?id=1689623 */
	SND_PCI_QUIRK(0x17aa, 0x367b, "Lenovo IdeaCentre B550", 0),
	/* https://bugzilla.redhat.com/show_bug.cgi?id=1572975 */
	SND_PCI_QUIRK(0x17aa, 0x36a7, "Lenovo C50 All in one", 0),
	/* https://bugs.launchpad.net/bugs/1821663 */
	SND_PCI_QUIRK(0x1631, 0xe017, "Packard Bell NEC IMEDIA 5204", 0),
	{}
};
#endif /* CONFIG_PM */

static void set_default_power_save(struct azx *chip)
{
	int val = power_save;

#ifdef CONFIG_PM
	if (pm_blacklist) {
		const struct snd_pci_quirk *q;

		q = snd_pci_quirk_lookup(chip->pci, power_save_denylist);
		if (q && val) {
			dev_info(chip->card->dev, "device %04x:%04x is on the power_save denylist, forcing power_save to 0\n",
				 q->subvendor, q->subdevice);
			val = 0;
		}
	}
#endif /* CONFIG_PM */
	snd_hda_set_power_save(&chip->bus, val * 1000);
}

/* number of codec slots for each chipset: 0 = default slots (i.e. 4) */
static const unsigned int azx_max_codecs[AZX_NUM_DRIVERS] = {
	[AZX_DRIVER_NVIDIA] = 8,
	[AZX_DRIVER_TERA] = 1,
};

static int azx_probe_continue(struct azx *chip)
{
	struct hda_intel *hda = container_of(chip, struct hda_intel, chip);
	struct hdac_bus *bus = azx_bus(chip);
	struct pci_dev *pci = chip->pci;
	int dev = chip->dev_index;
	int err;

	if (chip->disabled || hda->init_failed)
		return -EIO;
	if (hda->probe_retry)
		goto probe_retry;

	to_hda_bus(bus)->bus_probing = 1;
	hda->probe_continued = 1;

	/* bind with i915 if needed */
	if (chip->driver_caps & AZX_DCAPS_I915_COMPONENT) {
		err = snd_hdac_i915_init(bus);
		if (err < 0) {
			/* if the controller is bound only with HDMI/DP
			 * (for HSW and BDW), we need to abort the probe;
			 * for other chips, still continue probing as other
			 * codecs can be on the same link.
			 */
<<<<<<< HEAD
			if (HDA_CONTROLLER_IN_GPU(pci)) {
				dev_err(chip->card->dev,
					"HSW/BDW HD-audio HDMI/DP requires binding with gfx driver\n");
=======
			if (CONTROLLER_IN_GPU(pci)) {
>>>>>>> 4dfdf656
				goto out_free;
			} else {
				/* don't bother any longer */
				chip->driver_caps &= ~AZX_DCAPS_I915_COMPONENT;
			}
		}

		/* HSW/BDW controllers need this power */
		if (HDA_CONTROLLER_IN_GPU(pci))
			hda->need_i915_power = true;
	}

	/* Request display power well for the HDA controller or codec. For
	 * Haswell/Broadwell, both the display HDA controller and codec need
	 * this power. For other platforms, like Baytrail/Braswell, only the
	 * display codec needs the power and it can be released after probe.
	 */
	display_power(chip, true);

	err = azx_first_init(chip);
	if (err < 0)
		goto out_free;

#ifdef CONFIG_SND_HDA_INPUT_BEEP
	chip->beep_mode = beep_mode[dev];
#endif

	chip->ctl_dev_id = ctl_dev_id;

	/* create codec instances */
	if (bus->codec_mask) {
		err = azx_probe_codecs(chip, azx_max_codecs[chip->driver_type]);
		if (err < 0)
			goto out_free;
	}

#ifdef CONFIG_SND_HDA_PATCH_LOADER
	if (chip->fw) {
		err = snd_hda_load_patch(&chip->bus, chip->fw->size,
					 chip->fw->data);
		if (err < 0)
			goto out_free;
#ifndef CONFIG_PM
		release_firmware(chip->fw); /* no longer needed */
		chip->fw = NULL;
#endif
	}
#endif

 probe_retry:
	if (bus->codec_mask && !(probe_only[dev] & 1)) {
		err = azx_codec_configure(chip);
		if (err) {
			if ((chip->driver_caps & AZX_DCAPS_RETRY_PROBE) &&
			    ++hda->probe_retry < 60) {
				schedule_delayed_work(&hda->probe_work,
						      msecs_to_jiffies(1000));
				return 0; /* keep things up */
			}
			dev_err(chip->card->dev, "Cannot probe codecs, giving up\n");
			goto out_free;
		}
	}

	err = snd_card_register(chip->card);
	if (err < 0)
		goto out_free;

	setup_vga_switcheroo_runtime_pm(chip);

	chip->running = 1;
	azx_add_card_list(chip);

	set_default_power_save(chip);

	if (azx_has_pm_runtime(chip)) {
		pm_runtime_use_autosuspend(&pci->dev);
		pm_runtime_allow(&pci->dev);
		pm_runtime_put_autosuspend(&pci->dev);
	}

out_free:
	if (err < 0) {
		pci_set_drvdata(pci, NULL);
		snd_card_free(chip->card);
		return err;
	}

	if (!hda->need_i915_power)
		display_power(chip, false);
	complete_all(&hda->probe_wait);
	to_hda_bus(bus)->bus_probing = 0;
	hda->probe_retry = 0;
	return 0;
}

static void azx_remove(struct pci_dev *pci)
{
	struct snd_card *card = pci_get_drvdata(pci);
	struct azx *chip;
	struct hda_intel *hda;

	if (card) {
		/* cancel the pending probing work */
		chip = card->private_data;
		hda = container_of(chip, struct hda_intel, chip);
		/* FIXME: below is an ugly workaround.
		 * Both device_release_driver() and driver_probe_device()
		 * take *both* the device's and its parent's lock before
		 * calling the remove() and probe() callbacks.  The codec
		 * probe takes the locks of both the codec itself and its
		 * parent, i.e. the PCI controller dev.  Meanwhile, when
		 * the PCI controller is unbound, it takes its lock, too
		 * ==> ouch, a deadlock!
		 * As a workaround, we unlock temporarily here the controller
		 * device during cancel_work_sync() call.
		 */
		device_unlock(&pci->dev);
		cancel_delayed_work_sync(&hda->probe_work);
		device_lock(&pci->dev);

		clear_bit(chip->dev_index, probed_devs);
		pci_set_drvdata(pci, NULL);
		snd_card_free(card);
	}
}

static void azx_shutdown(struct pci_dev *pci)
{
	struct snd_card *card = pci_get_drvdata(pci);
	struct azx *chip;

	if (!card)
		return;
	chip = card->private_data;
	if (chip && chip->running)
		__azx_shutdown_chip(chip, true);
}

/* PCI IDs */
static const struct pci_device_id azx_ids[] = {
	/* CPT */
	{ PCI_DEVICE_DATA(INTEL, HDA_CPT, AZX_DRIVER_PCH | AZX_DCAPS_INTEL_PCH_NOPM) },
	/* PBG */
	{ PCI_DEVICE_DATA(INTEL, HDA_PBG, AZX_DRIVER_PCH | AZX_DCAPS_INTEL_PCH_NOPM) },
	/* Panther Point */
	{ PCI_DEVICE_DATA(INTEL, HDA_PPT, AZX_DRIVER_PCH | AZX_DCAPS_INTEL_PCH_NOPM) },
	/* Lynx Point */
	{ PCI_DEVICE_DATA(INTEL, HDA_LPT, AZX_DRIVER_PCH | AZX_DCAPS_INTEL_PCH) },
	/* 9 Series */
	{ PCI_DEVICE_DATA(INTEL, HDA_9_SERIES, AZX_DRIVER_PCH | AZX_DCAPS_INTEL_PCH) },
	/* Wellsburg */
	{ PCI_DEVICE_DATA(INTEL, HDA_WBG_0, AZX_DRIVER_PCH | AZX_DCAPS_INTEL_PCH) },
	{ PCI_DEVICE_DATA(INTEL, HDA_WBG_1, AZX_DRIVER_PCH | AZX_DCAPS_INTEL_PCH) },
	/* Lewisburg */
	{ PCI_DEVICE_DATA(INTEL, HDA_LBG_0, AZX_DRIVER_PCH | AZX_DCAPS_INTEL_SKYLAKE) },
	{ PCI_DEVICE_DATA(INTEL, HDA_LBG_1, AZX_DRIVER_PCH | AZX_DCAPS_INTEL_SKYLAKE) },
	/* Lynx Point-LP */
	{ PCI_DEVICE_DATA(INTEL, HDA_LPT_LP_0, AZX_DRIVER_PCH | AZX_DCAPS_INTEL_PCH) },
	/* Lynx Point-LP */
	{ PCI_DEVICE_DATA(INTEL, HDA_LPT_LP_1, AZX_DRIVER_PCH | AZX_DCAPS_INTEL_PCH) },
	/* Wildcat Point-LP */
	{ PCI_DEVICE_DATA(INTEL, HDA_WPT_LP, AZX_DRIVER_PCH | AZX_DCAPS_INTEL_PCH) },
	/* Skylake (Sunrise Point) */
	{ PCI_DEVICE_DATA(INTEL, HDA_SKL, AZX_DRIVER_SKL | AZX_DCAPS_INTEL_SKYLAKE) },
	/* Skylake-LP (Sunrise Point-LP) */
	{ PCI_DEVICE_DATA(INTEL, HDA_SKL_LP, AZX_DRIVER_SKL | AZX_DCAPS_INTEL_SKYLAKE) },
	/* Kabylake */
	{ PCI_DEVICE_DATA(INTEL, HDA_KBL, AZX_DRIVER_SKL | AZX_DCAPS_INTEL_SKYLAKE) },
	/* Kabylake-LP */
	{ PCI_DEVICE_DATA(INTEL, HDA_KBL_LP, AZX_DRIVER_SKL | AZX_DCAPS_INTEL_SKYLAKE) },
	/* Kabylake-H */
	{ PCI_DEVICE_DATA(INTEL, HDA_KBL_H, AZX_DRIVER_SKL | AZX_DCAPS_INTEL_SKYLAKE) },
	/* Coffelake */
	{ PCI_DEVICE_DATA(INTEL, HDA_CNL_H, AZX_DRIVER_SKL | AZX_DCAPS_INTEL_SKYLAKE) },
	/* Cannonlake */
	{ PCI_DEVICE_DATA(INTEL, HDA_CNL_LP, AZX_DRIVER_SKL | AZX_DCAPS_INTEL_SKYLAKE) },
	/* CometLake-LP */
	{ PCI_DEVICE_DATA(INTEL, HDA_CML_LP, AZX_DRIVER_SKL | AZX_DCAPS_INTEL_SKYLAKE) },
	/* CometLake-H */
	{ PCI_DEVICE_DATA(INTEL, HDA_CML_H, AZX_DRIVER_SKL | AZX_DCAPS_INTEL_SKYLAKE) },
	{ PCI_DEVICE_DATA(INTEL, HDA_RKL_S, AZX_DRIVER_SKL | AZX_DCAPS_INTEL_SKYLAKE) },
	/* CometLake-S */
	{ PCI_DEVICE_DATA(INTEL, HDA_CML_S, AZX_DRIVER_SKL | AZX_DCAPS_INTEL_SKYLAKE) },
	/* CometLake-R */
	{ PCI_DEVICE_DATA(INTEL, HDA_CML_R, AZX_DRIVER_SKL | AZX_DCAPS_INTEL_SKYLAKE) },
	/* Icelake */
	{ PCI_DEVICE_DATA(INTEL, HDA_ICL_LP, AZX_DRIVER_SKL | AZX_DCAPS_INTEL_SKYLAKE) },
	/* Icelake-H */
	{ PCI_DEVICE_DATA(INTEL, HDA_ICL_H, AZX_DRIVER_SKL | AZX_DCAPS_INTEL_SKYLAKE) },
	/* Jasperlake */
	{ PCI_DEVICE_DATA(INTEL, HDA_ICL_N, AZX_DRIVER_SKL | AZX_DCAPS_INTEL_SKYLAKE) },
	{ PCI_DEVICE_DATA(INTEL, HDA_JSL_N, AZX_DRIVER_SKL | AZX_DCAPS_INTEL_SKYLAKE) },
	/* Tigerlake */
	{ PCI_DEVICE_DATA(INTEL, HDA_TGL_LP, AZX_DRIVER_SKL | AZX_DCAPS_INTEL_SKYLAKE) },
	/* Tigerlake-H */
	{ PCI_DEVICE_DATA(INTEL, HDA_TGL_H, AZX_DRIVER_SKL | AZX_DCAPS_INTEL_SKYLAKE) },
	/* DG1 */
	{ PCI_DEVICE_DATA(INTEL, HDA_DG1, AZX_DRIVER_SKL | AZX_DCAPS_INTEL_SKYLAKE) },
	/* DG2 */
	{ PCI_DEVICE_DATA(INTEL, HDA_DG2_0, AZX_DRIVER_SKL | AZX_DCAPS_INTEL_SKYLAKE) },
	{ PCI_DEVICE_DATA(INTEL, HDA_DG2_1, AZX_DRIVER_SKL | AZX_DCAPS_INTEL_SKYLAKE) },
	{ PCI_DEVICE_DATA(INTEL, HDA_DG2_2, AZX_DRIVER_SKL | AZX_DCAPS_INTEL_SKYLAKE) },
	/* Alderlake-S */
	{ PCI_DEVICE_DATA(INTEL, HDA_ADL_S, AZX_DRIVER_SKL | AZX_DCAPS_INTEL_SKYLAKE) },
	/* Alderlake-P */
	{ PCI_DEVICE_DATA(INTEL, HDA_ADL_P, AZX_DRIVER_SKL | AZX_DCAPS_INTEL_SKYLAKE) },
	{ PCI_DEVICE_DATA(INTEL, HDA_ADL_PS, AZX_DRIVER_SKL | AZX_DCAPS_INTEL_SKYLAKE) },
	{ PCI_DEVICE_DATA(INTEL, HDA_ADL_PX, AZX_DRIVER_SKL | AZX_DCAPS_INTEL_SKYLAKE) },
	/* Alderlake-M */
	{ PCI_DEVICE_DATA(INTEL, HDA_ADL_M, AZX_DRIVER_SKL | AZX_DCAPS_INTEL_SKYLAKE) },
	/* Alderlake-N */
	{ PCI_DEVICE_DATA(INTEL, HDA_ADL_N, AZX_DRIVER_SKL | AZX_DCAPS_INTEL_SKYLAKE) },
	/* Elkhart Lake */
	{ PCI_DEVICE_DATA(INTEL, HDA_EHL_0, AZX_DRIVER_SKL | AZX_DCAPS_INTEL_SKYLAKE) },
	{ PCI_DEVICE_DATA(INTEL, HDA_EHL_3, AZX_DRIVER_SKL | AZX_DCAPS_INTEL_SKYLAKE) },
	/* Raptor Lake */
	{ PCI_DEVICE_DATA(INTEL, HDA_RPL_S, AZX_DRIVER_SKL | AZX_DCAPS_INTEL_SKYLAKE) },
	{ PCI_DEVICE_DATA(INTEL, HDA_RPL_P_0, AZX_DRIVER_SKL | AZX_DCAPS_INTEL_SKYLAKE) },
	{ PCI_DEVICE_DATA(INTEL, HDA_RPL_P_1, AZX_DRIVER_SKL | AZX_DCAPS_INTEL_SKYLAKE) },
	{ PCI_DEVICE_DATA(INTEL, HDA_RPL_M, AZX_DRIVER_SKL | AZX_DCAPS_INTEL_SKYLAKE) },
	{ PCI_DEVICE_DATA(INTEL, HDA_RPL_PX, AZX_DRIVER_SKL | AZX_DCAPS_INTEL_SKYLAKE) },
	{ PCI_DEVICE_DATA(INTEL, HDA_MTL, AZX_DRIVER_SKL | AZX_DCAPS_INTEL_SKYLAKE) },
	/* Lunarlake-P */
	{ PCI_DEVICE_DATA(INTEL, HDA_LNL_P, AZX_DRIVER_SKL | AZX_DCAPS_INTEL_SKYLAKE) },
	/* Arrow Lake-S */
	{ PCI_DEVICE_DATA(INTEL, HDA_ARL_S, AZX_DRIVER_SKL | AZX_DCAPS_INTEL_SKYLAKE) },
	/* Apollolake (Broxton-P) */
	{ PCI_DEVICE_DATA(INTEL, HDA_APL, AZX_DRIVER_SKL | AZX_DCAPS_INTEL_BROXTON) },
	/* Gemini-Lake */
	{ PCI_DEVICE_DATA(INTEL, HDA_GML, AZX_DRIVER_SKL | AZX_DCAPS_INTEL_BROXTON) },
	/* Haswell */
	{ PCI_DEVICE_DATA(INTEL, HDA_HSW_0, AZX_DRIVER_HDMI | AZX_DCAPS_INTEL_HASWELL) },
	{ PCI_DEVICE_DATA(INTEL, HDA_HSW_2, AZX_DRIVER_HDMI | AZX_DCAPS_INTEL_HASWELL) },
	{ PCI_DEVICE_DATA(INTEL, HDA_HSW_3, AZX_DRIVER_HDMI | AZX_DCAPS_INTEL_HASWELL) },
	/* Broadwell */
	{ PCI_DEVICE_DATA(INTEL, HDA_BDW, AZX_DRIVER_HDMI | AZX_DCAPS_INTEL_BROADWELL) },
	/* 5 Series/3400 */
	{ PCI_DEVICE_DATA(INTEL, HDA_5_3400_SERIES_0, AZX_DRIVER_SCH | AZX_DCAPS_INTEL_PCH_NOPM) },
	{ PCI_DEVICE_DATA(INTEL, HDA_5_3400_SERIES_1, AZX_DRIVER_SCH | AZX_DCAPS_INTEL_PCH_NOPM) },
	/* Poulsbo */
	{ PCI_DEVICE_DATA(INTEL, HDA_POULSBO, AZX_DRIVER_SCH | AZX_DCAPS_INTEL_PCH_BASE |
	  AZX_DCAPS_POSFIX_LPIB) },
	/* Oaktrail */
	{ PCI_DEVICE_DATA(INTEL, HDA_OAKTRAIL, AZX_DRIVER_SCH | AZX_DCAPS_INTEL_PCH_BASE) },
	/* BayTrail */
	{ PCI_DEVICE_DATA(INTEL, HDA_BYT, AZX_DRIVER_PCH | AZX_DCAPS_INTEL_BAYTRAIL) },
	/* Braswell */
	{ PCI_DEVICE_DATA(INTEL, HDA_BSW, AZX_DRIVER_PCH | AZX_DCAPS_INTEL_BRASWELL) },
	/* ICH6 */
	{ PCI_DEVICE_DATA(INTEL, HDA_ICH6, AZX_DRIVER_ICH | AZX_DCAPS_INTEL_ICH) },
	/* ICH7 */
	{ PCI_DEVICE_DATA(INTEL, HDA_ICH7, AZX_DRIVER_ICH | AZX_DCAPS_INTEL_ICH) },
	/* ESB2 */
	{ PCI_DEVICE_DATA(INTEL, HDA_ESB2, AZX_DRIVER_ICH | AZX_DCAPS_INTEL_ICH) },
	/* ICH8 */
	{ PCI_DEVICE_DATA(INTEL, HDA_ICH8, AZX_DRIVER_ICH | AZX_DCAPS_INTEL_ICH) },
	/* ICH9 */
	{ PCI_DEVICE_DATA(INTEL, HDA_ICH9_0, AZX_DRIVER_ICH | AZX_DCAPS_INTEL_ICH) },
	/* ICH9 */
	{ PCI_DEVICE_DATA(INTEL, HDA_ICH9_1, AZX_DRIVER_ICH | AZX_DCAPS_INTEL_ICH) },
	/* ICH10 */
	{ PCI_DEVICE_DATA(INTEL, HDA_ICH10_0, AZX_DRIVER_ICH | AZX_DCAPS_INTEL_ICH) },
	/* ICH10 */
	{ PCI_DEVICE_DATA(INTEL, HDA_ICH10_1, AZX_DRIVER_ICH | AZX_DCAPS_INTEL_ICH) },
	/* Generic Intel */
	{ PCI_DEVICE(PCI_VENDOR_ID_INTEL, PCI_ANY_ID),
	  .class = PCI_CLASS_MULTIMEDIA_HD_AUDIO << 8,
	  .class_mask = 0xffffff,
	  .driver_data = AZX_DRIVER_ICH | AZX_DCAPS_NO_ALIGN_BUFSIZE },
	/* ATI SB 450/600/700/800/900 */
	{ PCI_VDEVICE(ATI, 0x437b),
	  .driver_data = AZX_DRIVER_ATI | AZX_DCAPS_PRESET_ATI_SB },
	{ PCI_VDEVICE(ATI, 0x4383),
	  .driver_data = AZX_DRIVER_ATI | AZX_DCAPS_PRESET_ATI_SB },
	/* AMD Hudson */
	{ PCI_VDEVICE(AMD, 0x780d),
	  .driver_data = AZX_DRIVER_GENERIC | AZX_DCAPS_PRESET_ATI_SB },
	/* AMD, X370 & co */
	{ PCI_VDEVICE(AMD, 0x1457),
	  .driver_data = AZX_DRIVER_GENERIC | AZX_DCAPS_PRESET_AMD_SB },
	/* AMD, X570 & co */
	{ PCI_VDEVICE(AMD, 0x1487),
	  .driver_data = AZX_DRIVER_GENERIC | AZX_DCAPS_PRESET_AMD_SB },
	/* AMD Stoney */
	{ PCI_VDEVICE(AMD, 0x157a),
	  .driver_data = AZX_DRIVER_GENERIC | AZX_DCAPS_PRESET_ATI_SB |
			 AZX_DCAPS_PM_RUNTIME },
	/* AMD Raven */
	{ PCI_VDEVICE(AMD, 0x15e3),
	  .driver_data = AZX_DRIVER_GENERIC | AZX_DCAPS_PRESET_AMD_SB },
	/* ATI HDMI */
	{ PCI_VDEVICE(ATI, 0x0002),
	  .driver_data = AZX_DRIVER_ATIHDMI_NS | AZX_DCAPS_PRESET_ATI_HDMI_NS |
	  AZX_DCAPS_PM_RUNTIME },
	{ PCI_VDEVICE(ATI, 0x1308),
	  .driver_data = AZX_DRIVER_ATIHDMI_NS | AZX_DCAPS_PRESET_ATI_HDMI_NS },
	{ PCI_VDEVICE(ATI, 0x157a),
	  .driver_data = AZX_DRIVER_ATIHDMI_NS | AZX_DCAPS_PRESET_ATI_HDMI_NS },
	{ PCI_VDEVICE(ATI, 0x15b3),
	  .driver_data = AZX_DRIVER_ATIHDMI_NS | AZX_DCAPS_PRESET_ATI_HDMI_NS },
	{ PCI_VDEVICE(ATI, 0x793b),
	  .driver_data = AZX_DRIVER_ATIHDMI | AZX_DCAPS_PRESET_ATI_HDMI },
	{ PCI_VDEVICE(ATI, 0x7919),
	  .driver_data = AZX_DRIVER_ATIHDMI | AZX_DCAPS_PRESET_ATI_HDMI },
	{ PCI_VDEVICE(ATI, 0x960f),
	  .driver_data = AZX_DRIVER_ATIHDMI | AZX_DCAPS_PRESET_ATI_HDMI },
	{ PCI_VDEVICE(ATI, 0x970f),
	  .driver_data = AZX_DRIVER_ATIHDMI | AZX_DCAPS_PRESET_ATI_HDMI },
	{ PCI_VDEVICE(ATI, 0x9840),
	  .driver_data = AZX_DRIVER_ATIHDMI_NS | AZX_DCAPS_PRESET_ATI_HDMI_NS },
	{ PCI_VDEVICE(ATI, 0xaa00),
	  .driver_data = AZX_DRIVER_ATIHDMI | AZX_DCAPS_PRESET_ATI_HDMI },
	{ PCI_VDEVICE(ATI, 0xaa08),
	  .driver_data = AZX_DRIVER_ATIHDMI | AZX_DCAPS_PRESET_ATI_HDMI },
	{ PCI_VDEVICE(ATI, 0xaa10),
	  .driver_data = AZX_DRIVER_ATIHDMI | AZX_DCAPS_PRESET_ATI_HDMI },
	{ PCI_VDEVICE(ATI, 0xaa18),
	  .driver_data = AZX_DRIVER_ATIHDMI | AZX_DCAPS_PRESET_ATI_HDMI },
	{ PCI_VDEVICE(ATI, 0xaa20),
	  .driver_data = AZX_DRIVER_ATIHDMI | AZX_DCAPS_PRESET_ATI_HDMI },
	{ PCI_VDEVICE(ATI, 0xaa28),
	  .driver_data = AZX_DRIVER_ATIHDMI | AZX_DCAPS_PRESET_ATI_HDMI },
	{ PCI_VDEVICE(ATI, 0xaa30),
	  .driver_data = AZX_DRIVER_ATIHDMI | AZX_DCAPS_PRESET_ATI_HDMI },
	{ PCI_VDEVICE(ATI, 0xaa38),
	  .driver_data = AZX_DRIVER_ATIHDMI | AZX_DCAPS_PRESET_ATI_HDMI },
	{ PCI_VDEVICE(ATI, 0xaa40),
	  .driver_data = AZX_DRIVER_ATIHDMI | AZX_DCAPS_PRESET_ATI_HDMI },
	{ PCI_VDEVICE(ATI, 0xaa48),
	  .driver_data = AZX_DRIVER_ATIHDMI | AZX_DCAPS_PRESET_ATI_HDMI },
	{ PCI_VDEVICE(ATI, 0xaa50),
	  .driver_data = AZX_DRIVER_ATIHDMI | AZX_DCAPS_PRESET_ATI_HDMI },
	{ PCI_VDEVICE(ATI, 0xaa58),
	  .driver_data = AZX_DRIVER_ATIHDMI | AZX_DCAPS_PRESET_ATI_HDMI },
	{ PCI_VDEVICE(ATI, 0xaa60),
	  .driver_data = AZX_DRIVER_ATIHDMI | AZX_DCAPS_PRESET_ATI_HDMI },
	{ PCI_VDEVICE(ATI, 0xaa68),
	  .driver_data = AZX_DRIVER_ATIHDMI | AZX_DCAPS_PRESET_ATI_HDMI },
	{ PCI_VDEVICE(ATI, 0xaa80),
	  .driver_data = AZX_DRIVER_ATIHDMI | AZX_DCAPS_PRESET_ATI_HDMI },
	{ PCI_VDEVICE(ATI, 0xaa88),
	  .driver_data = AZX_DRIVER_ATIHDMI | AZX_DCAPS_PRESET_ATI_HDMI },
	{ PCI_VDEVICE(ATI, 0xaa90),
	  .driver_data = AZX_DRIVER_ATIHDMI | AZX_DCAPS_PRESET_ATI_HDMI },
	{ PCI_VDEVICE(ATI, 0xaa98),
	  .driver_data = AZX_DRIVER_ATIHDMI | AZX_DCAPS_PRESET_ATI_HDMI },
	{ PCI_VDEVICE(ATI, 0x9902),
	  .driver_data = AZX_DRIVER_ATIHDMI_NS | AZX_DCAPS_PRESET_ATI_HDMI_NS },
	{ PCI_VDEVICE(ATI, 0xaaa0),
	  .driver_data = AZX_DRIVER_ATIHDMI_NS | AZX_DCAPS_PRESET_ATI_HDMI_NS },
	{ PCI_VDEVICE(ATI, 0xaaa8),
	  .driver_data = AZX_DRIVER_ATIHDMI_NS | AZX_DCAPS_PRESET_ATI_HDMI_NS },
	{ PCI_VDEVICE(ATI, 0xaab0),
	  .driver_data = AZX_DRIVER_ATIHDMI_NS | AZX_DCAPS_PRESET_ATI_HDMI_NS },
	{ PCI_VDEVICE(ATI, 0xaac0),
	  .driver_data = AZX_DRIVER_ATIHDMI_NS | AZX_DCAPS_PRESET_ATI_HDMI_NS |
	  AZX_DCAPS_PM_RUNTIME },
	{ PCI_VDEVICE(ATI, 0xaac8),
	  .driver_data = AZX_DRIVER_ATIHDMI_NS | AZX_DCAPS_PRESET_ATI_HDMI_NS |
	  AZX_DCAPS_PM_RUNTIME },
	{ PCI_VDEVICE(ATI, 0xaad8),
	  .driver_data = AZX_DRIVER_ATIHDMI_NS | AZX_DCAPS_PRESET_ATI_HDMI_NS |
	  AZX_DCAPS_PM_RUNTIME },
	{ PCI_VDEVICE(ATI, 0xaae0),
	  .driver_data = AZX_DRIVER_ATIHDMI_NS | AZX_DCAPS_PRESET_ATI_HDMI_NS |
	  AZX_DCAPS_PM_RUNTIME },
	{ PCI_VDEVICE(ATI, 0xaae8),
	  .driver_data = AZX_DRIVER_ATIHDMI_NS | AZX_DCAPS_PRESET_ATI_HDMI_NS |
	  AZX_DCAPS_PM_RUNTIME },
	{ PCI_VDEVICE(ATI, 0xaaf0),
	  .driver_data = AZX_DRIVER_ATIHDMI_NS | AZX_DCAPS_PRESET_ATI_HDMI_NS |
	  AZX_DCAPS_PM_RUNTIME },
	{ PCI_VDEVICE(ATI, 0xaaf8),
	  .driver_data = AZX_DRIVER_ATIHDMI_NS | AZX_DCAPS_PRESET_ATI_HDMI_NS |
	  AZX_DCAPS_PM_RUNTIME },
	{ PCI_VDEVICE(ATI, 0xab00),
	  .driver_data = AZX_DRIVER_ATIHDMI_NS | AZX_DCAPS_PRESET_ATI_HDMI_NS |
	  AZX_DCAPS_PM_RUNTIME },
	{ PCI_VDEVICE(ATI, 0xab08),
	  .driver_data = AZX_DRIVER_ATIHDMI_NS | AZX_DCAPS_PRESET_ATI_HDMI_NS |
	  AZX_DCAPS_PM_RUNTIME },
	{ PCI_VDEVICE(ATI, 0xab10),
	  .driver_data = AZX_DRIVER_ATIHDMI_NS | AZX_DCAPS_PRESET_ATI_HDMI_NS |
	  AZX_DCAPS_PM_RUNTIME },
	{ PCI_VDEVICE(ATI, 0xab18),
	  .driver_data = AZX_DRIVER_ATIHDMI_NS | AZX_DCAPS_PRESET_ATI_HDMI_NS |
	  AZX_DCAPS_PM_RUNTIME },
	{ PCI_VDEVICE(ATI, 0xab20),
	  .driver_data = AZX_DRIVER_ATIHDMI_NS | AZX_DCAPS_PRESET_ATI_HDMI_NS |
	  AZX_DCAPS_PM_RUNTIME },
	{ PCI_VDEVICE(ATI, 0xab28),
	  .driver_data = AZX_DRIVER_ATIHDMI_NS | AZX_DCAPS_PRESET_ATI_HDMI_NS |
	  AZX_DCAPS_PM_RUNTIME },
	{ PCI_VDEVICE(ATI, 0xab30),
	  .driver_data = AZX_DRIVER_ATIHDMI_NS | AZX_DCAPS_PRESET_ATI_HDMI_NS |
	  AZX_DCAPS_PM_RUNTIME },
	{ PCI_VDEVICE(ATI, 0xab38),
	  .driver_data = AZX_DRIVER_ATIHDMI_NS | AZX_DCAPS_PRESET_ATI_HDMI_NS |
	  AZX_DCAPS_PM_RUNTIME },
	/* GLENFLY */
	{ PCI_DEVICE(0x6766, PCI_ANY_ID),
	  .class = PCI_CLASS_MULTIMEDIA_HD_AUDIO << 8,
	  .class_mask = 0xffffff,
	  .driver_data = AZX_DRIVER_GFHDMI | AZX_DCAPS_POSFIX_LPIB |
	  AZX_DCAPS_NO_MSI | AZX_DCAPS_NO_64BIT },
	/* VIA VT8251/VT8237A */
	{ PCI_VDEVICE(VIA, 0x3288), .driver_data = AZX_DRIVER_VIA },
	/* VIA GFX VT7122/VX900 */
	{ PCI_VDEVICE(VIA, 0x9170), .driver_data = AZX_DRIVER_GENERIC },
	/* VIA GFX VT6122/VX11 */
	{ PCI_VDEVICE(VIA, 0x9140), .driver_data = AZX_DRIVER_GENERIC },
	/* SIS966 */
	{ PCI_VDEVICE(SI, 0x7502), .driver_data = AZX_DRIVER_SIS },
	/* ULI M5461 */
	{ PCI_VDEVICE(AL, 0x5461), .driver_data = AZX_DRIVER_ULI },
	/* NVIDIA MCP */
	{ PCI_DEVICE(PCI_VENDOR_ID_NVIDIA, PCI_ANY_ID),
	  .class = PCI_CLASS_MULTIMEDIA_HD_AUDIO << 8,
	  .class_mask = 0xffffff,
	  .driver_data = AZX_DRIVER_NVIDIA | AZX_DCAPS_PRESET_NVIDIA },
	/* Teradici */
	{ PCI_DEVICE(0x6549, 0x1200),
	  .driver_data = AZX_DRIVER_TERA | AZX_DCAPS_NO_64BIT },
	{ PCI_DEVICE(0x6549, 0x2200),
	  .driver_data = AZX_DRIVER_TERA | AZX_DCAPS_NO_64BIT },
	/* Creative X-Fi (CA0110-IBG) */
	/* CTHDA chips */
	{ PCI_VDEVICE(CREATIVE, 0x0010),
	  .driver_data = AZX_DRIVER_CTHDA | AZX_DCAPS_PRESET_CTHDA },
	{ PCI_VDEVICE(CREATIVE, 0x0012),
	  .driver_data = AZX_DRIVER_CTHDA | AZX_DCAPS_PRESET_CTHDA },
#if !IS_ENABLED(CONFIG_SND_CTXFI)
	/* the following entry conflicts with snd-ctxfi driver,
	 * as ctxfi driver mutates from HD-audio to native mode with
	 * a special command sequence.
	 */
	{ PCI_DEVICE(PCI_VENDOR_ID_CREATIVE, PCI_ANY_ID),
	  .class = PCI_CLASS_MULTIMEDIA_HD_AUDIO << 8,
	  .class_mask = 0xffffff,
	  .driver_data = AZX_DRIVER_CTX | AZX_DCAPS_CTX_WORKAROUND |
	  AZX_DCAPS_NO_64BIT | AZX_DCAPS_POSFIX_LPIB },
#else
	/* this entry seems still valid -- i.e. without emu20kx chip */
	{ PCI_VDEVICE(CREATIVE, 0x0009),
	  .driver_data = AZX_DRIVER_CTX | AZX_DCAPS_CTX_WORKAROUND |
	  AZX_DCAPS_NO_64BIT | AZX_DCAPS_POSFIX_LPIB },
#endif
	/* CM8888 */
	{ PCI_VDEVICE(CMEDIA, 0x5011),
	  .driver_data = AZX_DRIVER_CMEDIA |
	  AZX_DCAPS_NO_MSI | AZX_DCAPS_POSFIX_LPIB | AZX_DCAPS_SNOOP_OFF },
	/* Vortex86MX */
	{ PCI_VDEVICE(RDC, 0x3010), .driver_data = AZX_DRIVER_GENERIC },
	/* VMware HDAudio */
	{ PCI_VDEVICE(VMWARE, 0x1977), .driver_data = AZX_DRIVER_GENERIC },
	/* AMD/ATI Generic, PCI class code and Vendor ID for HD Audio */
	{ PCI_DEVICE(PCI_VENDOR_ID_ATI, PCI_ANY_ID),
	  .class = PCI_CLASS_MULTIMEDIA_HD_AUDIO << 8,
	  .class_mask = 0xffffff,
	  .driver_data = AZX_DRIVER_GENERIC | AZX_DCAPS_PRESET_ATI_HDMI },
	{ PCI_DEVICE(PCI_VENDOR_ID_AMD, PCI_ANY_ID),
	  .class = PCI_CLASS_MULTIMEDIA_HD_AUDIO << 8,
	  .class_mask = 0xffffff,
	  .driver_data = AZX_DRIVER_GENERIC | AZX_DCAPS_PRESET_ATI_HDMI },
	/* Zhaoxin */
	{ PCI_VDEVICE(ZHAOXIN, 0x3288), .driver_data = AZX_DRIVER_ZHAOXIN },
	/* Loongson HDAudio*/
	{ PCI_VDEVICE(LOONGSON, PCI_DEVICE_ID_LOONGSON_HDA),
	  .driver_data = AZX_DRIVER_LOONGSON },
	{ PCI_VDEVICE(LOONGSON, PCI_DEVICE_ID_LOONGSON_HDMI),
	  .driver_data = AZX_DRIVER_LOONGSON },
	{ 0, }
};
MODULE_DEVICE_TABLE(pci, azx_ids);

/* pci_driver definition */
static struct pci_driver azx_driver = {
	.name = KBUILD_MODNAME,
	.id_table = azx_ids,
	.probe = azx_probe,
	.remove = azx_remove,
	.shutdown = azx_shutdown,
	.driver = {
		.pm = AZX_PM_OPS,
	},
};

module_pci_driver(azx_driver);<|MERGE_RESOLUTION|>--- conflicted
+++ resolved
@@ -2272,13 +2272,7 @@
 			 * for other chips, still continue probing as other
 			 * codecs can be on the same link.
 			 */
-<<<<<<< HEAD
 			if (HDA_CONTROLLER_IN_GPU(pci)) {
-				dev_err(chip->card->dev,
-					"HSW/BDW HD-audio HDMI/DP requires binding with gfx driver\n");
-=======
-			if (CONTROLLER_IN_GPU(pci)) {
->>>>>>> 4dfdf656
 				goto out_free;
 			} else {
 				/* don't bother any longer */
