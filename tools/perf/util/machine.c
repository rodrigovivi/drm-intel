// SPDX-License-Identifier: GPL-2.0
#include <dirent.h>
#include <errno.h>
#include <inttypes.h>
#include <regex.h>
#include <stdlib.h>
#include "callchain.h"
#include "debug.h"
#include "dso.h"
#include "env.h"
#include "event.h"
#include "evsel.h"
#include "hist.h"
#include "machine.h"
#include "map.h"
#include "map_symbol.h"
#include "branch.h"
#include "mem-events.h"
#include "mem-info.h"
#include "path.h"
#include "srcline.h"
#include "symbol.h"
#include "sort.h"
#include "strlist.h"
#include "target.h"
#include "thread.h"
#include "util.h"
#include "vdso.h"
#include <stdbool.h>
#include <sys/types.h>
#include <sys/stat.h>
#include <unistd.h>
#include "unwind.h"
#include "linux/hash.h"
#include "asm/bug.h"
#include "bpf-event.h"
#include <internal/lib.h> // page_size
#include "cgroup.h"
#include "arm64-frame-pointer-unwind-support.h"

#include <linux/ctype.h>
#include <symbol/kallsyms.h>
#include <linux/mman.h>
#include <linux/string.h>
#include <linux/zalloc.h>

static struct dso *machine__kernel_dso(struct machine *machine)
{
	return map__dso(machine->vmlinux_map);
}

<<<<<<< HEAD
static void dsos__init(struct dsos *dsos)
{
	INIT_LIST_HEAD(&dsos->head);
	dsos->root = RB_ROOT;
	init_rwsem(&dsos->lock);
}

=======
>>>>>>> 0c383648
static int machine__set_mmap_name(struct machine *machine)
{
	if (machine__is_host(machine))
		machine->mmap_name = strdup("[kernel.kallsyms]");
	else if (machine__is_default_guest(machine))
		machine->mmap_name = strdup("[guest.kernel.kallsyms]");
	else if (asprintf(&machine->mmap_name, "[guest.kernel.kallsyms.%d]",
			  machine->pid) < 0)
		machine->mmap_name = NULL;

	return machine->mmap_name ? 0 : -ENOMEM;
}

static void thread__set_guest_comm(struct thread *thread, pid_t pid)
{
	char comm[64];

	snprintf(comm, sizeof(comm), "[guest/%d]", pid);
	thread__set_comm(thread, comm, 0);
}

int machine__init(struct machine *machine, const char *root_dir, pid_t pid)
{
	int err = -ENOMEM;

	memset(machine, 0, sizeof(*machine));
	machine->kmaps = maps__new(machine);
	if (machine->kmaps == NULL)
		return -ENOMEM;

	RB_CLEAR_NODE(&machine->rb_node);
	dsos__init(&machine->dsos);

	threads__init(&machine->threads);

	machine->vdso_info = NULL;
	machine->env = NULL;

	machine->pid = pid;

	machine->id_hdr_size = 0;
	machine->kptr_restrict_warned = false;
	machine->comm_exec = false;
	machine->kernel_start = 0;
	machine->vmlinux_map = NULL;

	machine->root_dir = strdup(root_dir);
	if (machine->root_dir == NULL)
		goto out;

	if (machine__set_mmap_name(machine))
		goto out;

	if (pid != HOST_KERNEL_ID) {
		struct thread *thread = machine__findnew_thread(machine, -1,
								pid);

		if (thread == NULL)
			goto out;

		thread__set_guest_comm(thread, pid);
		thread__put(thread);
	}

	machine->current_tid = NULL;
	err = 0;

out:
	if (err) {
		zfree(&machine->kmaps);
		zfree(&machine->root_dir);
		zfree(&machine->mmap_name);
	}
	return 0;
}

struct machine *machine__new_host(void)
{
	struct machine *machine = malloc(sizeof(*machine));

	if (machine != NULL) {
		machine__init(machine, "", HOST_KERNEL_ID);

		if (machine__create_kernel_maps(machine) < 0)
			goto out_delete;
	}

	return machine;
out_delete:
	free(machine);
	return NULL;
}

struct machine *machine__new_kallsyms(void)
{
	struct machine *machine = machine__new_host();
	/*
	 * FIXME:
	 * 1) We should switch to machine__load_kallsyms(), i.e. not explicitly
	 *    ask for not using the kcore parsing code, once this one is fixed
	 *    to create a map per module.
	 */
	if (machine && machine__load_kallsyms(machine, "/proc/kallsyms") <= 0) {
		machine__delete(machine);
		machine = NULL;
	}

	return machine;
}

void machine__delete_threads(struct machine *machine)
{
	threads__remove_all_threads(&machine->threads);
}

void machine__exit(struct machine *machine)
{
	if (machine == NULL)
		return;

	machine__destroy_kernel_maps(machine);
	maps__zput(machine->kmaps);
	dsos__exit(&machine->dsos);
	machine__exit_vdso(machine);
	zfree(&machine->root_dir);
	zfree(&machine->mmap_name);
	zfree(&machine->current_tid);
	zfree(&machine->kallsyms_filename);

	threads__exit(&machine->threads);
}

void machine__delete(struct machine *machine)
{
	if (machine) {
		machine__exit(machine);
		free(machine);
	}
}

void machines__init(struct machines *machines)
{
	machine__init(&machines->host, "", HOST_KERNEL_ID);
	machines->guests = RB_ROOT_CACHED;
}

void machines__exit(struct machines *machines)
{
	machine__exit(&machines->host);
	/* XXX exit guest */
}

struct machine *machines__add(struct machines *machines, pid_t pid,
			      const char *root_dir)
{
	struct rb_node **p = &machines->guests.rb_root.rb_node;
	struct rb_node *parent = NULL;
	struct machine *pos, *machine = malloc(sizeof(*machine));
	bool leftmost = true;

	if (machine == NULL)
		return NULL;

	if (machine__init(machine, root_dir, pid) != 0) {
		free(machine);
		return NULL;
	}

	while (*p != NULL) {
		parent = *p;
		pos = rb_entry(parent, struct machine, rb_node);
		if (pid < pos->pid)
			p = &(*p)->rb_left;
		else {
			p = &(*p)->rb_right;
			leftmost = false;
		}
	}

	rb_link_node(&machine->rb_node, parent, p);
	rb_insert_color_cached(&machine->rb_node, &machines->guests, leftmost);

	machine->machines = machines;

	return machine;
}

void machines__set_comm_exec(struct machines *machines, bool comm_exec)
{
	struct rb_node *nd;

	machines->host.comm_exec = comm_exec;

	for (nd = rb_first_cached(&machines->guests); nd; nd = rb_next(nd)) {
		struct machine *machine = rb_entry(nd, struct machine, rb_node);

		machine->comm_exec = comm_exec;
	}
}

struct machine *machines__find(struct machines *machines, pid_t pid)
{
	struct rb_node **p = &machines->guests.rb_root.rb_node;
	struct rb_node *parent = NULL;
	struct machine *machine;
	struct machine *default_machine = NULL;

	if (pid == HOST_KERNEL_ID)
		return &machines->host;

	while (*p != NULL) {
		parent = *p;
		machine = rb_entry(parent, struct machine, rb_node);
		if (pid < machine->pid)
			p = &(*p)->rb_left;
		else if (pid > machine->pid)
			p = &(*p)->rb_right;
		else
			return machine;
		if (!machine->pid)
			default_machine = machine;
	}

	return default_machine;
}

struct machine *machines__findnew(struct machines *machines, pid_t pid)
{
	char path[PATH_MAX];
	const char *root_dir = "";
	struct machine *machine = machines__find(machines, pid);

	if (machine && (machine->pid == pid))
		goto out;

	if ((pid != HOST_KERNEL_ID) &&
	    (pid != DEFAULT_GUEST_KERNEL_ID) &&
	    (symbol_conf.guestmount)) {
		sprintf(path, "%s/%d", symbol_conf.guestmount, pid);
		if (access(path, R_OK)) {
			static struct strlist *seen;

			if (!seen)
				seen = strlist__new(NULL, NULL);

			if (!strlist__has_entry(seen, path)) {
				pr_err("Can't access file %s\n", path);
				strlist__add(seen, path);
			}
			machine = NULL;
			goto out;
		}
		root_dir = path;
	}

	machine = machines__add(machines, pid, root_dir);
out:
	return machine;
}

struct machine *machines__find_guest(struct machines *machines, pid_t pid)
{
	struct machine *machine = machines__find(machines, pid);

	if (!machine)
		machine = machines__findnew(machines, DEFAULT_GUEST_KERNEL_ID);
	return machine;
}

/*
 * A common case for KVM test programs is that the test program acts as the
 * hypervisor, creating, running and destroying the virtual machine, and
 * providing the guest object code from its own object code. In this case,
 * the VM is not running an OS, but only the functions loaded into it by the
 * hypervisor test program, and conveniently, loaded at the same virtual
 * addresses.
 *
 * Normally to resolve addresses, MMAP events are needed to map addresses
 * back to the object code and debug symbols for that object code.
 *
 * Currently, there is no way to get such mapping information from guests
 * but, in the scenario described above, the guest has the same mappings
 * as the hypervisor, so support for that scenario can be achieved.
 *
 * To support that, copy the host thread's maps to the guest thread's maps.
 * Note, we do not discover the guest until we encounter a guest event,
 * which works well because it is not until then that we know that the host
 * thread's maps have been set up.
 *
 * This function returns the guest thread. Apart from keeping the data
 * structures sane, using a thread belonging to the guest machine, instead
 * of the host thread, allows it to have its own comm (refer
 * thread__set_guest_comm()).
 */
static struct thread *findnew_guest_code(struct machine *machine,
					 struct machine *host_machine,
					 pid_t pid)
{
	struct thread *host_thread;
	struct thread *thread;
	int err;

	if (!machine)
		return NULL;

	thread = machine__findnew_thread(machine, -1, pid);
	if (!thread)
		return NULL;

	/* Assume maps are set up if there are any */
	if (!maps__empty(thread__maps(thread)))
		return thread;

	host_thread = machine__find_thread(host_machine, -1, pid);
	if (!host_thread)
		goto out_err;

	thread__set_guest_comm(thread, pid);

	/*
	 * Guest code can be found in hypervisor process at the same address
	 * so copy host maps.
	 */
	err = maps__copy_from(thread__maps(thread), thread__maps(host_thread));
	thread__put(host_thread);
	if (err)
		goto out_err;

	return thread;

out_err:
	thread__zput(thread);
	return NULL;
}

struct thread *machines__findnew_guest_code(struct machines *machines, pid_t pid)
{
	struct machine *host_machine = machines__find(machines, HOST_KERNEL_ID);
	struct machine *machine = machines__findnew(machines, pid);

	return findnew_guest_code(machine, host_machine, pid);
}

struct thread *machine__findnew_guest_code(struct machine *machine, pid_t pid)
{
	struct machines *machines = machine->machines;
	struct machine *host_machine;

	if (!machines)
		return NULL;

	host_machine = machines__find(machines, HOST_KERNEL_ID);

	return findnew_guest_code(machine, host_machine, pid);
}

void machines__process_guests(struct machines *machines,
			      machine__process_t process, void *data)
{
	struct rb_node *nd;

	for (nd = rb_first_cached(&machines->guests); nd; nd = rb_next(nd)) {
		struct machine *pos = rb_entry(nd, struct machine, rb_node);
		process(pos, data);
	}
}

void machines__set_id_hdr_size(struct machines *machines, u16 id_hdr_size)
{
	struct rb_node *node;
	struct machine *machine;

	machines->host.id_hdr_size = id_hdr_size;

	for (node = rb_first_cached(&machines->guests); node;
	     node = rb_next(node)) {
		machine = rb_entry(node, struct machine, rb_node);
		machine->id_hdr_size = id_hdr_size;
	}

	return;
}

static void machine__update_thread_pid(struct machine *machine,
				       struct thread *th, pid_t pid)
{
	struct thread *leader;

	if (pid == thread__pid(th) || pid == -1 || thread__pid(th) != -1)
		return;

	thread__set_pid(th, pid);

	if (thread__pid(th) == thread__tid(th))
		return;

	leader = machine__findnew_thread(machine, thread__pid(th), thread__pid(th));
	if (!leader)
		goto out_err;

	if (!thread__maps(leader))
		thread__set_maps(leader, maps__new(machine));

	if (!thread__maps(leader))
		goto out_err;

	if (thread__maps(th) == thread__maps(leader))
		goto out_put;

	if (thread__maps(th)) {
		/*
		 * Maps are created from MMAP events which provide the pid and
		 * tid.  Consequently there never should be any maps on a thread
		 * with an unknown pid.  Just print an error if there are.
		 */
		if (!maps__empty(thread__maps(th)))
			pr_err("Discarding thread maps for %d:%d\n",
				thread__pid(th), thread__tid(th));
		maps__put(thread__maps(th));
	}

	thread__set_maps(th, maps__get(thread__maps(leader)));
out_put:
	thread__put(leader);
	return;
out_err:
	pr_err("Failed to join map groups for %d:%d\n", thread__pid(th), thread__tid(th));
	goto out_put;
}

/*
 * Caller must eventually drop thread->refcnt returned with a successful
 * lookup/new thread inserted.
 */
static struct thread *__machine__findnew_thread(struct machine *machine,
						pid_t pid,
						pid_t tid,
						bool create)
{
	struct thread *th = threads__find(&machine->threads, tid);
	bool created;

	if (th) {
		machine__update_thread_pid(machine, th, pid);
		return th;
	}
	if (!create)
		return NULL;

	th = threads__findnew(&machine->threads, pid, tid, &created);
	if (created) {
		/*
		 * We have to initialize maps separately after rb tree is
		 * updated.
		 *
		 * The reason is that we call machine__findnew_thread within
		 * thread__init_maps to find the thread leader and that would
		 * screwed the rb tree.
		 */
		if (thread__init_maps(th, machine)) {
			pr_err("Thread init failed thread %d\n", pid);
			threads__remove(&machine->threads, th);
			thread__put(th);
			return NULL;
		}
	} else
		machine__update_thread_pid(machine, th, pid);

	return th;
}

struct thread *machine__findnew_thread(struct machine *machine, pid_t pid, pid_t tid)
{
	return __machine__findnew_thread(machine, pid, tid, /*create=*/true);
}

struct thread *machine__find_thread(struct machine *machine, pid_t pid,
				    pid_t tid)
{
	return __machine__findnew_thread(machine, pid, tid, /*create=*/false);
}

/*
 * Threads are identified by pid and tid, and the idle task has pid == tid == 0.
 * So here a single thread is created for that, but actually there is a separate
 * idle task per cpu, so there should be one 'struct thread' per cpu, but there
 * is only 1. That causes problems for some tools, requiring workarounds. For
 * example get_idle_thread() in builtin-sched.c, or thread_stack__per_cpu().
 */
struct thread *machine__idle_thread(struct machine *machine)
{
	struct thread *thread = machine__findnew_thread(machine, 0, 0);

	if (!thread || thread__set_comm(thread, "swapper", 0) ||
	    thread__set_namespaces(thread, 0, NULL))
		pr_err("problem inserting idle task for machine pid %d\n", machine->pid);

	return thread;
}

struct comm *machine__thread_exec_comm(struct machine *machine,
				       struct thread *thread)
{
	if (machine->comm_exec)
		return thread__exec_comm(thread);
	else
		return thread__comm(thread);
}

int machine__process_comm_event(struct machine *machine, union perf_event *event,
				struct perf_sample *sample)
{
	struct thread *thread = machine__findnew_thread(machine,
							event->comm.pid,
							event->comm.tid);
	bool exec = event->header.misc & PERF_RECORD_MISC_COMM_EXEC;
	int err = 0;

	if (exec)
		machine->comm_exec = true;

	if (dump_trace)
		perf_event__fprintf_comm(event, stdout);

	if (thread == NULL ||
	    __thread__set_comm(thread, event->comm.comm, sample->time, exec)) {
		dump_printf("problem processing PERF_RECORD_COMM, skipping event.\n");
		err = -1;
	}

	thread__put(thread);

	return err;
}

int machine__process_namespaces_event(struct machine *machine __maybe_unused,
				      union perf_event *event,
				      struct perf_sample *sample __maybe_unused)
{
	struct thread *thread = machine__findnew_thread(machine,
							event->namespaces.pid,
							event->namespaces.tid);
	int err = 0;

	WARN_ONCE(event->namespaces.nr_namespaces > NR_NAMESPACES,
		  "\nWARNING: kernel seems to support more namespaces than perf"
		  " tool.\nTry updating the perf tool..\n\n");

	WARN_ONCE(event->namespaces.nr_namespaces < NR_NAMESPACES,
		  "\nWARNING: perf tool seems to support more namespaces than"
		  " the kernel.\nTry updating the kernel..\n\n");

	if (dump_trace)
		perf_event__fprintf_namespaces(event, stdout);

	if (thread == NULL ||
	    thread__set_namespaces(thread, sample->time, &event->namespaces)) {
		dump_printf("problem processing PERF_RECORD_NAMESPACES, skipping event.\n");
		err = -1;
	}

	thread__put(thread);

	return err;
}

int machine__process_cgroup_event(struct machine *machine,
				  union perf_event *event,
				  struct perf_sample *sample __maybe_unused)
{
	struct cgroup *cgrp;

	if (dump_trace)
		perf_event__fprintf_cgroup(event, stdout);

	cgrp = cgroup__findnew(machine->env, event->cgroup.id, event->cgroup.path);
	if (cgrp == NULL)
		return -ENOMEM;

	return 0;
}

int machine__process_lost_event(struct machine *machine __maybe_unused,
				union perf_event *event, struct perf_sample *sample __maybe_unused)
{
	dump_printf(": id:%" PRI_lu64 ": lost:%" PRI_lu64 "\n",
		    event->lost.id, event->lost.lost);
	return 0;
}

int machine__process_lost_samples_event(struct machine *machine __maybe_unused,
					union perf_event *event, struct perf_sample *sample)
{
	dump_printf(": id:%" PRIu64 ": lost samples :%" PRI_lu64 "\n",
		    sample->id, event->lost_samples.lost);
	return 0;
}

int machine__process_aux_event(struct machine *machine __maybe_unused,
			       union perf_event *event)
{
	if (dump_trace)
		perf_event__fprintf_aux(event, stdout);
	return 0;
}

int machine__process_itrace_start_event(struct machine *machine __maybe_unused,
					union perf_event *event)
{
	if (dump_trace)
		perf_event__fprintf_itrace_start(event, stdout);
	return 0;
}

int machine__process_aux_output_hw_id_event(struct machine *machine __maybe_unused,
					    union perf_event *event)
{
	if (dump_trace)
		perf_event__fprintf_aux_output_hw_id(event, stdout);
	return 0;
}

int machine__process_switch_event(struct machine *machine __maybe_unused,
				  union perf_event *event)
{
	if (dump_trace)
		perf_event__fprintf_switch(event, stdout);
	return 0;
}

static int machine__process_ksymbol_register(struct machine *machine,
					     union perf_event *event,
					     struct perf_sample *sample __maybe_unused)
{
	struct symbol *sym;
	struct dso *dso = NULL;
	struct map *map = maps__find(machine__kernel_maps(machine), event->ksymbol.addr);
	int err = 0;

	if (!map) {
		dso = dso__new(event->ksymbol.name);

		if (!dso) {
			err = -ENOMEM;
			goto out;
		}
		dso__set_kernel(dso, DSO_SPACE__KERNEL);
		map = map__new2(0, dso);
		if (!map) {
			err = -ENOMEM;
			goto out;
		}
		if (event->ksymbol.ksym_type == PERF_RECORD_KSYMBOL_TYPE_OOL) {
			dso__set_binary_type(dso, DSO_BINARY_TYPE__OOL);
			dso__data(dso)->file_size = event->ksymbol.len;
			dso__set_loaded(dso);
		}

		map__set_start(map, event->ksymbol.addr);
		map__set_end(map, map__start(map) + event->ksymbol.len);
		err = maps__insert(machine__kernel_maps(machine), map);
		if (err) {
			err = -ENOMEM;
			goto out;
		}

		dso__set_loaded(dso);

		if (is_bpf_image(event->ksymbol.name)) {
			dso__set_binary_type(dso, DSO_BINARY_TYPE__BPF_IMAGE);
			dso__set_long_name(dso, "", false);
		}
	} else {
		dso = dso__get(map__dso(map));
	}

	sym = symbol__new(map__map_ip(map, map__start(map)),
			  event->ksymbol.len,
			  0, 0, event->ksymbol.name);
	if (!sym) {
		err = -ENOMEM;
		goto out;
	}
	dso__insert_symbol(dso, sym);
out:
	map__put(map);
<<<<<<< HEAD
=======
	dso__put(dso);
>>>>>>> 0c383648
	return err;
}

static int machine__process_ksymbol_unregister(struct machine *machine,
					       union perf_event *event,
					       struct perf_sample *sample __maybe_unused)
{
	struct symbol *sym;
	struct map *map;

	map = maps__find(machine__kernel_maps(machine), event->ksymbol.addr);
	if (!map)
		return 0;

	if (!RC_CHK_EQUAL(map, machine->vmlinux_map))
		maps__remove(machine__kernel_maps(machine), map);
	else {
		struct dso *dso = map__dso(map);

		sym = dso__find_symbol(dso, map__map_ip(map, map__start(map)));
		if (sym)
			dso__delete_symbol(dso, sym);
	}
	map__put(map);
	return 0;
}

int machine__process_ksymbol(struct machine *machine __maybe_unused,
			     union perf_event *event,
			     struct perf_sample *sample)
{
	if (dump_trace)
		perf_event__fprintf_ksymbol(event, stdout);

	if (event->ksymbol.flags & PERF_RECORD_KSYMBOL_FLAGS_UNREGISTER)
		return machine__process_ksymbol_unregister(machine, event,
							   sample);
	return machine__process_ksymbol_register(machine, event, sample);
}

int machine__process_text_poke(struct machine *machine, union perf_event *event,
			       struct perf_sample *sample __maybe_unused)
{
	struct map *map = maps__find(machine__kernel_maps(machine), event->text_poke.addr);
	u8 cpumode = event->header.misc & PERF_RECORD_MISC_CPUMODE_MASK;
	struct dso *dso = map ? map__dso(map) : NULL;

	if (dump_trace)
		perf_event__fprintf_text_poke(event, machine, stdout);

	if (!event->text_poke.new_len)
		goto out;

	if (cpumode != PERF_RECORD_MISC_KERNEL) {
		pr_debug("%s: unsupported cpumode - ignoring\n", __func__);
		goto out;
	}

	if (dso) {
		u8 *new_bytes = event->text_poke.bytes + event->text_poke.old_len;
		int ret;

		/*
		 * Kernel maps might be changed when loading symbols so loading
		 * must be done prior to using kernel maps.
		 */
		map__load(map);
		ret = dso__data_write_cache_addr(dso, map, machine,
						 event->text_poke.addr,
						 new_bytes,
						 event->text_poke.new_len);
		if (ret != event->text_poke.new_len)
			pr_debug("Failed to write kernel text poke at %#" PRI_lx64 "\n",
				 event->text_poke.addr);
	} else {
		pr_debug("Failed to find kernel text poke address map for %#" PRI_lx64 "\n",
			 event->text_poke.addr);
	}
out:
	map__put(map);
	return 0;
}

static struct map *machine__addnew_module_map(struct machine *machine, u64 start,
					      const char *filename)
{
	struct map *map = NULL;
	struct kmod_path m;
	struct dso *dso;
	int err;

	if (kmod_path__parse_name(&m, filename))
		return NULL;

	dso = dsos__findnew_module_dso(&machine->dsos, machine, &m, filename);
	if (dso == NULL)
		goto out;

	map = map__new2(start, dso);
	if (map == NULL)
		goto out;

	err = maps__insert(machine__kernel_maps(machine), map);
	/* If maps__insert failed, return NULL. */
	if (err) {
		map__put(map);
		map = NULL;
	}
out:
	/* put the dso here, corresponding to  machine__findnew_module_dso */
	dso__put(dso);
	zfree(&m.name);
	return map;
}

size_t machines__fprintf_dsos(struct machines *machines, FILE *fp)
{
	struct rb_node *nd;
	size_t ret = dsos__fprintf(&machines->host.dsos, fp);

	for (nd = rb_first_cached(&machines->guests); nd; nd = rb_next(nd)) {
		struct machine *pos = rb_entry(nd, struct machine, rb_node);
		ret += dsos__fprintf(&pos->dsos, fp);
	}

	return ret;
}

size_t machine__fprintf_dsos_buildid(struct machine *m, FILE *fp,
				     bool (skip)(struct dso *dso, int parm), int parm)
{
	return dsos__fprintf_buildid(&m->dsos, fp, skip, parm);
}

size_t machines__fprintf_dsos_buildid(struct machines *machines, FILE *fp,
				     bool (skip)(struct dso *dso, int parm), int parm)
{
	struct rb_node *nd;
	size_t ret = machine__fprintf_dsos_buildid(&machines->host, fp, skip, parm);

	for (nd = rb_first_cached(&machines->guests); nd; nd = rb_next(nd)) {
		struct machine *pos = rb_entry(nd, struct machine, rb_node);
		ret += machine__fprintf_dsos_buildid(pos, fp, skip, parm);
	}
	return ret;
}

size_t machine__fprintf_vmlinux_path(struct machine *machine, FILE *fp)
{
	int i;
	size_t printed = 0;
	struct dso *kdso = machine__kernel_dso(machine);

	if (dso__has_build_id(kdso)) {
		char filename[PATH_MAX];

		if (dso__build_id_filename(kdso, filename, sizeof(filename), false))
			printed += fprintf(fp, "[0] %s\n", filename);
	}

	for (i = 0; i < vmlinux_path__nr_entries; ++i) {
		printed += fprintf(fp, "[%d] %s\n", i + dso__has_build_id(kdso),
				   vmlinux_path[i]);
	}
	return printed;
}

struct machine_fprintf_cb_args {
	FILE *fp;
	size_t printed;
};

static int machine_fprintf_cb(struct thread *thread, void *data)
{
	struct machine_fprintf_cb_args *args = data;

	/* TODO: handle fprintf errors. */
	args->printed += thread__fprintf(thread, args->fp);
	return 0;
}

size_t machine__fprintf(struct machine *machine, FILE *fp)
{
	struct machine_fprintf_cb_args args = {
		.fp = fp,
		.printed = 0,
	};
	size_t ret = fprintf(fp, "Threads: %zu\n", threads__nr(&machine->threads));

	machine__for_each_thread(machine, machine_fprintf_cb, &args);
	return ret + args.printed;
}

static struct dso *machine__get_kernel(struct machine *machine)
{
	const char *vmlinux_name = machine->mmap_name;
	struct dso *kernel;

	if (machine__is_host(machine)) {
		if (symbol_conf.vmlinux_name)
			vmlinux_name = symbol_conf.vmlinux_name;

		kernel = machine__findnew_kernel(machine, vmlinux_name,
						 "[kernel]", DSO_SPACE__KERNEL);
	} else {
		if (symbol_conf.default_guest_vmlinux_name)
			vmlinux_name = symbol_conf.default_guest_vmlinux_name;

		kernel = machine__findnew_kernel(machine, vmlinux_name,
						 "[guest.kernel]",
						 DSO_SPACE__KERNEL_GUEST);
	}

	if (kernel != NULL && (!dso__has_build_id(kernel)))
		dso__read_running_kernel_build_id(kernel, machine);

	return kernel;
}

void machine__get_kallsyms_filename(struct machine *machine, char *buf,
				    size_t bufsz)
{
	if (machine__is_default_guest(machine))
		scnprintf(buf, bufsz, "%s", symbol_conf.default_guest_kallsyms);
	else
		scnprintf(buf, bufsz, "%s/proc/kallsyms", machine->root_dir);
}

const char *ref_reloc_sym_names[] = {"_text", "_stext", NULL};

/* Figure out the start address of kernel map from /proc/kallsyms.
 * Returns the name of the start symbol in *symbol_name. Pass in NULL as
 * symbol_name if it's not that important.
 */
static int machine__get_running_kernel_start(struct machine *machine,
					     const char **symbol_name,
					     u64 *start, u64 *end)
{
	char filename[PATH_MAX];
	int i, err = -1;
	const char *name;
	u64 addr = 0;

	machine__get_kallsyms_filename(machine, filename, PATH_MAX);

	if (symbol__restricted_filename(filename, "/proc/kallsyms"))
		return 0;

	for (i = 0; (name = ref_reloc_sym_names[i]) != NULL; i++) {
		err = kallsyms__get_function_start(filename, name, &addr);
		if (!err)
			break;
	}

	if (err)
		return -1;

	if (symbol_name)
		*symbol_name = name;

	*start = addr;

	err = kallsyms__get_symbol_start(filename, "_edata", &addr);
	if (err)
		err = kallsyms__get_function_start(filename, "_etext", &addr);
	if (!err)
		*end = addr;

	return 0;
}

int machine__create_extra_kernel_map(struct machine *machine,
				     struct dso *kernel,
				     struct extra_kernel_map *xm)
{
	struct kmap *kmap;
	struct map *map;
	int err;

	map = map__new2(xm->start, kernel);
	if (!map)
		return -ENOMEM;

	map__set_end(map, xm->end);
	map__set_pgoff(map, xm->pgoff);

	kmap = map__kmap(map);

	strlcpy(kmap->name, xm->name, KMAP_NAME_LEN);

	err = maps__insert(machine__kernel_maps(machine), map);

	if (!err) {
		pr_debug2("Added extra kernel map %s %" PRIx64 "-%" PRIx64 "\n",
			kmap->name, map__start(map), map__end(map));
	}

	map__put(map);

	return err;
}

static u64 find_entry_trampoline(struct dso *dso)
{
	/* Duplicates are removed so lookup all aliases */
	const char *syms[] = {
		"_entry_trampoline",
		"__entry_trampoline_start",
		"entry_SYSCALL_64_trampoline",
	};
	struct symbol *sym = dso__first_symbol(dso);
	unsigned int i;

	for (; sym; sym = dso__next_symbol(sym)) {
		if (sym->binding != STB_GLOBAL)
			continue;
		for (i = 0; i < ARRAY_SIZE(syms); i++) {
			if (!strcmp(sym->name, syms[i]))
				return sym->start;
		}
	}

	return 0;
}

/*
 * These values can be used for kernels that do not have symbols for the entry
 * trampolines in kallsyms.
 */
#define X86_64_CPU_ENTRY_AREA_PER_CPU	0xfffffe0000000000ULL
#define X86_64_CPU_ENTRY_AREA_SIZE	0x2c000
#define X86_64_ENTRY_TRAMPOLINE		0x6000

struct machine__map_x86_64_entry_trampolines_args {
	struct maps *kmaps;
	bool found;
};

static int machine__map_x86_64_entry_trampolines_cb(struct map *map, void *data)
{
	struct machine__map_x86_64_entry_trampolines_args *args = data;
	struct map *dest_map;
	struct kmap *kmap = __map__kmap(map);

	if (!kmap || !is_entry_trampoline(kmap->name))
		return 0;

	dest_map = maps__find(args->kmaps, map__pgoff(map));
	if (RC_CHK_ACCESS(dest_map) != RC_CHK_ACCESS(map))
		map__set_pgoff(map, map__map_ip(dest_map, map__pgoff(map)));

	map__put(dest_map);
	args->found = true;
	return 0;
}

/* Map x86_64 PTI entry trampolines */
int machine__map_x86_64_entry_trampolines(struct machine *machine,
					  struct dso *kernel)
{
	struct machine__map_x86_64_entry_trampolines_args args = {
		.kmaps = machine__kernel_maps(machine),
		.found = false,
	};
	int nr_cpus_avail, cpu;
	u64 pgoff;

	/*
	 * In the vmlinux case, pgoff is a virtual address which must now be
	 * mapped to a vmlinux offset.
	 */
	maps__for_each_map(args.kmaps, machine__map_x86_64_entry_trampolines_cb, &args);

	if (args.found || machine->trampolines_mapped)
		return 0;

	pgoff = find_entry_trampoline(kernel);
	if (!pgoff)
		return 0;

	nr_cpus_avail = machine__nr_cpus_avail(machine);

	/* Add a 1 page map for each CPU's entry trampoline */
	for (cpu = 0; cpu < nr_cpus_avail; cpu++) {
		u64 va = X86_64_CPU_ENTRY_AREA_PER_CPU +
			 cpu * X86_64_CPU_ENTRY_AREA_SIZE +
			 X86_64_ENTRY_TRAMPOLINE;
		struct extra_kernel_map xm = {
			.start = va,
			.end   = va + page_size,
			.pgoff = pgoff,
		};

		strlcpy(xm.name, ENTRY_TRAMPOLINE_NAME, KMAP_NAME_LEN);

		if (machine__create_extra_kernel_map(machine, kernel, &xm) < 0)
			return -1;
	}

	machine->trampolines_mapped = nr_cpus_avail;

	return 0;
}

int __weak machine__create_extra_kernel_maps(struct machine *machine __maybe_unused,
					     struct dso *kernel __maybe_unused)
{
	return 0;
}

static int
__machine__create_kernel_maps(struct machine *machine, struct dso *kernel)
{
	/* In case of renewal the kernel map, destroy previous one */
	machine__destroy_kernel_maps(machine);

	map__put(machine->vmlinux_map);
	machine->vmlinux_map = map__new2(0, kernel);
	if (machine->vmlinux_map == NULL)
		return -ENOMEM;

	map__set_mapping_type(machine->vmlinux_map, MAPPING_TYPE__IDENTITY);
	return maps__insert(machine__kernel_maps(machine), machine->vmlinux_map);
}

void machine__destroy_kernel_maps(struct machine *machine)
{
	struct kmap *kmap;
	struct map *map = machine__kernel_map(machine);

	if (map == NULL)
		return;

	kmap = map__kmap(map);
	maps__remove(machine__kernel_maps(machine), map);
	if (kmap && kmap->ref_reloc_sym) {
		zfree((char **)&kmap->ref_reloc_sym->name);
		zfree(&kmap->ref_reloc_sym);
	}

	map__zput(machine->vmlinux_map);
}

int machines__create_guest_kernel_maps(struct machines *machines)
{
	int ret = 0;
	struct dirent **namelist = NULL;
	int i, items = 0;
	char path[PATH_MAX];
	pid_t pid;
	char *endp;

	if (symbol_conf.default_guest_vmlinux_name ||
	    symbol_conf.default_guest_modules ||
	    symbol_conf.default_guest_kallsyms) {
		machines__create_kernel_maps(machines, DEFAULT_GUEST_KERNEL_ID);
	}

	if (symbol_conf.guestmount) {
		items = scandir(symbol_conf.guestmount, &namelist, NULL, NULL);
		if (items <= 0)
			return -ENOENT;
		for (i = 0; i < items; i++) {
			if (!isdigit(namelist[i]->d_name[0])) {
				/* Filter out . and .. */
				continue;
			}
			pid = (pid_t)strtol(namelist[i]->d_name, &endp, 10);
			if ((*endp != '\0') ||
			    (endp == namelist[i]->d_name) ||
			    (errno == ERANGE)) {
				pr_debug("invalid directory (%s). Skipping.\n",
					 namelist[i]->d_name);
				continue;
			}
			sprintf(path, "%s/%s/proc/kallsyms",
				symbol_conf.guestmount,
				namelist[i]->d_name);
			ret = access(path, R_OK);
			if (ret) {
				pr_debug("Can't access file %s\n", path);
				goto failure;
			}
			machines__create_kernel_maps(machines, pid);
		}
failure:
		free(namelist);
	}

	return ret;
}

void machines__destroy_kernel_maps(struct machines *machines)
{
	struct rb_node *next = rb_first_cached(&machines->guests);

	machine__destroy_kernel_maps(&machines->host);

	while (next) {
		struct machine *pos = rb_entry(next, struct machine, rb_node);

		next = rb_next(&pos->rb_node);
		rb_erase_cached(&pos->rb_node, &machines->guests);
		machine__delete(pos);
	}
}

int machines__create_kernel_maps(struct machines *machines, pid_t pid)
{
	struct machine *machine = machines__findnew(machines, pid);

	if (machine == NULL)
		return -1;

	return machine__create_kernel_maps(machine);
}

int machine__load_kallsyms(struct machine *machine, const char *filename)
{
	struct map *map = machine__kernel_map(machine);
	struct dso *dso = map__dso(map);
	int ret = __dso__load_kallsyms(dso, filename, map, true);

	if (ret > 0) {
		dso__set_loaded(dso);
		/*
		 * Since /proc/kallsyms will have multiple sessions for the
		 * kernel, with modules between them, fixup the end of all
		 * sections.
		 */
		maps__fixup_end(machine__kernel_maps(machine));
	}

	return ret;
}

int machine__load_vmlinux_path(struct machine *machine)
{
	struct map *map = machine__kernel_map(machine);
	struct dso *dso = map__dso(map);
	int ret = dso__load_vmlinux_path(dso, map);

	if (ret > 0)
		dso__set_loaded(dso);

	return ret;
}

static char *get_kernel_version(const char *root_dir)
{
	char version[PATH_MAX];
	FILE *file;
	char *name, *tmp;
	const char *prefix = "Linux version ";

	sprintf(version, "%s/proc/version", root_dir);
	file = fopen(version, "r");
	if (!file)
		return NULL;

	tmp = fgets(version, sizeof(version), file);
	fclose(file);
	if (!tmp)
		return NULL;

	name = strstr(version, prefix);
	if (!name)
		return NULL;
	name += strlen(prefix);
	tmp = strchr(name, ' ');
	if (tmp)
		*tmp = '\0';

	return strdup(name);
}

static bool is_kmod_dso(struct dso *dso)
{
	return dso__symtab_type(dso) == DSO_BINARY_TYPE__SYSTEM_PATH_KMODULE ||
	       dso__symtab_type(dso) == DSO_BINARY_TYPE__GUEST_KMODULE;
}

static int maps__set_module_path(struct maps *maps, const char *path, struct kmod_path *m)
{
	char *long_name;
	struct dso *dso;
	struct map *map = maps__find_by_name(maps, m->name);

	if (map == NULL)
		return 0;

	long_name = strdup(path);
	if (long_name == NULL) {
		map__put(map);
		return -ENOMEM;
	}

	dso = map__dso(map);
	dso__set_long_name(dso, long_name, true);
	dso__kernel_module_get_build_id(dso, "");

	/*
	 * Full name could reveal us kmod compression, so
	 * we need to update the symtab_type if needed.
	 */
	if (m->comp && is_kmod_dso(dso)) {
		dso__set_symtab_type(dso, dso__symtab_type(dso));
		dso__set_comp(dso, m->comp);
	}
	map__put(map);
	return 0;
}

static int maps__set_modules_path_dir(struct maps *maps, const char *dir_name, int depth)
{
	struct dirent *dent;
	DIR *dir = opendir(dir_name);
	int ret = 0;

	if (!dir) {
		pr_debug("%s: cannot open %s dir\n", __func__, dir_name);
		return -1;
	}

	while ((dent = readdir(dir)) != NULL) {
		char path[PATH_MAX];
		struct stat st;

		/*sshfs might return bad dent->d_type, so we have to stat*/
		path__join(path, sizeof(path), dir_name, dent->d_name);
		if (stat(path, &st))
			continue;

		if (S_ISDIR(st.st_mode)) {
			if (!strcmp(dent->d_name, ".") ||
			    !strcmp(dent->d_name, ".."))
				continue;

			/* Do not follow top-level source and build symlinks */
			if (depth == 0) {
				if (!strcmp(dent->d_name, "source") ||
				    !strcmp(dent->d_name, "build"))
					continue;
			}

			ret = maps__set_modules_path_dir(maps, path, depth + 1);
			if (ret < 0)
				goto out;
		} else {
			struct kmod_path m;

			ret = kmod_path__parse_name(&m, dent->d_name);
			if (ret)
				goto out;

			if (m.kmod)
				ret = maps__set_module_path(maps, path, &m);

			zfree(&m.name);

			if (ret)
				goto out;
		}
	}

out:
	closedir(dir);
	return ret;
}

static int machine__set_modules_path(struct machine *machine)
{
	char *version;
	char modules_path[PATH_MAX];

	version = get_kernel_version(machine->root_dir);
	if (!version)
		return -1;

	snprintf(modules_path, sizeof(modules_path), "%s/lib/modules/%s",
		 machine->root_dir, version);
	free(version);

	return maps__set_modules_path_dir(machine__kernel_maps(machine), modules_path, 0);
}
int __weak arch__fix_module_text_start(u64 *start __maybe_unused,
				u64 *size __maybe_unused,
				const char *name __maybe_unused)
{
	return 0;
}

static int machine__create_module(void *arg, const char *name, u64 start,
				  u64 size)
{
	struct machine *machine = arg;
	struct map *map;

	if (arch__fix_module_text_start(&start, &size, name) < 0)
		return -1;

	map = machine__addnew_module_map(machine, start, name);
	if (map == NULL)
		return -1;
	map__set_end(map, start + size);

	dso__kernel_module_get_build_id(map__dso(map), machine->root_dir);
	map__put(map);
	return 0;
}

static int machine__create_modules(struct machine *machine)
{
	const char *modules;
	char path[PATH_MAX];

	if (machine__is_default_guest(machine)) {
		modules = symbol_conf.default_guest_modules;
	} else {
		snprintf(path, PATH_MAX, "%s/proc/modules", machine->root_dir);
		modules = path;
	}

	if (symbol__restricted_filename(modules, "/proc/modules"))
		return -1;

	if (modules__parse(modules, machine, machine__create_module))
		return -1;

	if (!machine__set_modules_path(machine))
		return 0;

	pr_debug("Problems setting modules path maps, continuing anyway...\n");

	return 0;
}

static void machine__set_kernel_mmap(struct machine *machine,
				     u64 start, u64 end)
{
	map__set_start(machine->vmlinux_map, start);
	map__set_end(machine->vmlinux_map, end);
	/*
	 * Be a bit paranoid here, some perf.data file came with
	 * a zero sized synthesized MMAP event for the kernel.
	 */
	if (start == 0 && end == 0)
		map__set_end(machine->vmlinux_map, ~0ULL);
}

static int machine__update_kernel_mmap(struct machine *machine,
				     u64 start, u64 end)
{
	struct map *orig, *updated;
	int err;

	orig = machine->vmlinux_map;
	updated = map__get(orig);

	machine->vmlinux_map = updated;
	maps__remove(machine__kernel_maps(machine), orig);
	machine__set_kernel_mmap(machine, start, end);
	err = maps__insert(machine__kernel_maps(machine), updated);
	map__put(orig);

	return err;
}

int machine__create_kernel_maps(struct machine *machine)
{
	struct dso *kernel = machine__get_kernel(machine);
	const char *name = NULL;
	u64 start = 0, end = ~0ULL;
	int ret;

	if (kernel == NULL)
		return -1;

	ret = __machine__create_kernel_maps(machine, kernel);
	if (ret < 0)
		goto out_put;

	if (symbol_conf.use_modules && machine__create_modules(machine) < 0) {
		if (machine__is_host(machine))
			pr_debug("Problems creating module maps, "
				 "continuing anyway...\n");
		else
			pr_debug("Problems creating module maps for guest %d, "
				 "continuing anyway...\n", machine->pid);
	}

	if (!machine__get_running_kernel_start(machine, &name, &start, &end)) {
		if (name &&
		    map__set_kallsyms_ref_reloc_sym(machine->vmlinux_map, name, start)) {
			machine__destroy_kernel_maps(machine);
			ret = -1;
			goto out_put;
		}

		/*
		 * we have a real start address now, so re-order the kmaps
		 * assume it's the last in the kmaps
		 */
		ret = machine__update_kernel_mmap(machine, start, end);
		if (ret < 0)
			goto out_put;
	}

	if (machine__create_extra_kernel_maps(machine, kernel))
		pr_debug("Problems creating extra kernel maps, continuing anyway...\n");

	if (end == ~0ULL) {
		/* update end address of the kernel map using adjacent module address */
		struct map *next = maps__find_next_entry(machine__kernel_maps(machine),
							 machine__kernel_map(machine));

		if (next) {
			machine__set_kernel_mmap(machine, start, map__start(next));
			map__put(next);
		}
	}

out_put:
	dso__put(kernel);
	return ret;
}

static int machine__uses_kcore_cb(struct dso *dso, void *data __maybe_unused)
{
	return dso__is_kcore(dso) ? 1 : 0;
}

static bool machine__uses_kcore(struct machine *machine)
{
	return dsos__for_each_dso(&machine->dsos, machine__uses_kcore_cb, NULL) != 0 ? true : false;
}

static bool perf_event__is_extra_kernel_mmap(struct machine *machine,
					     struct extra_kernel_map *xm)
{
	return machine__is(machine, "x86_64") &&
	       is_entry_trampoline(xm->name);
}

static int machine__process_extra_kernel_map(struct machine *machine,
					     struct extra_kernel_map *xm)
{
	struct dso *kernel = machine__kernel_dso(machine);

	if (kernel == NULL)
		return -1;

	return machine__create_extra_kernel_map(machine, kernel, xm);
}

static int machine__process_kernel_mmap_event(struct machine *machine,
					      struct extra_kernel_map *xm,
					      struct build_id *bid)
{
	enum dso_space_type dso_space;
	bool is_kernel_mmap;
	const char *mmap_name = machine->mmap_name;

	/* If we have maps from kcore then we do not need or want any others */
	if (machine__uses_kcore(machine))
		return 0;

	if (machine__is_host(machine))
		dso_space = DSO_SPACE__KERNEL;
	else
		dso_space = DSO_SPACE__KERNEL_GUEST;

	is_kernel_mmap = memcmp(xm->name, mmap_name, strlen(mmap_name) - 1) == 0;
	if (!is_kernel_mmap && !machine__is_host(machine)) {
		/*
		 * If the event was recorded inside the guest and injected into
		 * the host perf.data file, then it will match a host mmap_name,
		 * so try that - see machine__set_mmap_name().
		 */
		mmap_name = "[kernel.kallsyms]";
		is_kernel_mmap = memcmp(xm->name, mmap_name, strlen(mmap_name) - 1) == 0;
	}
	if (xm->name[0] == '/' ||
	    (!is_kernel_mmap && xm->name[0] == '[')) {
		struct map *map = machine__addnew_module_map(machine, xm->start, xm->name);

		if (map == NULL)
			goto out_problem;

		map__set_end(map, map__start(map) + xm->end - xm->start);

		if (build_id__is_defined(bid))
			dso__set_build_id(map__dso(map), bid);

		map__put(map);
	} else if (is_kernel_mmap) {
		const char *symbol_name = xm->name + strlen(mmap_name);
		/*
		 * Should be there already, from the build-id table in
		 * the header.
		 */
		struct dso *kernel = dsos__find_kernel_dso(&machine->dsos);

		if (kernel == NULL)
			kernel = machine__findnew_dso(machine, machine->mmap_name);
		if (kernel == NULL)
			goto out_problem;

		dso__set_kernel(kernel, dso_space);
		if (__machine__create_kernel_maps(machine, kernel) < 0) {
			dso__put(kernel);
			goto out_problem;
		}

		if (strstr(dso__long_name(kernel), "vmlinux"))
			dso__set_short_name(kernel, "[kernel.vmlinux]", false);

		if (machine__update_kernel_mmap(machine, xm->start, xm->end) < 0) {
			dso__put(kernel);
			goto out_problem;
		}

		if (build_id__is_defined(bid))
			dso__set_build_id(kernel, bid);

		/*
		 * Avoid using a zero address (kptr_restrict) for the ref reloc
		 * symbol. Effectively having zero here means that at record
		 * time /proc/sys/kernel/kptr_restrict was non zero.
		 */
		if (xm->pgoff != 0) {
			map__set_kallsyms_ref_reloc_sym(machine->vmlinux_map,
							symbol_name,
							xm->pgoff);
		}

		if (machine__is_default_guest(machine)) {
			/*
			 * preload dso of guest kernel and modules
			 */
			dso__load(kernel, machine__kernel_map(machine));
		}
		dso__put(kernel);
	} else if (perf_event__is_extra_kernel_mmap(machine, xm)) {
		return machine__process_extra_kernel_map(machine, xm);
	}
	return 0;
out_problem:
	return -1;
}

int machine__process_mmap2_event(struct machine *machine,
				 union perf_event *event,
				 struct perf_sample *sample)
{
	struct thread *thread;
	struct map *map;
	struct dso_id dso_id = {
		.maj = event->mmap2.maj,
		.min = event->mmap2.min,
		.ino = event->mmap2.ino,
		.ino_generation = event->mmap2.ino_generation,
	};
	struct build_id __bid, *bid = NULL;
	int ret = 0;

	if (dump_trace)
		perf_event__fprintf_mmap2(event, stdout);

	if (event->header.misc & PERF_RECORD_MISC_MMAP_BUILD_ID) {
		bid = &__bid;
		build_id__init(bid, event->mmap2.build_id, event->mmap2.build_id_size);
	}

	if (sample->cpumode == PERF_RECORD_MISC_GUEST_KERNEL ||
	    sample->cpumode == PERF_RECORD_MISC_KERNEL) {
		struct extra_kernel_map xm = {
			.start = event->mmap2.start,
			.end   = event->mmap2.start + event->mmap2.len,
			.pgoff = event->mmap2.pgoff,
		};

		strlcpy(xm.name, event->mmap2.filename, KMAP_NAME_LEN);
		ret = machine__process_kernel_mmap_event(machine, &xm, bid);
		if (ret < 0)
			goto out_problem;
		return 0;
	}

	thread = machine__findnew_thread(machine, event->mmap2.pid,
					event->mmap2.tid);
	if (thread == NULL)
		goto out_problem;

	map = map__new(machine, event->mmap2.start,
			event->mmap2.len, event->mmap2.pgoff,
			&dso_id, event->mmap2.prot,
			event->mmap2.flags, bid,
			event->mmap2.filename, thread);

	if (map == NULL)
		goto out_problem_map;

	ret = thread__insert_map(thread, map);
	if (ret)
		goto out_problem_insert;

	thread__put(thread);
	map__put(map);
	return 0;

out_problem_insert:
	map__put(map);
out_problem_map:
	thread__put(thread);
out_problem:
	dump_printf("problem processing PERF_RECORD_MMAP2, skipping event.\n");
	return 0;
}

int machine__process_mmap_event(struct machine *machine, union perf_event *event,
				struct perf_sample *sample)
{
	struct thread *thread;
	struct map *map;
	u32 prot = 0;
	int ret = 0;

	if (dump_trace)
		perf_event__fprintf_mmap(event, stdout);

	if (sample->cpumode == PERF_RECORD_MISC_GUEST_KERNEL ||
	    sample->cpumode == PERF_RECORD_MISC_KERNEL) {
		struct extra_kernel_map xm = {
			.start = event->mmap.start,
			.end   = event->mmap.start + event->mmap.len,
			.pgoff = event->mmap.pgoff,
		};

		strlcpy(xm.name, event->mmap.filename, KMAP_NAME_LEN);
		ret = machine__process_kernel_mmap_event(machine, &xm, NULL);
		if (ret < 0)
			goto out_problem;
		return 0;
	}

	thread = machine__findnew_thread(machine, event->mmap.pid,
					 event->mmap.tid);
	if (thread == NULL)
		goto out_problem;

	if (!(event->header.misc & PERF_RECORD_MISC_MMAP_DATA))
		prot = PROT_EXEC;

	map = map__new(machine, event->mmap.start,
			event->mmap.len, event->mmap.pgoff,
			NULL, prot, 0, NULL, event->mmap.filename, thread);

	if (map == NULL)
		goto out_problem_map;

	ret = thread__insert_map(thread, map);
	if (ret)
		goto out_problem_insert;

	thread__put(thread);
	map__put(map);
	return 0;

out_problem_insert:
	map__put(map);
out_problem_map:
	thread__put(thread);
out_problem:
	dump_printf("problem processing PERF_RECORD_MMAP, skipping event.\n");
	return 0;
}

void machine__remove_thread(struct machine *machine, struct thread *th)
{
	return threads__remove(&machine->threads, th);
}

int machine__process_fork_event(struct machine *machine, union perf_event *event,
				struct perf_sample *sample)
{
	struct thread *thread = machine__find_thread(machine,
						     event->fork.pid,
						     event->fork.tid);
	struct thread *parent = machine__findnew_thread(machine,
							event->fork.ppid,
							event->fork.ptid);
	bool do_maps_clone = true;
	int err = 0;

	if (dump_trace)
		perf_event__fprintf_task(event, stdout);

	/*
	 * There may be an existing thread that is not actually the parent,
	 * either because we are processing events out of order, or because the
	 * (fork) event that would have removed the thread was lost. Assume the
	 * latter case and continue on as best we can.
	 */
	if (thread__pid(parent) != (pid_t)event->fork.ppid) {
		dump_printf("removing erroneous parent thread %d/%d\n",
			    thread__pid(parent), thread__tid(parent));
		machine__remove_thread(machine, parent);
		thread__put(parent);
		parent = machine__findnew_thread(machine, event->fork.ppid,
						 event->fork.ptid);
	}

	/* if a thread currently exists for the thread id remove it */
	if (thread != NULL) {
		machine__remove_thread(machine, thread);
		thread__put(thread);
	}

	thread = machine__findnew_thread(machine, event->fork.pid,
					 event->fork.tid);
	/*
	 * When synthesizing FORK events, we are trying to create thread
	 * objects for the already running tasks on the machine.
	 *
	 * Normally, for a kernel FORK event, we want to clone the parent's
	 * maps because that is what the kernel just did.
	 *
	 * But when synthesizing, this should not be done.  If we do, we end up
	 * with overlapping maps as we process the synthesized MMAP2 events that
	 * get delivered shortly thereafter.
	 *
	 * Use the FORK event misc flags in an internal way to signal this
	 * situation, so we can elide the map clone when appropriate.
	 */
	if (event->fork.header.misc & PERF_RECORD_MISC_FORK_EXEC)
		do_maps_clone = false;

	if (thread == NULL || parent == NULL ||
	    thread__fork(thread, parent, sample->time, do_maps_clone) < 0) {
		dump_printf("problem processing PERF_RECORD_FORK, skipping event.\n");
		err = -1;
	}
	thread__put(thread);
	thread__put(parent);

	return err;
}

int machine__process_exit_event(struct machine *machine, union perf_event *event,
				struct perf_sample *sample __maybe_unused)
{
	struct thread *thread = machine__find_thread(machine,
						     event->fork.pid,
						     event->fork.tid);

	if (dump_trace)
		perf_event__fprintf_task(event, stdout);

	if (thread != NULL) {
		if (symbol_conf.keep_exited_threads)
			thread__set_exited(thread, /*exited=*/true);
		else
			machine__remove_thread(machine, thread);
	}
	thread__put(thread);
	return 0;
}

int machine__process_event(struct machine *machine, union perf_event *event,
			   struct perf_sample *sample)
{
	int ret;

	switch (event->header.type) {
	case PERF_RECORD_COMM:
		ret = machine__process_comm_event(machine, event, sample); break;
	case PERF_RECORD_MMAP:
		ret = machine__process_mmap_event(machine, event, sample); break;
	case PERF_RECORD_NAMESPACES:
		ret = machine__process_namespaces_event(machine, event, sample); break;
	case PERF_RECORD_CGROUP:
		ret = machine__process_cgroup_event(machine, event, sample); break;
	case PERF_RECORD_MMAP2:
		ret = machine__process_mmap2_event(machine, event, sample); break;
	case PERF_RECORD_FORK:
		ret = machine__process_fork_event(machine, event, sample); break;
	case PERF_RECORD_EXIT:
		ret = machine__process_exit_event(machine, event, sample); break;
	case PERF_RECORD_LOST:
		ret = machine__process_lost_event(machine, event, sample); break;
	case PERF_RECORD_AUX:
		ret = machine__process_aux_event(machine, event); break;
	case PERF_RECORD_ITRACE_START:
		ret = machine__process_itrace_start_event(machine, event); break;
	case PERF_RECORD_LOST_SAMPLES:
		ret = machine__process_lost_samples_event(machine, event, sample); break;
	case PERF_RECORD_SWITCH:
	case PERF_RECORD_SWITCH_CPU_WIDE:
		ret = machine__process_switch_event(machine, event); break;
	case PERF_RECORD_KSYMBOL:
		ret = machine__process_ksymbol(machine, event, sample); break;
	case PERF_RECORD_BPF_EVENT:
		ret = machine__process_bpf(machine, event, sample); break;
	case PERF_RECORD_TEXT_POKE:
		ret = machine__process_text_poke(machine, event, sample); break;
	case PERF_RECORD_AUX_OUTPUT_HW_ID:
		ret = machine__process_aux_output_hw_id_event(machine, event); break;
	default:
		ret = -1;
		break;
	}

	return ret;
}

static bool symbol__match_regex(struct symbol *sym, regex_t *regex)
{
	return regexec(regex, sym->name, 0, NULL, 0) == 0;
}

static void ip__resolve_ams(struct thread *thread,
			    struct addr_map_symbol *ams,
			    u64 ip)
{
	struct addr_location al;

	addr_location__init(&al);
	/*
	 * We cannot use the header.misc hint to determine whether a
	 * branch stack address is user, kernel, guest, hypervisor.
	 * Branches may straddle the kernel/user/hypervisor boundaries.
	 * Thus, we have to try consecutively until we find a match
	 * or else, the symbol is unknown
	 */
	thread__find_cpumode_addr_location(thread, ip, &al);

	ams->addr = ip;
	ams->al_addr = al.addr;
	ams->al_level = al.level;
	ams->ms.maps = maps__get(al.maps);
	ams->ms.sym = al.sym;
	ams->ms.map = map__get(al.map);
	ams->phys_addr = 0;
	ams->data_page_size = 0;
	addr_location__exit(&al);
}

static void ip__resolve_data(struct thread *thread,
			     u8 m, struct addr_map_symbol *ams,
			     u64 addr, u64 phys_addr, u64 daddr_page_size)
{
	struct addr_location al;

	addr_location__init(&al);

	thread__find_symbol(thread, m, addr, &al);

	ams->addr = addr;
	ams->al_addr = al.addr;
	ams->al_level = al.level;
	ams->ms.maps = maps__get(al.maps);
	ams->ms.sym = al.sym;
	ams->ms.map = map__get(al.map);
	ams->phys_addr = phys_addr;
	ams->data_page_size = daddr_page_size;
	addr_location__exit(&al);
}

struct mem_info *sample__resolve_mem(struct perf_sample *sample,
				     struct addr_location *al)
{
	struct mem_info *mi = mem_info__new();

	if (!mi)
		return NULL;

	ip__resolve_ams(al->thread, mem_info__iaddr(mi), sample->ip);
	ip__resolve_data(al->thread, al->cpumode, mem_info__daddr(mi),
			 sample->addr, sample->phys_addr,
			 sample->data_page_size);
	mem_info__data_src(mi)->val = sample->data_src;

	return mi;
}

static char *callchain_srcline(struct map_symbol *ms, u64 ip)
{
	struct map *map = ms->map;
	char *srcline = NULL;
	struct dso *dso;

	if (!map || callchain_param.key == CCKEY_FUNCTION)
		return srcline;

	dso = map__dso(map);
	srcline = srcline__tree_find(dso__srclines(dso), ip);
	if (!srcline) {
		bool show_sym = false;
		bool show_addr = callchain_param.key == CCKEY_ADDRESS;

		srcline = get_srcline(dso, map__rip_2objdump(map, ip),
				      ms->sym, show_sym, show_addr, ip);
		srcline__tree_insert(dso__srclines(dso), ip, srcline);
	}

	return srcline;
}

struct iterations {
	int nr_loop_iter;
	u64 cycles;
};

static int add_callchain_ip(struct thread *thread,
			    struct callchain_cursor *cursor,
			    struct symbol **parent,
			    struct addr_location *root_al,
			    u8 *cpumode,
			    u64 ip,
			    bool branch,
			    struct branch_flags *flags,
			    struct iterations *iter,
			    u64 branch_from)
{
	struct map_symbol ms = {};
	struct addr_location al;
	int nr_loop_iter = 0, err = 0;
	u64 iter_cycles = 0;
	const char *srcline = NULL;

	addr_location__init(&al);
	al.filtered = 0;
	al.sym = NULL;
	al.srcline = NULL;
	if (!cpumode) {
		thread__find_cpumode_addr_location(thread, ip, &al);
	} else {
		if (ip >= PERF_CONTEXT_MAX) {
			switch (ip) {
			case PERF_CONTEXT_HV:
				*cpumode = PERF_RECORD_MISC_HYPERVISOR;
				break;
			case PERF_CONTEXT_KERNEL:
				*cpumode = PERF_RECORD_MISC_KERNEL;
				break;
			case PERF_CONTEXT_USER:
				*cpumode = PERF_RECORD_MISC_USER;
				break;
			default:
				pr_debug("invalid callchain context: "
					 "%"PRId64"\n", (s64) ip);
				/*
				 * It seems the callchain is corrupted.
				 * Discard all.
				 */
				callchain_cursor_reset(cursor);
				err = 1;
				goto out;
			}
			goto out;
		}
		thread__find_symbol(thread, *cpumode, ip, &al);
	}

	if (al.sym != NULL) {
		if (perf_hpp_list.parent && !*parent &&
		    symbol__match_regex(al.sym, &parent_regex))
			*parent = al.sym;
		else if (have_ignore_callees && root_al &&
		  symbol__match_regex(al.sym, &ignore_callees_regex)) {
			/* Treat this symbol as the root,
			   forgetting its callees. */
			addr_location__copy(root_al, &al);
			callchain_cursor_reset(cursor);
		}
	}

	if (symbol_conf.hide_unresolved && al.sym == NULL)
		goto out;

	if (iter) {
		nr_loop_iter = iter->nr_loop_iter;
		iter_cycles = iter->cycles;
	}

	ms.maps = maps__get(al.maps);
	ms.map = map__get(al.map);
	ms.sym = al.sym;
	srcline = callchain_srcline(&ms, al.addr);
	err = callchain_cursor_append(cursor, ip, &ms,
				      branch, flags, nr_loop_iter,
				      iter_cycles, branch_from, srcline);
out:
	addr_location__exit(&al);
	map_symbol__exit(&ms);
	return err;
}

struct branch_info *sample__resolve_bstack(struct perf_sample *sample,
					   struct addr_location *al)
{
	unsigned int i;
	const struct branch_stack *bs = sample->branch_stack;
	struct branch_entry *entries = perf_sample__branch_entries(sample);
	struct branch_info *bi = calloc(bs->nr, sizeof(struct branch_info));

	if (!bi)
		return NULL;

	for (i = 0; i < bs->nr; i++) {
		ip__resolve_ams(al->thread, &bi[i].to, entries[i].to);
		ip__resolve_ams(al->thread, &bi[i].from, entries[i].from);
		bi[i].flags = entries[i].flags;
	}
	return bi;
}

static void save_iterations(struct iterations *iter,
			    struct branch_entry *be, int nr)
{
	int i;

	iter->nr_loop_iter++;
	iter->cycles = 0;

	for (i = 0; i < nr; i++)
		iter->cycles += be[i].flags.cycles;
}

#define CHASHSZ 127
#define CHASHBITS 7
#define NO_ENTRY 0xff

#define PERF_MAX_BRANCH_DEPTH 127

/* Remove loops. */
static int remove_loops(struct branch_entry *l, int nr,
			struct iterations *iter)
{
	int i, j, off;
	unsigned char chash[CHASHSZ];

	memset(chash, NO_ENTRY, sizeof(chash));

	BUG_ON(PERF_MAX_BRANCH_DEPTH > 255);

	for (i = 0; i < nr; i++) {
		int h = hash_64(l[i].from, CHASHBITS) % CHASHSZ;

		/* no collision handling for now */
		if (chash[h] == NO_ENTRY) {
			chash[h] = i;
		} else if (l[chash[h]].from == l[i].from) {
			bool is_loop = true;
			/* check if it is a real loop */
			off = 0;
			for (j = chash[h]; j < i && i + off < nr; j++, off++)
				if (l[j].from != l[i + off].from) {
					is_loop = false;
					break;
				}
			if (is_loop) {
				j = nr - (i + off);
				if (j > 0) {
					save_iterations(iter + i + off,
						l + i, off);

					memmove(iter + i, iter + i + off,
						j * sizeof(*iter));

					memmove(l + i, l + i + off,
						j * sizeof(*l));
				}

				nr -= off;
			}
		}
	}
	return nr;
}

static int lbr_callchain_add_kernel_ip(struct thread *thread,
				       struct callchain_cursor *cursor,
				       struct perf_sample *sample,
				       struct symbol **parent,
				       struct addr_location *root_al,
				       u64 branch_from,
				       bool callee, int end)
{
	struct ip_callchain *chain = sample->callchain;
	u8 cpumode = PERF_RECORD_MISC_USER;
	int err, i;

	if (callee) {
		for (i = 0; i < end + 1; i++) {
			err = add_callchain_ip(thread, cursor, parent,
					       root_al, &cpumode, chain->ips[i],
					       false, NULL, NULL, branch_from);
			if (err)
				return err;
		}
		return 0;
	}

	for (i = end; i >= 0; i--) {
		err = add_callchain_ip(thread, cursor, parent,
				       root_al, &cpumode, chain->ips[i],
				       false, NULL, NULL, branch_from);
		if (err)
			return err;
	}

	return 0;
}

static void save_lbr_cursor_node(struct thread *thread,
				 struct callchain_cursor *cursor,
				 int idx)
{
	struct lbr_stitch *lbr_stitch = thread__lbr_stitch(thread);

	if (!lbr_stitch)
		return;

	if (cursor->pos == cursor->nr) {
		lbr_stitch->prev_lbr_cursor[idx].valid = false;
		return;
	}

	if (!cursor->curr)
		cursor->curr = cursor->first;
	else
		cursor->curr = cursor->curr->next;
	memcpy(&lbr_stitch->prev_lbr_cursor[idx], cursor->curr,
	       sizeof(struct callchain_cursor_node));

	lbr_stitch->prev_lbr_cursor[idx].valid = true;
	cursor->pos++;
}

static int lbr_callchain_add_lbr_ip(struct thread *thread,
				    struct callchain_cursor *cursor,
				    struct perf_sample *sample,
				    struct symbol **parent,
				    struct addr_location *root_al,
				    u64 *branch_from,
				    bool callee)
{
	struct branch_stack *lbr_stack = sample->branch_stack;
	struct branch_entry *entries = perf_sample__branch_entries(sample);
	u8 cpumode = PERF_RECORD_MISC_USER;
	int lbr_nr = lbr_stack->nr;
	struct branch_flags *flags;
	int err, i;
	u64 ip;

	/*
	 * The curr and pos are not used in writing session. They are cleared
	 * in callchain_cursor_commit() when the writing session is closed.
	 * Using curr and pos to track the current cursor node.
	 */
	if (thread__lbr_stitch(thread)) {
		cursor->curr = NULL;
		cursor->pos = cursor->nr;
		if (cursor->nr) {
			cursor->curr = cursor->first;
			for (i = 0; i < (int)(cursor->nr - 1); i++)
				cursor->curr = cursor->curr->next;
		}
	}

	if (callee) {
		/* Add LBR ip from first entries.to */
		ip = entries[0].to;
		flags = &entries[0].flags;
		*branch_from = entries[0].from;
		err = add_callchain_ip(thread, cursor, parent,
				       root_al, &cpumode, ip,
				       true, flags, NULL,
				       *branch_from);
		if (err)
			return err;

		/*
		 * The number of cursor node increases.
		 * Move the current cursor node.
		 * But does not need to save current cursor node for entry 0.
		 * It's impossible to stitch the whole LBRs of previous sample.
		 */
		if (thread__lbr_stitch(thread) && (cursor->pos != cursor->nr)) {
			if (!cursor->curr)
				cursor->curr = cursor->first;
			else
				cursor->curr = cursor->curr->next;
			cursor->pos++;
		}

		/* Add LBR ip from entries.from one by one. */
		for (i = 0; i < lbr_nr; i++) {
			ip = entries[i].from;
			flags = &entries[i].flags;
			err = add_callchain_ip(thread, cursor, parent,
					       root_al, &cpumode, ip,
					       true, flags, NULL,
					       *branch_from);
			if (err)
				return err;
			save_lbr_cursor_node(thread, cursor, i);
		}
		return 0;
	}

	/* Add LBR ip from entries.from one by one. */
	for (i = lbr_nr - 1; i >= 0; i--) {
		ip = entries[i].from;
		flags = &entries[i].flags;
		err = add_callchain_ip(thread, cursor, parent,
				       root_al, &cpumode, ip,
				       true, flags, NULL,
				       *branch_from);
		if (err)
			return err;
		save_lbr_cursor_node(thread, cursor, i);
	}

	if (lbr_nr > 0) {
		/* Add LBR ip from first entries.to */
		ip = entries[0].to;
		flags = &entries[0].flags;
		*branch_from = entries[0].from;
		err = add_callchain_ip(thread, cursor, parent,
				root_al, &cpumode, ip,
				true, flags, NULL,
				*branch_from);
		if (err)
			return err;
	}

	return 0;
}

static int lbr_callchain_add_stitched_lbr_ip(struct thread *thread,
					     struct callchain_cursor *cursor)
{
	struct lbr_stitch *lbr_stitch = thread__lbr_stitch(thread);
	struct callchain_cursor_node *cnode;
	struct stitch_list *stitch_node;
	int err;

	list_for_each_entry(stitch_node, &lbr_stitch->lists, node) {
		cnode = &stitch_node->cursor;

		err = callchain_cursor_append(cursor, cnode->ip,
					      &cnode->ms,
					      cnode->branch,
					      &cnode->branch_flags,
					      cnode->nr_loop_iter,
					      cnode->iter_cycles,
					      cnode->branch_from,
					      cnode->srcline);
		if (err)
			return err;
	}
	return 0;
}

static struct stitch_list *get_stitch_node(struct thread *thread)
{
	struct lbr_stitch *lbr_stitch = thread__lbr_stitch(thread);
	struct stitch_list *stitch_node;

	if (!list_empty(&lbr_stitch->free_lists)) {
		stitch_node = list_first_entry(&lbr_stitch->free_lists,
					       struct stitch_list, node);
		list_del(&stitch_node->node);

		return stitch_node;
	}

	return malloc(sizeof(struct stitch_list));
}

static bool has_stitched_lbr(struct thread *thread,
			     struct perf_sample *cur,
			     struct perf_sample *prev,
			     unsigned int max_lbr,
			     bool callee)
{
	struct branch_stack *cur_stack = cur->branch_stack;
	struct branch_entry *cur_entries = perf_sample__branch_entries(cur);
	struct branch_stack *prev_stack = prev->branch_stack;
	struct branch_entry *prev_entries = perf_sample__branch_entries(prev);
	struct lbr_stitch *lbr_stitch = thread__lbr_stitch(thread);
	int i, j, nr_identical_branches = 0;
	struct stitch_list *stitch_node;
	u64 cur_base, distance;

	if (!cur_stack || !prev_stack)
		return false;

	/* Find the physical index of the base-of-stack for current sample. */
	cur_base = max_lbr - cur_stack->nr + cur_stack->hw_idx + 1;

	distance = (prev_stack->hw_idx > cur_base) ? (prev_stack->hw_idx - cur_base) :
						     (max_lbr + prev_stack->hw_idx - cur_base);
	/* Previous sample has shorter stack. Nothing can be stitched. */
	if (distance + 1 > prev_stack->nr)
		return false;

	/*
	 * Check if there are identical LBRs between two samples.
	 * Identical LBRs must have same from, to and flags values. Also,
	 * they have to be saved in the same LBR registers (same physical
	 * index).
	 *
	 * Starts from the base-of-stack of current sample.
	 */
	for (i = distance, j = cur_stack->nr - 1; (i >= 0) && (j >= 0); i--, j--) {
		if ((prev_entries[i].from != cur_entries[j].from) ||
		    (prev_entries[i].to != cur_entries[j].to) ||
		    (prev_entries[i].flags.value != cur_entries[j].flags.value))
			break;
		nr_identical_branches++;
	}

	if (!nr_identical_branches)
		return false;

	/*
	 * Save the LBRs between the base-of-stack of previous sample
	 * and the base-of-stack of current sample into lbr_stitch->lists.
	 * These LBRs will be stitched later.
	 */
	for (i = prev_stack->nr - 1; i > (int)distance; i--) {

		if (!lbr_stitch->prev_lbr_cursor[i].valid)
			continue;

		stitch_node = get_stitch_node(thread);
		if (!stitch_node)
			return false;

		memcpy(&stitch_node->cursor, &lbr_stitch->prev_lbr_cursor[i],
		       sizeof(struct callchain_cursor_node));

		if (callee)
			list_add(&stitch_node->node, &lbr_stitch->lists);
		else
			list_add_tail(&stitch_node->node, &lbr_stitch->lists);
	}

	return true;
}

static bool alloc_lbr_stitch(struct thread *thread, unsigned int max_lbr)
{
	if (thread__lbr_stitch(thread))
		return true;

	thread__set_lbr_stitch(thread, zalloc(sizeof(struct lbr_stitch)));
	if (!thread__lbr_stitch(thread))
		goto err;

	thread__lbr_stitch(thread)->prev_lbr_cursor =
		calloc(max_lbr + 1, sizeof(struct callchain_cursor_node));
	if (!thread__lbr_stitch(thread)->prev_lbr_cursor)
		goto free_lbr_stitch;

	INIT_LIST_HEAD(&thread__lbr_stitch(thread)->lists);
	INIT_LIST_HEAD(&thread__lbr_stitch(thread)->free_lists);

	return true;

free_lbr_stitch:
	free(thread__lbr_stitch(thread));
	thread__set_lbr_stitch(thread, NULL);
err:
	pr_warning("Failed to allocate space for stitched LBRs. Disable LBR stitch\n");
	thread__set_lbr_stitch_enable(thread, false);
	return false;
}

/*
 * Resolve LBR callstack chain sample
 * Return:
 * 1 on success get LBR callchain information
 * 0 no available LBR callchain information, should try fp
 * negative error code on other errors.
 */
static int resolve_lbr_callchain_sample(struct thread *thread,
					struct callchain_cursor *cursor,
					struct perf_sample *sample,
					struct symbol **parent,
					struct addr_location *root_al,
					int max_stack,
					unsigned int max_lbr)
{
	bool callee = (callchain_param.order == ORDER_CALLEE);
	struct ip_callchain *chain = sample->callchain;
	int chain_nr = min(max_stack, (int)chain->nr), i;
	struct lbr_stitch *lbr_stitch;
	bool stitched_lbr = false;
	u64 branch_from = 0;
	int err;

	for (i = 0; i < chain_nr; i++) {
		if (chain->ips[i] == PERF_CONTEXT_USER)
			break;
	}

	/* LBR only affects the user callchain */
	if (i == chain_nr)
		return 0;

	if (thread__lbr_stitch_enable(thread) && !sample->no_hw_idx &&
	    (max_lbr > 0) && alloc_lbr_stitch(thread, max_lbr)) {
		lbr_stitch = thread__lbr_stitch(thread);

		stitched_lbr = has_stitched_lbr(thread, sample,
						&lbr_stitch->prev_sample,
						max_lbr, callee);

		if (!stitched_lbr && !list_empty(&lbr_stitch->lists)) {
			list_replace_init(&lbr_stitch->lists,
					  &lbr_stitch->free_lists);
		}
		memcpy(&lbr_stitch->prev_sample, sample, sizeof(*sample));
	}

	if (callee) {
		/* Add kernel ip */
		err = lbr_callchain_add_kernel_ip(thread, cursor, sample,
						  parent, root_al, branch_from,
						  true, i);
		if (err)
			goto error;

		err = lbr_callchain_add_lbr_ip(thread, cursor, sample, parent,
					       root_al, &branch_from, true);
		if (err)
			goto error;

		if (stitched_lbr) {
			err = lbr_callchain_add_stitched_lbr_ip(thread, cursor);
			if (err)
				goto error;
		}

	} else {
		if (stitched_lbr) {
			err = lbr_callchain_add_stitched_lbr_ip(thread, cursor);
			if (err)
				goto error;
		}
		err = lbr_callchain_add_lbr_ip(thread, cursor, sample, parent,
					       root_al, &branch_from, false);
		if (err)
			goto error;

		/* Add kernel ip */
		err = lbr_callchain_add_kernel_ip(thread, cursor, sample,
						  parent, root_al, branch_from,
						  false, i);
		if (err)
			goto error;
	}
	return 1;

error:
	return (err < 0) ? err : 0;
}

static int find_prev_cpumode(struct ip_callchain *chain, struct thread *thread,
			     struct callchain_cursor *cursor,
			     struct symbol **parent,
			     struct addr_location *root_al,
			     u8 *cpumode, int ent)
{
	int err = 0;

	while (--ent >= 0) {
		u64 ip = chain->ips[ent];

		if (ip >= PERF_CONTEXT_MAX) {
			err = add_callchain_ip(thread, cursor, parent,
					       root_al, cpumode, ip,
					       false, NULL, NULL, 0);
			break;
		}
	}
	return err;
}

static u64 get_leaf_frame_caller(struct perf_sample *sample,
		struct thread *thread, int usr_idx)
{
	if (machine__normalized_is(maps__machine(thread__maps(thread)), "arm64"))
		return get_leaf_frame_caller_aarch64(sample, thread, usr_idx);
	else
		return 0;
}

static int thread__resolve_callchain_sample(struct thread *thread,
					    struct callchain_cursor *cursor,
					    struct evsel *evsel,
					    struct perf_sample *sample,
					    struct symbol **parent,
					    struct addr_location *root_al,
					    int max_stack)
{
	struct branch_stack *branch = sample->branch_stack;
	struct branch_entry *entries = perf_sample__branch_entries(sample);
	struct ip_callchain *chain = sample->callchain;
	int chain_nr = 0;
	u8 cpumode = PERF_RECORD_MISC_USER;
	int i, j, err, nr_entries, usr_idx;
	int skip_idx = -1;
	int first_call = 0;
	u64 leaf_frame_caller;

	if (chain)
		chain_nr = chain->nr;

	if (evsel__has_branch_callstack(evsel)) {
		struct perf_env *env = evsel__env(evsel);

		err = resolve_lbr_callchain_sample(thread, cursor, sample, parent,
						   root_al, max_stack,
						   !env ? 0 : env->max_branches);
		if (err)
			return (err < 0) ? err : 0;
	}

	/*
	 * Based on DWARF debug information, some architectures skip
	 * a callchain entry saved by the kernel.
	 */
	skip_idx = arch_skip_callchain_idx(thread, chain);

	/*
	 * Add branches to call stack for easier browsing. This gives
	 * more context for a sample than just the callers.
	 *
	 * This uses individual histograms of paths compared to the
	 * aggregated histograms the normal LBR mode uses.
	 *
	 * Limitations for now:
	 * - No extra filters
	 * - No annotations (should annotate somehow)
	 */

	if (branch && callchain_param.branch_callstack) {
		int nr = min(max_stack, (int)branch->nr);
		struct branch_entry be[nr];
		struct iterations iter[nr];

		if (branch->nr > PERF_MAX_BRANCH_DEPTH) {
			pr_warning("corrupted branch chain. skipping...\n");
			goto check_calls;
		}

		for (i = 0; i < nr; i++) {
			if (callchain_param.order == ORDER_CALLEE) {
				be[i] = entries[i];

				if (chain == NULL)
					continue;

				/*
				 * Check for overlap into the callchain.
				 * The return address is one off compared to
				 * the branch entry. To adjust for this
				 * assume the calling instruction is not longer
				 * than 8 bytes.
				 */
				if (i == skip_idx ||
				    chain->ips[first_call] >= PERF_CONTEXT_MAX)
					first_call++;
				else if (be[i].from < chain->ips[first_call] &&
				    be[i].from >= chain->ips[first_call] - 8)
					first_call++;
			} else
				be[i] = entries[branch->nr - i - 1];
		}

		memset(iter, 0, sizeof(struct iterations) * nr);
		nr = remove_loops(be, nr, iter);

		for (i = 0; i < nr; i++) {
			err = add_callchain_ip(thread, cursor, parent,
					       root_al,
					       NULL, be[i].to,
					       true, &be[i].flags,
					       NULL, be[i].from);

			if (!err)
				err = add_callchain_ip(thread, cursor, parent, root_al,
						       NULL, be[i].from,
						       true, &be[i].flags,
						       &iter[i], 0);
			if (err == -EINVAL)
				break;
			if (err)
				return err;
		}

		if (chain_nr == 0)
			return 0;

		chain_nr -= nr;
	}

check_calls:
	if (chain && callchain_param.order != ORDER_CALLEE) {
		err = find_prev_cpumode(chain, thread, cursor, parent, root_al,
					&cpumode, chain->nr - first_call);
		if (err)
			return (err < 0) ? err : 0;
	}
	for (i = first_call, nr_entries = 0;
	     i < chain_nr && nr_entries < max_stack; i++) {
		u64 ip;

		if (callchain_param.order == ORDER_CALLEE)
			j = i;
		else
			j = chain->nr - i - 1;

#ifdef HAVE_SKIP_CALLCHAIN_IDX
		if (j == skip_idx)
			continue;
#endif
		ip = chain->ips[j];
		if (ip < PERF_CONTEXT_MAX)
                       ++nr_entries;
		else if (callchain_param.order != ORDER_CALLEE) {
			err = find_prev_cpumode(chain, thread, cursor, parent,
						root_al, &cpumode, j);
			if (err)
				return (err < 0) ? err : 0;
			continue;
		}

		/*
		 * PERF_CONTEXT_USER allows us to locate where the user stack ends.
		 * Depending on callchain_param.order and the position of PERF_CONTEXT_USER,
		 * the index will be different in order to add the missing frame
		 * at the right place.
		 */

		usr_idx = callchain_param.order == ORDER_CALLEE ? j-2 : j-1;

		if (usr_idx >= 0 && chain->ips[usr_idx] == PERF_CONTEXT_USER) {

			leaf_frame_caller = get_leaf_frame_caller(sample, thread, usr_idx);

			/*
			 * check if leaf_frame_Caller != ip to not add the same
			 * value twice.
			 */

			if (leaf_frame_caller && leaf_frame_caller != ip) {

				err = add_callchain_ip(thread, cursor, parent,
					       root_al, &cpumode, leaf_frame_caller,
					       false, NULL, NULL, 0);
				if (err)
					return (err < 0) ? err : 0;
			}
		}

		err = add_callchain_ip(thread, cursor, parent,
				       root_al, &cpumode, ip,
				       false, NULL, NULL, 0);

		if (err)
			return (err < 0) ? err : 0;
	}

	return 0;
}

static int append_inlines(struct callchain_cursor *cursor, struct map_symbol *ms, u64 ip)
{
	struct symbol *sym = ms->sym;
	struct map *map = ms->map;
	struct inline_node *inline_node;
	struct inline_list *ilist;
	struct dso *dso;
	u64 addr;
	int ret = 1;
	struct map_symbol ilist_ms;

	if (!symbol_conf.inline_name || !map || !sym)
		return ret;

	addr = map__dso_map_ip(map, ip);
	addr = map__rip_2objdump(map, addr);
	dso = map__dso(map);

	inline_node = inlines__tree_find(dso__inlined_nodes(dso), addr);
	if (!inline_node) {
		inline_node = dso__parse_addr_inlines(dso, addr, sym);
		if (!inline_node)
			return ret;
		inlines__tree_insert(dso__inlined_nodes(dso), inline_node);
	}

	ilist_ms = (struct map_symbol) {
		.maps = maps__get(ms->maps),
		.map = map__get(map),
	};
	list_for_each_entry(ilist, &inline_node->val, list) {
		ilist_ms.sym = ilist->symbol;
		ret = callchain_cursor_append(cursor, ip, &ilist_ms, false,
					      NULL, 0, 0, 0, ilist->srcline);

		if (ret != 0)
			return ret;
	}
	map_symbol__exit(&ilist_ms);

	return ret;
}

static int unwind_entry(struct unwind_entry *entry, void *arg)
{
	struct callchain_cursor *cursor = arg;
	const char *srcline = NULL;
	u64 addr = entry->ip;

	if (symbol_conf.hide_unresolved && entry->ms.sym == NULL)
		return 0;

	if (append_inlines(cursor, &entry->ms, entry->ip) == 0)
		return 0;

	/*
	 * Convert entry->ip from a virtual address to an offset in
	 * its corresponding binary.
	 */
	if (entry->ms.map)
		addr = map__dso_map_ip(entry->ms.map, entry->ip);

	srcline = callchain_srcline(&entry->ms, addr);
	return callchain_cursor_append(cursor, entry->ip, &entry->ms,
				       false, NULL, 0, 0, 0, srcline);
}

static int thread__resolve_callchain_unwind(struct thread *thread,
					    struct callchain_cursor *cursor,
					    struct evsel *evsel,
					    struct perf_sample *sample,
					    int max_stack)
{
	/* Can we do dwarf post unwind? */
	if (!((evsel->core.attr.sample_type & PERF_SAMPLE_REGS_USER) &&
	      (evsel->core.attr.sample_type & PERF_SAMPLE_STACK_USER)))
		return 0;

	/* Bail out if nothing was captured. */
	if ((!sample->user_regs.regs) ||
	    (!sample->user_stack.size))
		return 0;

	return unwind__get_entries(unwind_entry, cursor,
				   thread, sample, max_stack, false);
}

int thread__resolve_callchain(struct thread *thread,
			      struct callchain_cursor *cursor,
			      struct evsel *evsel,
			      struct perf_sample *sample,
			      struct symbol **parent,
			      struct addr_location *root_al,
			      int max_stack)
{
	int ret = 0;

	if (cursor == NULL)
		return -ENOMEM;

	callchain_cursor_reset(cursor);

	if (callchain_param.order == ORDER_CALLEE) {
		ret = thread__resolve_callchain_sample(thread, cursor,
						       evsel, sample,
						       parent, root_al,
						       max_stack);
		if (ret)
			return ret;
		ret = thread__resolve_callchain_unwind(thread, cursor,
						       evsel, sample,
						       max_stack);
	} else {
		ret = thread__resolve_callchain_unwind(thread, cursor,
						       evsel, sample,
						       max_stack);
		if (ret)
			return ret;
		ret = thread__resolve_callchain_sample(thread, cursor,
						       evsel, sample,
						       parent, root_al,
						       max_stack);
	}

	return ret;
}

int machine__for_each_thread(struct machine *machine,
			     int (*fn)(struct thread *thread, void *p),
			     void *priv)
{
	return threads__for_each_thread(&machine->threads, fn, priv);
}

int machines__for_each_thread(struct machines *machines,
			      int (*fn)(struct thread *thread, void *p),
			      void *priv)
{
	struct rb_node *nd;
	int rc = 0;

	rc = machine__for_each_thread(&machines->host, fn, priv);
	if (rc != 0)
		return rc;

	for (nd = rb_first_cached(&machines->guests); nd; nd = rb_next(nd)) {
		struct machine *machine = rb_entry(nd, struct machine, rb_node);

		rc = machine__for_each_thread(machine, fn, priv);
		if (rc != 0)
			return rc;
	}
	return rc;
}


static int thread_list_cb(struct thread *thread, void *data)
{
	struct list_head *list = data;
	struct thread_list *entry = malloc(sizeof(*entry));

	if (!entry)
		return -ENOMEM;

	entry->thread = thread__get(thread);
	list_add_tail(&entry->list, list);
	return 0;
}

int machine__thread_list(struct machine *machine, struct list_head *list)
{
	return machine__for_each_thread(machine, thread_list_cb, list);
}

void thread_list__delete(struct list_head *list)
{
	struct thread_list *pos, *next;

	list_for_each_entry_safe(pos, next, list, list) {
		thread__zput(pos->thread);
		list_del(&pos->list);
		free(pos);
	}
}

pid_t machine__get_current_tid(struct machine *machine, int cpu)
{
	if (cpu < 0 || (size_t)cpu >= machine->current_tid_sz)
		return -1;

	return machine->current_tid[cpu];
}

int machine__set_current_tid(struct machine *machine, int cpu, pid_t pid,
			     pid_t tid)
{
	struct thread *thread;
	const pid_t init_val = -1;

	if (cpu < 0)
		return -EINVAL;

	if (realloc_array_as_needed(machine->current_tid,
				    machine->current_tid_sz,
				    (unsigned int)cpu,
				    &init_val))
		return -ENOMEM;

	machine->current_tid[cpu] = tid;

	thread = machine__findnew_thread(machine, pid, tid);
	if (!thread)
		return -ENOMEM;

	thread__set_cpu(thread, cpu);
	thread__put(thread);

	return 0;
}

/*
 * Compares the raw arch string. N.B. see instead perf_env__arch() or
 * machine__normalized_is() if a normalized arch is needed.
 */
bool machine__is(struct machine *machine, const char *arch)
{
	return machine && !strcmp(perf_env__raw_arch(machine->env), arch);
}

bool machine__normalized_is(struct machine *machine, const char *arch)
{
	return machine && !strcmp(perf_env__arch(machine->env), arch);
}

int machine__nr_cpus_avail(struct machine *machine)
{
	return machine ? perf_env__nr_cpus_avail(machine->env) : 0;
}

int machine__get_kernel_start(struct machine *machine)
{
	struct map *map = machine__kernel_map(machine);
	int err = 0;

	/*
	 * The only addresses above 2^63 are kernel addresses of a 64-bit
	 * kernel.  Note that addresses are unsigned so that on a 32-bit system
	 * all addresses including kernel addresses are less than 2^32.  In
	 * that case (32-bit system), if the kernel mapping is unknown, all
	 * addresses will be assumed to be in user space - see
	 * machine__kernel_ip().
	 */
	machine->kernel_start = 1ULL << 63;
	if (map) {
		err = map__load(map);
		/*
		 * On x86_64, PTI entry trampolines are less than the
		 * start of kernel text, but still above 2^63. So leave
		 * kernel_start = 1ULL << 63 for x86_64.
		 */
		if (!err && !machine__is(machine, "x86_64"))
			machine->kernel_start = map__start(map);
	}
	return err;
}

u8 machine__addr_cpumode(struct machine *machine, u8 cpumode, u64 addr)
{
	u8 addr_cpumode = cpumode;
	bool kernel_ip;

	if (!machine->single_address_space)
		goto out;

	kernel_ip = machine__kernel_ip(machine, addr);
	switch (cpumode) {
	case PERF_RECORD_MISC_KERNEL:
	case PERF_RECORD_MISC_USER:
		addr_cpumode = kernel_ip ? PERF_RECORD_MISC_KERNEL :
					   PERF_RECORD_MISC_USER;
		break;
	case PERF_RECORD_MISC_GUEST_KERNEL:
	case PERF_RECORD_MISC_GUEST_USER:
		addr_cpumode = kernel_ip ? PERF_RECORD_MISC_GUEST_KERNEL :
					   PERF_RECORD_MISC_GUEST_USER;
		break;
	default:
		break;
	}
out:
	return addr_cpumode;
}

struct dso *machine__findnew_dso_id(struct machine *machine, const char *filename, struct dso_id *id)
{
	return dsos__findnew_id(&machine->dsos, filename, id);
}

struct dso *machine__findnew_dso(struct machine *machine, const char *filename)
{
	return machine__findnew_dso_id(machine, filename, NULL);
}

char *machine__resolve_kernel_addr(void *vmachine, unsigned long long *addrp, char **modp)
{
	struct machine *machine = vmachine;
	struct map *map;
	struct symbol *sym = machine__find_kernel_symbol(machine, *addrp, &map);

	if (sym == NULL)
		return NULL;

	*modp = __map__is_kmodule(map) ? (char *)dso__short_name(map__dso(map)) : NULL;
	*addrp = map__unmap_ip(map, sym->start);
	return sym->name;
}

struct machine__for_each_dso_cb_args {
	struct machine *machine;
	machine__dso_t fn;
	void *priv;
};

static int machine__for_each_dso_cb(struct dso *dso, void *data)
{
	struct machine__for_each_dso_cb_args *args = data;

	return args->fn(dso, args->machine, args->priv);
}

int machine__for_each_dso(struct machine *machine, machine__dso_t fn, void *priv)
{
	struct machine__for_each_dso_cb_args args = {
		.machine = machine,
		.fn = fn,
		.priv = priv,
	};

	return dsos__for_each_dso(&machine->dsos, machine__for_each_dso_cb, &args);
}

int machine__for_each_kernel_map(struct machine *machine, machine__map_t fn, void *priv)
{
	struct maps *maps = machine__kernel_maps(machine);

	return maps__for_each_map(maps, fn, priv);
}

bool machine__is_lock_function(struct machine *machine, u64 addr)
{
	if (!machine->sched.text_start) {
		struct map *kmap;
		struct symbol *sym = machine__find_kernel_symbol_by_name(machine, "__sched_text_start", &kmap);

		if (!sym) {
			/* to avoid retry */
			machine->sched.text_start = 1;
			return false;
		}

		machine->sched.text_start = map__unmap_ip(kmap, sym->start);

		/* should not fail from here */
		sym = machine__find_kernel_symbol_by_name(machine, "__sched_text_end", &kmap);
		machine->sched.text_end = map__unmap_ip(kmap, sym->start);

		sym = machine__find_kernel_symbol_by_name(machine, "__lock_text_start", &kmap);
		machine->lock.text_start = map__unmap_ip(kmap, sym->start);

		sym = machine__find_kernel_symbol_by_name(machine, "__lock_text_end", &kmap);
		machine->lock.text_end = map__unmap_ip(kmap, sym->start);

		sym = machine__find_kernel_symbol_by_name(machine, "__traceiter_contention_begin", &kmap);
		if (sym) {
			machine->traceiter.text_start = map__unmap_ip(kmap, sym->start);
			machine->traceiter.text_end = map__unmap_ip(kmap, sym->end);
		}
		sym = machine__find_kernel_symbol_by_name(machine, "trace_contention_begin", &kmap);
		if (sym) {
			machine->trace.text_start = map__unmap_ip(kmap, sym->start);
			machine->trace.text_end = map__unmap_ip(kmap, sym->end);
		}
	}

	/* failed to get kernel symbols */
	if (machine->sched.text_start == 1)
		return false;

	/* mutex and rwsem functions are in sched text section */
	if (machine->sched.text_start <= addr && addr < machine->sched.text_end)
		return true;

	/* spinlock functions are in lock text section */
	if (machine->lock.text_start <= addr && addr < machine->lock.text_end)
		return true;

	/* traceiter functions currently don't have their own section
	 * but we consider them lock functions
	 */
	if (machine->traceiter.text_start != 0) {
		if (machine->traceiter.text_start <= addr && addr < machine->traceiter.text_end)
			return true;
	}

	if (machine->trace.text_start != 0) {
		if (machine->trace.text_start <= addr && addr < machine->trace.text_end)
			return true;
	}

	return false;
}

int machine__hit_all_dsos(struct machine *machine)
{
	return dsos__hit_all(&machine->dsos);
}<|MERGE_RESOLUTION|>--- conflicted
+++ resolved
@@ -49,16 +49,6 @@
 	return map__dso(machine->vmlinux_map);
 }
 
-<<<<<<< HEAD
-static void dsos__init(struct dsos *dsos)
-{
-	INIT_LIST_HEAD(&dsos->head);
-	dsos->root = RB_ROOT;
-	init_rwsem(&dsos->lock);
-}
-
-=======
->>>>>>> 0c383648
 static int machine__set_mmap_name(struct machine *machine)
 {
 	if (machine__is_host(machine))
@@ -745,10 +735,7 @@
 	dso__insert_symbol(dso, sym);
 out:
 	map__put(map);
-<<<<<<< HEAD
-=======
 	dso__put(dso);
->>>>>>> 0c383648
 	return err;
 }
 
