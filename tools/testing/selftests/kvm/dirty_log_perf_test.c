// SPDX-License-Identifier: GPL-2.0
/*
 * KVM dirty page logging performance test
 *
 * Based on dirty_log_test.c
 *
 * Copyright (C) 2018, Red Hat, Inc.
 * Copyright (C) 2020, Google, Inc.
 */

#include <stdio.h>
#include <stdlib.h>
#include <time.h>
#include <pthread.h>
#include <linux/bitmap.h>

#include "kvm_util.h"
#include "test_util.h"
#include "perf_test_util.h"
#include "guest_modes.h"

#ifdef __aarch64__
#include "aarch64/vgic.h"

#define GICD_BASE_GPA			0x8000000ULL
#define GICR_BASE_GPA			0x80A0000ULL

static int gic_fd;

static void arch_setup_vm(struct kvm_vm *vm, unsigned int nr_vcpus)
{
	/*
	 * The test can still run even if hardware does not support GICv3, as it
	 * is only an optimization to reduce guest exits.
	 */
	gic_fd = vgic_v3_setup(vm, nr_vcpus, 64, GICD_BASE_GPA, GICR_BASE_GPA);
}

static void arch_cleanup_vm(struct kvm_vm *vm)
{
	if (gic_fd > 0)
		close(gic_fd);
}

#else /* __aarch64__ */

static void arch_setup_vm(struct kvm_vm *vm, unsigned int nr_vcpus)
{
}

static void arch_cleanup_vm(struct kvm_vm *vm)
{
}

#endif

/* How many host loops to run by default (one KVM_GET_DIRTY_LOG for each loop)*/
#define TEST_HOST_LOOP_N		2UL

static int nr_vcpus = 1;
static uint64_t guest_percpu_mem_size = DEFAULT_PER_VCPU_MEM_SIZE;

/* Host variables */
static u64 dirty_log_manual_caps;
static bool host_quit;
static int iteration;
static int vcpu_last_completed_iteration[KVM_MAX_VCPUS];

static void vcpu_worker(struct perf_test_vcpu_args *vcpu_args)
{
	int ret;
	struct kvm_vm *vm = perf_test_args.vm;
	uint64_t pages_count = 0;
	struct kvm_run *run;
	struct timespec start;
	struct timespec ts_diff;
	struct timespec total = (struct timespec){0};
	struct timespec avg;
	int vcpu_id = vcpu_args->vcpu_id;

	run = vcpu_state(vm, vcpu_id);

	while (!READ_ONCE(host_quit)) {
		int current_iteration = READ_ONCE(iteration);

		clock_gettime(CLOCK_MONOTONIC, &start);
		ret = _vcpu_run(vm, vcpu_id);
		ts_diff = timespec_elapsed(start);

		TEST_ASSERT(ret == 0, "vcpu_run failed: %d\n", ret);
		TEST_ASSERT(get_ucall(vm, vcpu_id, NULL) == UCALL_SYNC,
			    "Invalid guest sync status: exit_reason=%s\n",
			    exit_reason_str(run->exit_reason));

		pr_debug("Got sync event from vCPU %d\n", vcpu_id);
		vcpu_last_completed_iteration[vcpu_id] = current_iteration;
		pr_debug("vCPU %d updated last completed iteration to %d\n",
			 vcpu_id, vcpu_last_completed_iteration[vcpu_id]);

		if (current_iteration) {
			pages_count += vcpu_args->pages;
			total = timespec_add(total, ts_diff);
			pr_debug("vCPU %d iteration %d dirty memory time: %ld.%.9lds\n",
				vcpu_id, current_iteration, ts_diff.tv_sec,
				ts_diff.tv_nsec);
		} else {
			pr_debug("vCPU %d iteration %d populate memory time: %ld.%.9lds\n",
				vcpu_id, current_iteration, ts_diff.tv_sec,
				ts_diff.tv_nsec);
		}

		while (current_iteration == READ_ONCE(iteration) &&
		       !READ_ONCE(host_quit)) {}
	}

	avg = timespec_div(total, vcpu_last_completed_iteration[vcpu_id]);
	pr_debug("\nvCPU %d dirtied 0x%lx pages over %d iterations in %ld.%.9lds. (Avg %ld.%.9lds/iteration)\n",
		vcpu_id, pages_count, vcpu_last_completed_iteration[vcpu_id],
		total.tv_sec, total.tv_nsec, avg.tv_sec, avg.tv_nsec);
}

struct test_params {
	unsigned long iterations;
	uint64_t phys_offset;
	int wr_fract;
	bool partition_vcpu_memory_access;
	enum vm_mem_backing_src_type backing_src;
	int slots;
};

static void toggle_dirty_logging(struct kvm_vm *vm, int slots, bool enable)
{
	int i;

	for (i = 0; i < slots; i++) {
		int slot = PERF_TEST_MEM_SLOT_INDEX + i;
		int flags = enable ? KVM_MEM_LOG_DIRTY_PAGES : 0;

		vm_mem_region_set_flags(vm, slot, flags);
	}
}

static inline void enable_dirty_logging(struct kvm_vm *vm, int slots)
{
	toggle_dirty_logging(vm, slots, true);
}

static inline void disable_dirty_logging(struct kvm_vm *vm, int slots)
{
	toggle_dirty_logging(vm, slots, false);
}

static void get_dirty_log(struct kvm_vm *vm, unsigned long *bitmaps[], int slots)
{
	int i;

	for (i = 0; i < slots; i++) {
		int slot = PERF_TEST_MEM_SLOT_INDEX + i;

		kvm_vm_get_dirty_log(vm, slot, bitmaps[i]);
	}
}

static void clear_dirty_log(struct kvm_vm *vm, unsigned long *bitmaps[],
			    int slots, uint64_t pages_per_slot)
{
	int i;

	for (i = 0; i < slots; i++) {
		int slot = PERF_TEST_MEM_SLOT_INDEX + i;

		kvm_vm_clear_dirty_log(vm, slot, bitmaps[i], 0, pages_per_slot);
	}
}

static unsigned long **alloc_bitmaps(int slots, uint64_t pages_per_slot)
{
	unsigned long **bitmaps;
	int i;

	bitmaps = malloc(slots * sizeof(bitmaps[0]));
	TEST_ASSERT(bitmaps, "Failed to allocate bitmaps array.");

	for (i = 0; i < slots; i++) {
		bitmaps[i] = bitmap_zalloc(pages_per_slot);
		TEST_ASSERT(bitmaps[i], "Failed to allocate slot bitmap.");
	}

	return bitmaps;
}

static void free_bitmaps(unsigned long *bitmaps[], int slots)
{
	int i;

	for (i = 0; i < slots; i++)
		free(bitmaps[i]);

	free(bitmaps);
}

static void run_test(enum vm_guest_mode mode, void *arg)
{
	struct test_params *p = arg;
	struct kvm_vm *vm;
	unsigned long **bitmaps;
	uint64_t guest_num_pages;
	uint64_t host_num_pages;
	uint64_t pages_per_slot;
	int vcpu_id;
	struct timespec start;
	struct timespec ts_diff;
	struct timespec get_dirty_log_total = (struct timespec){0};
	struct timespec vcpu_dirty_total = (struct timespec){0};
	struct timespec avg;
	struct kvm_enable_cap cap = {};
	struct timespec clear_dirty_log_total = (struct timespec){0};

	vm = perf_test_create_vm(mode, nr_vcpus, guest_percpu_mem_size,
				 p->slots, p->backing_src,
				 p->partition_vcpu_memory_access);

	perf_test_set_wr_fract(vm, p->wr_fract);

	guest_num_pages = (nr_vcpus * guest_percpu_mem_size) >> vm_get_page_shift(vm);
	guest_num_pages = vm_adjust_num_guest_pages(mode, guest_num_pages);
	host_num_pages = vm_num_host_pages(mode, guest_num_pages);
	pages_per_slot = host_num_pages / p->slots;

	bitmaps = alloc_bitmaps(p->slots, pages_per_slot);

	if (dirty_log_manual_caps) {
		cap.cap = KVM_CAP_MANUAL_DIRTY_LOG_PROTECT2;
		cap.args[0] = dirty_log_manual_caps;
		vm_enable_cap(vm, &cap);
	}

	arch_setup_vm(vm, nr_vcpus);

	/* Start the iterations */
	iteration = 0;
	host_quit = false;

	clock_gettime(CLOCK_MONOTONIC, &start);
	for (vcpu_id = 0; vcpu_id < nr_vcpus; vcpu_id++)
		vcpu_last_completed_iteration[vcpu_id] = -1;

	perf_test_start_vcpu_threads(nr_vcpus, vcpu_worker);

	/* Allow the vCPUs to populate memory */
	pr_debug("Starting iteration %d - Populating\n", iteration);
	for (vcpu_id = 0; vcpu_id < nr_vcpus; vcpu_id++) {
		while (READ_ONCE(vcpu_last_completed_iteration[vcpu_id]) !=
		       iteration)
			;
	}

	ts_diff = timespec_elapsed(start);
	pr_info("Populate memory time: %ld.%.9lds\n",
		ts_diff.tv_sec, ts_diff.tv_nsec);

	/* Enable dirty logging */
	clock_gettime(CLOCK_MONOTONIC, &start);
	enable_dirty_logging(vm, p->slots);
	ts_diff = timespec_elapsed(start);
	pr_info("Enabling dirty logging time: %ld.%.9lds\n\n",
		ts_diff.tv_sec, ts_diff.tv_nsec);

	while (iteration < p->iterations) {
		/*
		 * Incrementing the iteration number will start the vCPUs
		 * dirtying memory again.
		 */
		clock_gettime(CLOCK_MONOTONIC, &start);
		iteration++;

		pr_debug("Starting iteration %d\n", iteration);
		for (vcpu_id = 0; vcpu_id < nr_vcpus; vcpu_id++) {
			while (READ_ONCE(vcpu_last_completed_iteration[vcpu_id])
			       != iteration)
				;
		}

		ts_diff = timespec_elapsed(start);
		vcpu_dirty_total = timespec_add(vcpu_dirty_total, ts_diff);
		pr_info("Iteration %d dirty memory time: %ld.%.9lds\n",
			iteration, ts_diff.tv_sec, ts_diff.tv_nsec);

		clock_gettime(CLOCK_MONOTONIC, &start);
		get_dirty_log(vm, bitmaps, p->slots);
		ts_diff = timespec_elapsed(start);
		get_dirty_log_total = timespec_add(get_dirty_log_total,
						   ts_diff);
		pr_info("Iteration %d get dirty log time: %ld.%.9lds\n",
			iteration, ts_diff.tv_sec, ts_diff.tv_nsec);

		if (dirty_log_manual_caps) {
			clock_gettime(CLOCK_MONOTONIC, &start);
			clear_dirty_log(vm, bitmaps, p->slots, pages_per_slot);
			ts_diff = timespec_elapsed(start);
			clear_dirty_log_total = timespec_add(clear_dirty_log_total,
							     ts_diff);
			pr_info("Iteration %d clear dirty log time: %ld.%.9lds\n",
				iteration, ts_diff.tv_sec, ts_diff.tv_nsec);
		}
	}

	/* Disable dirty logging */
	clock_gettime(CLOCK_MONOTONIC, &start);
	disable_dirty_logging(vm, p->slots);
	ts_diff = timespec_elapsed(start);
	pr_info("Disabling dirty logging time: %ld.%.9lds\n",
		ts_diff.tv_sec, ts_diff.tv_nsec);

	/* Tell the vcpu thread to quit */
	host_quit = true;
	perf_test_join_vcpu_threads(nr_vcpus);

	avg = timespec_div(get_dirty_log_total, p->iterations);
	pr_info("Get dirty log over %lu iterations took %ld.%.9lds. (Avg %ld.%.9lds/iteration)\n",
		p->iterations, get_dirty_log_total.tv_sec,
		get_dirty_log_total.tv_nsec, avg.tv_sec, avg.tv_nsec);

	if (dirty_log_manual_caps) {
		avg = timespec_div(clear_dirty_log_total, p->iterations);
		pr_info("Clear dirty log over %lu iterations took %ld.%.9lds. (Avg %ld.%.9lds/iteration)\n",
			p->iterations, clear_dirty_log_total.tv_sec,
			clear_dirty_log_total.tv_nsec, avg.tv_sec, avg.tv_nsec);
	}

	free_bitmaps(bitmaps, p->slots);
	arch_cleanup_vm(vm);
	perf_test_destroy_vm(vm);
}

static void help(char *name)
{
	puts("");
<<<<<<< HEAD
	printf("usage: %s [-h] [-i iterations] [-p offset] [-g]"
	       "[-m mode] [-b vcpu bytes] [-v vcpus] [-o] [-s mem type]"
=======
	printf("usage: %s [-h] [-i iterations] [-p offset] [-g] "
	       "[-m mode] [-n] [-b vcpu bytes] [-v vcpus] [-o] [-s mem type]"
>>>>>>> 88084a3d
	       "[-x memslots]\n", name);
	puts("");
	printf(" -i: specify iteration counts (default: %"PRIu64")\n",
	       TEST_HOST_LOOP_N);
	printf(" -g: Do not enable KVM_CAP_MANUAL_DIRTY_LOG_PROTECT2. This\n"
	       "     makes KVM_GET_DIRTY_LOG clear the dirty log (i.e.\n"
	       "     KVM_DIRTY_LOG_MANUAL_PROTECT_ENABLE is not enabled)\n"
	       "     and writes will be tracked as soon as dirty logging is\n"
	       "     enabled on the memslot (i.e. KVM_DIRTY_LOG_INITIALLY_SET\n"
	       "     is not enabled).\n");
	printf(" -p: specify guest physical test memory offset\n"
	       "     Warning: a low offset can conflict with the loaded test code.\n");
	guest_modes_help();
	printf(" -n: Run the vCPUs in nested mode (L2)\n");
	printf(" -b: specify the size of the memory region which should be\n"
	       "     dirtied by each vCPU. e.g. 10M or 3G.\n"
	       "     (default: 1G)\n");
	printf(" -f: specify the fraction of pages which should be written to\n"
	       "     as opposed to simply read, in the form\n"
	       "     1/<fraction of pages to write>.\n"
	       "     (default: 1 i.e. all pages are written to.)\n");
	printf(" -v: specify the number of vCPUs to run.\n");
	printf(" -o: Overlap guest memory accesses instead of partitioning\n"
	       "     them into a separate region of memory for each vCPU.\n");
	backing_src_help("-s");
	printf(" -x: Split the memory region into this number of memslots.\n"
	       "     (default: 1)\n");
	puts("");
	exit(0);
}

int main(int argc, char *argv[])
{
	int max_vcpus = kvm_check_cap(KVM_CAP_MAX_VCPUS);
	struct test_params p = {
		.iterations = TEST_HOST_LOOP_N,
		.wr_fract = 1,
		.partition_vcpu_memory_access = true,
		.backing_src = DEFAULT_VM_MEM_SRC,
		.slots = 1,
	};
	int opt;

	dirty_log_manual_caps =
		kvm_check_cap(KVM_CAP_MANUAL_DIRTY_LOG_PROTECT2);
	dirty_log_manual_caps &= (KVM_DIRTY_LOG_MANUAL_PROTECT_ENABLE |
				  KVM_DIRTY_LOG_INITIALLY_SET);

	guest_modes_append_default();

<<<<<<< HEAD
	while ((opt = getopt(argc, argv, "ghi:p:m:b:f:v:os:x:")) != -1) {
=======
	while ((opt = getopt(argc, argv, "ghi:p:m:nb:f:v:os:x:")) != -1) {
>>>>>>> 88084a3d
		switch (opt) {
		case 'g':
			dirty_log_manual_caps = 0;
			break;
		case 'i':
			p.iterations = atoi(optarg);
			break;
		case 'p':
			p.phys_offset = strtoull(optarg, NULL, 0);
			break;
		case 'm':
			guest_modes_cmdline(optarg);
			break;
		case 'n':
			perf_test_args.nested = true;
			break;
		case 'b':
			guest_percpu_mem_size = parse_size(optarg);
			break;
		case 'f':
			p.wr_fract = atoi(optarg);
			TEST_ASSERT(p.wr_fract >= 1,
				    "Write fraction cannot be less than one");
			break;
		case 'v':
			nr_vcpus = atoi(optarg);
			TEST_ASSERT(nr_vcpus > 0 && nr_vcpus <= max_vcpus,
				    "Invalid number of vcpus, must be between 1 and %d", max_vcpus);
			break;
		case 'o':
			p.partition_vcpu_memory_access = false;
			break;
		case 's':
			p.backing_src = parse_backing_src_type(optarg);
			break;
		case 'x':
			p.slots = atoi(optarg);
			break;
		case 'h':
		default:
			help(argv[0]);
			break;
		}
	}

	TEST_ASSERT(p.iterations >= 2, "The test should have at least two iterations");

	pr_info("Test iterations: %"PRIu64"\n",	p.iterations);

	for_each_guest_mode(run_test, &p);

	return 0;
}<|MERGE_RESOLUTION|>--- conflicted
+++ resolved
@@ -336,13 +336,8 @@
 static void help(char *name)
 {
 	puts("");
-<<<<<<< HEAD
-	printf("usage: %s [-h] [-i iterations] [-p offset] [-g]"
-	       "[-m mode] [-b vcpu bytes] [-v vcpus] [-o] [-s mem type]"
-=======
 	printf("usage: %s [-h] [-i iterations] [-p offset] [-g] "
 	       "[-m mode] [-n] [-b vcpu bytes] [-v vcpus] [-o] [-s mem type]"
->>>>>>> 88084a3d
 	       "[-x memslots]\n", name);
 	puts("");
 	printf(" -i: specify iteration counts (default: %"PRIu64")\n",
@@ -393,11 +388,7 @@
 
 	guest_modes_append_default();
 
-<<<<<<< HEAD
-	while ((opt = getopt(argc, argv, "ghi:p:m:b:f:v:os:x:")) != -1) {
-=======
 	while ((opt = getopt(argc, argv, "ghi:p:m:nb:f:v:os:x:")) != -1) {
->>>>>>> 88084a3d
 		switch (opt) {
 		case 'g':
 			dirty_log_manual_caps = 0;
