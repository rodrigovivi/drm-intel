#!/bin/sh
# SPDX-License-Identifier: GPL-2.0+
#
# Invoke a text editor on all console.log files for all runs with diagnostics,
# that is, on all such files having a console.log.diags counterpart.
# Note that both console.log.diags and console.log are passed to the
# editor (currently defaulting to "vi"), allowing the user to get an
# idea of what to search for in the console.log file.
#
# Usage: kvm-find-errors.sh directory
#
# The "directory" above should end with the date/time directory, for example,
# "tools/testing/selftests/rcutorture/res/2018.02.25-14:27:27".
# Returns error status reflecting the success (or not) of the specified run.
#
# Copyright (C) IBM Corporation, 2018
#
# Author: Paul E. McKenney <paulmck@linux.ibm.com>

rundir="${1}"
if test -z "$rundir" -o ! -d "$rundir"
then
	echo Directory "$rundir" not found.
	echo Usage: $0 directory
	exit 1
fi
editor=${EDITOR-vi}

# Find builds with errors
files=
for i in ${rundir}/*/Make.out
do
	scenariodir="`dirname $i`"
	scenariobasedir="`echo ${scenariodir} | sed -e 's/\.[0-9]*$//'`"
	if egrep -q "error:|warning:|^ld: .*undefined reference to" < $i
	then
		egrep "error:|warning:|^ld: .*undefined reference to" < $i > $i.diags
		files="$files $i.diags $i"
<<<<<<< HEAD
	elif ! test -f ${scenariobasedir}/vmlinux
=======
	elif ! test -f ${scenariobasedir}/vmlinux && ! test -f "${rundir}/re-run"
>>>>>>> 88084a3d
	then
		echo No ${scenariobasedir}/vmlinux file > $i.diags
		files="$files $i.diags $i"
	fi
done
if test -n "$files"
then
	$editor $files
	editorret=1
else
	echo No build errors.
fi
if grep -q -e "--build-\?only" < ${rundir}/log && ! test -f "${rundir}/remote-log"
then
	echo Build-only run, no console logs to check.
	exit $editorret
fi

# Find console logs with errors
files=
for i in ${rundir}/*/console.log
do
	if test -r $i.diags
	then
		files="$files $i.diags $i"
	fi
done
if test -n "$files"
then
	$editor $files
	exit 1
else
	echo No errors in console logs.
	if test -n "$editorret"
	then
		exit $editorret
	else
		exit 0
	fi
fi<|MERGE_RESOLUTION|>--- conflicted
+++ resolved
@@ -36,11 +36,7 @@
 	then
 		egrep "error:|warning:|^ld: .*undefined reference to" < $i > $i.diags
 		files="$files $i.diags $i"
-<<<<<<< HEAD
-	elif ! test -f ${scenariobasedir}/vmlinux
-=======
 	elif ! test -f ${scenariobasedir}/vmlinux && ! test -f "${rundir}/re-run"
->>>>>>> 88084a3d
 	then
 		echo No ${scenariobasedir}/vmlinux file > $i.diags
 		files="$files $i.diags $i"
